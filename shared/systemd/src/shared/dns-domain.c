<<<<<<< HEAD
/* SPDX-License-Identifier: LGPL-2.1+ */

#include "nm-sd-adapt-shared.h"

#if 0 /* NM_IGNORED */
#if HAVE_LIBIDN2
#  include <idn2.h>
#elif HAVE_LIBIDN
#  include <idna.h>
#  include <stringprep.h>
#endif
#endif
=======
/* SPDX-License-Identifier: LGPL-2.1-or-later */
>>>>>>> 0d3f8ded

#include <endian.h>
#include <netinet/in.h>
#include <stdio.h>
#include <sys/socket.h>

#include "alloc-util.h"
#include "dns-domain.h"
#include "hashmap.h"
#include "hexdecoct.h"
#include "hostname-util.h"
#include "idn-util.h"
#include "in-addr-util.h"
#include "macro.h"
#include "parse-util.h"
#include "string-util.h"
#include "strv.h"
#include "utf8.h"

int dns_label_unescape(const char **name, char *dest, size_t sz, DNSLabelFlags flags) {
        const char *n;
        char *d, last_char = 0;
        int r = 0;

        assert(name);
        assert(*name);

        n = *name;
        d = dest;

        for (;;) {
                if (IN_SET(*n, 0, '.')) {
                        if (FLAGS_SET(flags, DNS_LABEL_LDH) && last_char == '-')
                                /* Trailing dash */
                                return -EINVAL;

                        if (n[0] == '.' && (n[1] != 0 || !FLAGS_SET(flags, DNS_LABEL_LEAVE_TRAILING_DOT)))
                                n++;

                        break;
                }

                if (r >= DNS_LABEL_MAX)
                        return -EINVAL;

                if (sz <= 0)
                        return -ENOBUFS;

                if (*n == '\\') {
                        /* Escaped character */
                        if (FLAGS_SET(flags, DNS_LABEL_NO_ESCAPES))
                                return -EINVAL;

                        n++;

                        if (*n == 0)
                                /* Ending NUL */
                                return -EINVAL;

                        else if (IN_SET(*n, '\\', '.')) {
                                /* Escaped backslash or dot */

                                if (FLAGS_SET(flags, DNS_LABEL_LDH))
                                        return -EINVAL;

                                last_char = *n;
                                if (d)
                                        *(d++) = *n;
                                sz--;
                                r++;
                                n++;

                        } else if (n[0] >= '0' && n[0] <= '9') {
                                unsigned k;

                                /* Escaped literal ASCII character */

                                if (!(n[1] >= '0' && n[1] <= '9') ||
                                    !(n[2] >= '0' && n[2] <= '9'))
                                        return -EINVAL;

                                k = ((unsigned) (n[0] - '0') * 100) +
                                        ((unsigned) (n[1] - '0') * 10) +
                                        ((unsigned) (n[2] - '0'));

                                /* Don't allow anything that doesn't
                                 * fit in 8bit. Note that we do allow
                                 * control characters, as some servers
                                 * (e.g. cloudflare) are happy to
                                 * generate labels with them
                                 * inside. */
                                if (k > 255)
                                        return -EINVAL;

                                if (FLAGS_SET(flags, DNS_LABEL_LDH) &&
                                    !valid_ldh_char((char) k))
                                        return -EINVAL;

                                last_char = (char) k;
                                if (d)
                                        *(d++) = (char) k;
                                sz--;
                                r++;

                                n += 3;
                        } else
                                return -EINVAL;

                } else if ((uint8_t) *n >= (uint8_t) ' ' && *n != 127) {

                        /* Normal character */

                        if (FLAGS_SET(flags, DNS_LABEL_LDH)) {
                                if (!valid_ldh_char(*n))
                                        return -EINVAL;
                                if (r == 0 && *n == '-')
                                        /* Leading dash */
                                        return -EINVAL;
                        }

                        last_char = *n;
                        if (d)
                                *(d++) = *n;
                        sz--;
                        r++;
                        n++;
                } else
                        return -EINVAL;
        }

        /* Empty label that is not at the end? */
        if (r == 0 && *n)
                return -EINVAL;

        /* More than one trailing dot? */
        if (n[0] == '.' && !FLAGS_SET(flags, DNS_LABEL_LEAVE_TRAILING_DOT))
                return -EINVAL;

        if (sz >= 1 && d)
                *d = 0;

        *name = n;
        return r;
}

#if 0 /* NM_IGNORED */
/* @label_terminal: terminal character of a label, updated to point to the terminal character of
 *                  the previous label (always skipping one dot) or to NULL if there are no more
 *                  labels. */
int dns_label_unescape_suffix(const char *name, const char **label_terminal, char *dest, size_t sz) {
        const char *terminal;
        int r;

        assert(name);
        assert(label_terminal);
        assert(dest);

        /* no more labels */
        if (!*label_terminal) {
                if (sz >= 1)
                        *dest = 0;

                return 0;
        }

        terminal = *label_terminal;
        assert(IN_SET(*terminal, 0, '.'));

        /* Skip current terminal character (and accept domain names ending it ".") */
        if (*terminal == 0)
                terminal--;
        if (terminal >= name && *terminal == '.')
                terminal--;

        /* Point name to the last label, and terminal to the preceding terminal symbol (or make it a NULL pointer) */
        for (;;) {
                if (terminal < name) {
                        /* Reached the first label, so indicate that there are no more */
                        terminal = NULL;
                        break;
                }

                /* Find the start of the last label */
                if (*terminal == '.') {
                        const char *y;
                        unsigned slashes = 0;

                        for (y = terminal - 1; y >= name && *y == '\\'; y--)
                                slashes++;

                        if (slashes % 2 == 0) {
                                /* The '.' was not escaped */
                                name = terminal + 1;
                                break;
                        } else {
                                terminal = y;
                                continue;
                        }
                }

                terminal--;
        }

        r = dns_label_unescape(&name, dest, sz, 0);
        if (r < 0)
                return r;

        *label_terminal = terminal;

        return r;
}
#endif /* NM_IGNORED */

int dns_label_escape(const char *p, size_t l, char *dest, size_t sz) {
        char *q;

        /* DNS labels must be between 1 and 63 characters long. A
         * zero-length label does not exist. See RFC 2182, Section
         * 11. */

        if (l <= 0 || l > DNS_LABEL_MAX)
                return -EINVAL;
        if (sz < 1)
                return -ENOBUFS;

        assert(p);
        assert(dest);

        q = dest;
        while (l > 0) {

                if (IN_SET(*p, '.', '\\')) {

                        /* Dot or backslash */

                        if (sz < 3)
                                return -ENOBUFS;

                        *(q++) = '\\';
                        *(q++) = *p;

                        sz -= 2;

                } else if (IN_SET(*p, '_', '-') ||
                           (*p >= '0' && *p <= '9') ||
                           (*p >= 'a' && *p <= 'z') ||
                           (*p >= 'A' && *p <= 'Z')) {

                        /* Proper character */

                        if (sz < 2)
                                return -ENOBUFS;

                        *(q++) = *p;
                        sz -= 1;

                } else {

                        /* Everything else */

                        if (sz < 5)
                                return -ENOBUFS;

                        *(q++) = '\\';
                        *(q++) = '0' + (char) ((uint8_t) *p / 100);
                        *(q++) = '0' + (char) (((uint8_t) *p / 10) % 10);
                        *(q++) = '0' + (char) ((uint8_t) *p % 10);

                        sz -= 4;
                }

                p++;
                l--;
        }

        *q = 0;
        return (int) (q - dest);
}

#if 0 /* NM_IGNORED */
int dns_label_escape_new(const char *p, size_t l, char **ret) {
        _cleanup_free_ char *s = NULL;
        int r;

        assert(p);
        assert(ret);

        if (l <= 0 || l > DNS_LABEL_MAX)
                return -EINVAL;

        s = new(char, DNS_LABEL_ESCAPED_MAX);
        if (!s)
                return -ENOMEM;

        r = dns_label_escape(p, l, s, DNS_LABEL_ESCAPED_MAX);
        if (r < 0)
                return r;

        *ret = TAKE_PTR(s);

        return r;
}

#if HAVE_LIBIDN
int dns_label_apply_idna(const char *encoded, size_t encoded_size, char *decoded, size_t decoded_max) {
        _cleanup_free_ uint32_t *input = NULL;
        size_t input_size, l;
        const char *p;
        bool contains_8bit = false;
        char buffer[DNS_LABEL_MAX+1];
        int r;

        assert(encoded);
        assert(decoded);

        /* Converts an U-label into an A-label */

        r = dlopen_idn();
        if (r < 0)
                return r;

        if (encoded_size <= 0)
                return -EINVAL;

        for (p = encoded; p < encoded + encoded_size; p++)
                if ((uint8_t) *p > 127)
                        contains_8bit = true;

        if (!contains_8bit) {
                if (encoded_size > DNS_LABEL_MAX)
                        return -EINVAL;

                return 0;
        }

        input = sym_stringprep_utf8_to_ucs4(encoded, encoded_size, &input_size);
        if (!input)
                return -ENOMEM;

        if (sym_idna_to_ascii_4i(input, input_size, buffer, 0) != 0)
                return -EINVAL;

        l = strlen(buffer);

        /* Verify that the result is not longer than one DNS label. */
        if (l <= 0 || l > DNS_LABEL_MAX)
                return -EINVAL;
        if (l > decoded_max)
                return -ENOBUFS;

        memcpy(decoded, buffer, l);

        /* If there's room, append a trailing NUL byte, but only then */
        if (decoded_max > l)
                decoded[l] = 0;

        return (int) l;
}

int dns_label_undo_idna(const char *encoded, size_t encoded_size, char *decoded, size_t decoded_max) {
        size_t input_size, output_size;
        _cleanup_free_ uint32_t *input = NULL;
        _cleanup_free_ char *result = NULL;
        uint32_t *output = NULL;
        size_t w;
        int r;

        /* To be invoked after unescaping. Converts an A-label into an U-label. */

        assert(encoded);
        assert(decoded);

        r = dlopen_idn();
        if (r < 0)
                return r;

        if (encoded_size <= 0 || encoded_size > DNS_LABEL_MAX)
                return -EINVAL;

        if (!memory_startswith(encoded, encoded_size, IDNA_ACE_PREFIX))
                return 0;

        input = sym_stringprep_utf8_to_ucs4(encoded, encoded_size, &input_size);
        if (!input)
                return -ENOMEM;

        output_size = input_size;
        output = newa(uint32_t, output_size);

        sym_idna_to_unicode_44i(input, input_size, output, &output_size, 0);

        result = sym_stringprep_ucs4_to_utf8(output, output_size, NULL, &w);
        if (!result)
                return -ENOMEM;
        if (w <= 0)
                return -EINVAL;
        if (w > decoded_max)
                return -ENOBUFS;

        memcpy(decoded, result, w);

        /* Append trailing NUL byte if there's space, but only then. */
        if (decoded_max > w)
                decoded[w] = 0;

        return w;
}
#endif
#endif /* NM_IGNORED */

int dns_name_concat(const char *a, const char *b, DNSLabelFlags flags, char **_ret) {
        _cleanup_free_ char *ret = NULL;
        size_t n = 0, allocated = 0;
        const char *p;
        bool first = true;
        int r;

        if (a)
                p = a;
        else if (b)
                p = TAKE_PTR(b);
        else
                goto finish;

        for (;;) {
                char label[DNS_LABEL_MAX];

                r = dns_label_unescape(&p, label, sizeof label, flags);
                if (r < 0)
                        return r;
                if (r == 0) {
                        if (*p != 0)
                                return -EINVAL;

                        if (b) {
                                /* Now continue with the second string, if there is one */
                                p = TAKE_PTR(b);
                                continue;
                        }

                        break;
                }

                if (_ret) {
                        if (!GREEDY_REALLOC(ret, allocated, n + !first + DNS_LABEL_ESCAPED_MAX))
                                return -ENOMEM;

                        r = dns_label_escape(label, r, ret + n + !first, DNS_LABEL_ESCAPED_MAX);
                        if (r < 0)
                                return r;

                        if (!first)
                                ret[n] = '.';
                } else {
                        char escaped[DNS_LABEL_ESCAPED_MAX];

                        r = dns_label_escape(label, r, escaped, sizeof(escaped));
                        if (r < 0)
                                return r;
                }

                if (!first)
                        n++;
                else
                        first = false;

                n += r;
        }

finish:
        if (n > DNS_HOSTNAME_MAX)
                return -EINVAL;

        if (_ret) {
                if (n == 0) {
                        /* Nothing appended? If so, generate at least a single dot, to indicate the DNS root domain */
                        if (!GREEDY_REALLOC(ret, allocated, 2))
                                return -ENOMEM;

                        ret[n++] = '.';
                } else {
                        if (!GREEDY_REALLOC(ret, allocated, n + 1))
                                return -ENOMEM;
                }

                ret[n] = 0;
                *_ret = TAKE_PTR(ret);
        }

        return 0;
}

#if 0 /* NM_IGNORED */
void dns_name_hash_func(const char *p, struct siphash *state) {
        int r;

        assert(p);

        for (;;) {
                char label[DNS_LABEL_MAX+1];

                r = dns_label_unescape(&p, label, sizeof label, 0);
                if (r < 0)
                        break;
                if (r == 0)
                        break;

                ascii_strlower_n(label, r);
                siphash24_compress(label, r, state);
                siphash24_compress_byte(0, state); /* make sure foobar and foo.bar result in different hashes */
        }

        /* enforce that all names are terminated by the empty label */
        string_hash_func("", state);
}

int dns_name_compare_func(const char *a, const char *b) {
        const char *x, *y;
        int r, q;

        assert(a);
        assert(b);

        x = a + strlen(a);
        y = b + strlen(b);

        for (;;) {
                char la[DNS_LABEL_MAX], lb[DNS_LABEL_MAX];

                if (x == NULL && y == NULL)
                        return 0;

                r = dns_label_unescape_suffix(a, &x, la, sizeof(la));
                q = dns_label_unescape_suffix(b, &y, lb, sizeof(lb));
                if (r < 0 || q < 0)
                        return CMP(r, q);

                r = ascii_strcasecmp_nn(la, r, lb, q);
                if (r != 0)
                        return r;
        }
}

DEFINE_HASH_OPS(dns_name_hash_ops, char, dns_name_hash_func, dns_name_compare_func);

int dns_name_equal(const char *x, const char *y) {
        int r, q;

        assert(x);
        assert(y);

        for (;;) {
                char la[DNS_LABEL_MAX], lb[DNS_LABEL_MAX];

                r = dns_label_unescape(&x, la, sizeof la, 0);
                if (r < 0)
                        return r;

                q = dns_label_unescape(&y, lb, sizeof lb, 0);
                if (q < 0)
                        return q;

                if (r != q)
                        return false;
                if (r == 0)
                        return true;

                if (ascii_strcasecmp_n(la, lb, r) != 0)
                        return false;
        }
}

int dns_name_endswith(const char *name, const char *suffix) {
        const char *n, *s, *saved_n = NULL;
        int r, q;

        assert(name);
        assert(suffix);

        n = name;
        s = suffix;

        for (;;) {
                char ln[DNS_LABEL_MAX], ls[DNS_LABEL_MAX];

                r = dns_label_unescape(&n, ln, sizeof ln, 0);
                if (r < 0)
                        return r;

                if (!saved_n)
                        saved_n = n;

                q = dns_label_unescape(&s, ls, sizeof ls, 0);
                if (q < 0)
                        return q;

                if (r == 0 && q == 0)
                        return true;
                if (r == 0 && saved_n == n)
                        return false;

                if (r != q || ascii_strcasecmp_n(ln, ls, r) != 0) {

                        /* Not the same, let's jump back, and try with the next label again */
                        s = suffix;
                        n = TAKE_PTR(saved_n);
                }
        }
}

int dns_name_startswith(const char *name, const char *prefix) {
        const char *n, *p;
        int r, q;

        assert(name);
        assert(prefix);

        n = name;
        p = prefix;

        for (;;) {
                char ln[DNS_LABEL_MAX], lp[DNS_LABEL_MAX];

                r = dns_label_unescape(&p, lp, sizeof lp, 0);
                if (r < 0)
                        return r;
                if (r == 0)
                        return true;

                q = dns_label_unescape(&n, ln, sizeof ln, 0);
                if (q < 0)
                        return q;

                if (r != q)
                        return false;
                if (ascii_strcasecmp_n(ln, lp, r) != 0)
                        return false;
        }
}

int dns_name_change_suffix(const char *name, const char *old_suffix, const char *new_suffix, char **ret) {
        const char *n, *s, *saved_before = NULL, *saved_after = NULL, *prefix;
        int r, q;

        assert(name);
        assert(old_suffix);
        assert(new_suffix);
        assert(ret);

        n = name;
        s = old_suffix;

        for (;;) {
                char ln[DNS_LABEL_MAX], ls[DNS_LABEL_MAX];

                if (!saved_before)
                        saved_before = n;

                r = dns_label_unescape(&n, ln, sizeof ln, 0);
                if (r < 0)
                        return r;

                if (!saved_after)
                        saved_after = n;

                q = dns_label_unescape(&s, ls, sizeof ls, 0);
                if (q < 0)
                        return q;

                if (r == 0 && q == 0)
                        break;
                if (r == 0 && saved_after == n) {
                        *ret = NULL; /* doesn't match */
                        return 0;
                }

                if (r != q || ascii_strcasecmp_n(ln, ls, r) != 0) {

                        /* Not the same, let's jump back, and try with the next label again */
                        s = old_suffix;
                        n = TAKE_PTR(saved_after);
                        saved_before = NULL;
                }
        }

        /* Found it! Now generate the new name */
        prefix = strndupa(name, saved_before - name);

        r = dns_name_concat(prefix, new_suffix, 0, ret);
        if (r < 0)
                return r;

        return 1;
}

int dns_name_between(const char *a, const char *b, const char *c) {
        /* Determine if b is strictly greater than a and strictly smaller than c.
           We consider the order of names to be circular, so that if a is
           strictly greater than c, we consider b to be between them if it is
           either greater than a or smaller than c. This is how the canonical
           DNS name order used in NSEC records work. */

        if (dns_name_compare_func(a, c) < 0)
                /*
                   a and c are properly ordered:
                   a<---b--->c
                */
                return dns_name_compare_func(a, b) < 0 &&
                       dns_name_compare_func(b, c) < 0;
        else
                /*
                   a and c are equal or 'reversed':
                   <--b--c         a----->
                   or:
                   <-----c         a--b-->
                */
                return dns_name_compare_func(b, c) < 0 ||
                       dns_name_compare_func(a, b) < 0;
}

int dns_name_reverse(int family, const union in_addr_union *a, char **ret) {
        const uint8_t *p;
        int r;

        assert(a);
        assert(ret);

        p = (const uint8_t*) a;

        if (family == AF_INET)
                r = asprintf(ret, "%u.%u.%u.%u.in-addr.arpa", p[3], p[2], p[1], p[0]);
        else if (family == AF_INET6)
                r = asprintf(ret, "%c.%c.%c.%c.%c.%c.%c.%c.%c.%c.%c.%c.%c.%c.%c.%c.%c.%c.%c.%c.%c.%c.%c.%c.%c.%c.%c.%c.%c.%c.%c.%c.ip6.arpa",
                             hexchar(p[15] & 0xF), hexchar(p[15] >> 4), hexchar(p[14] & 0xF), hexchar(p[14] >> 4),
                             hexchar(p[13] & 0xF), hexchar(p[13] >> 4), hexchar(p[12] & 0xF), hexchar(p[12] >> 4),
                             hexchar(p[11] & 0xF), hexchar(p[11] >> 4), hexchar(p[10] & 0xF), hexchar(p[10] >> 4),
                             hexchar(p[ 9] & 0xF), hexchar(p[ 9] >> 4), hexchar(p[ 8] & 0xF), hexchar(p[ 8] >> 4),
                             hexchar(p[ 7] & 0xF), hexchar(p[ 7] >> 4), hexchar(p[ 6] & 0xF), hexchar(p[ 6] >> 4),
                             hexchar(p[ 5] & 0xF), hexchar(p[ 5] >> 4), hexchar(p[ 4] & 0xF), hexchar(p[ 4] >> 4),
                             hexchar(p[ 3] & 0xF), hexchar(p[ 3] >> 4), hexchar(p[ 2] & 0xF), hexchar(p[ 2] >> 4),
                             hexchar(p[ 1] & 0xF), hexchar(p[ 1] >> 4), hexchar(p[ 0] & 0xF), hexchar(p[ 0] >> 4));
        else
                return -EAFNOSUPPORT;
        if (r < 0)
                return -ENOMEM;

        return 0;
}

int dns_name_address(const char *p, int *ret_family, union in_addr_union *ret_address) {
        int r;

        assert(p);
        assert(ret_family);
        assert(ret_address);

        r = dns_name_endswith(p, "in-addr.arpa");
        if (r < 0)
                return r;
        if (r > 0) {
                uint8_t a[4];
                unsigned i;

                for (i = 0; i < ELEMENTSOF(a); i++) {
                        char label[DNS_LABEL_MAX+1];

                        r = dns_label_unescape(&p, label, sizeof label, 0);
                        if (r < 0)
                                return r;
                        if (r == 0)
                                return -EINVAL;
                        if (r > 3)
                                return -EINVAL;

                        r = safe_atou8(label, &a[i]);
                        if (r < 0)
                                return r;
                }

                r = dns_name_equal(p, "in-addr.arpa");
                if (r <= 0)
                        return r;

                *ret_family = AF_INET;
                ret_address->in.s_addr = htobe32(((uint32_t) a[3] << 24) |
                                                 ((uint32_t) a[2] << 16) |
                                                 ((uint32_t) a[1] << 8) |
                                                 (uint32_t) a[0]);

                return 1;
        }

        r = dns_name_endswith(p, "ip6.arpa");
        if (r < 0)
                return r;
        if (r > 0) {
                struct in6_addr a;
                unsigned i;

                for (i = 0; i < ELEMENTSOF(a.s6_addr); i++) {
                        char label[DNS_LABEL_MAX+1];
                        int x, y;

                        r = dns_label_unescape(&p, label, sizeof label, 0);
                        if (r <= 0)
                                return r;
                        if (r != 1)
                                return -EINVAL;
                        x = unhexchar(label[0]);
                        if (x < 0)
                                return -EINVAL;

                        r = dns_label_unescape(&p, label, sizeof label, 0);
                        if (r <= 0)
                                return r;
                        if (r != 1)
                                return -EINVAL;
                        y = unhexchar(label[0]);
                        if (y < 0)
                                return -EINVAL;

                        a.s6_addr[ELEMENTSOF(a.s6_addr) - i - 1] = (uint8_t) y << 4 | (uint8_t) x;
                }

                r = dns_name_equal(p, "ip6.arpa");
                if (r <= 0)
                        return r;

                *ret_family = AF_INET6;
                ret_address->in6 = a;
                return 1;
        }

        *ret_family = AF_UNSPEC;
        *ret_address = IN_ADDR_NULL;

        return 0;
}
#endif /* NM_IGNORED */

bool dns_name_is_root(const char *name) {

        assert(name);

        /* There are exactly two ways to encode the root domain name:
         * as empty string, or with a single dot. */

        return STR_IN_SET(name, "", ".");
}

bool dns_name_is_single_label(const char *name) {
        int r;

        assert(name);

        r = dns_name_parent(&name);
        if (r <= 0)
                return false;

        return dns_name_is_root(name);
}

/* Encode a domain name according to RFC 1035 Section 3.1, without compression */
int dns_name_to_wire_format(const char *domain, uint8_t *buffer, size_t len, bool canonical) {
        uint8_t *label_length, *out;
        int r;

        assert(domain);
        assert(buffer);

        out = buffer;

        do {
                /* Reserve a byte for label length */
                if (len <= 0)
                        return -ENOBUFS;
                len--;
                label_length = out;
                out++;

                /* Convert and copy a single label. Note that
                 * dns_label_unescape() returns 0 when it hits the end
                 * of the domain name, which we rely on here to encode
                 * the trailing NUL byte. */
                r = dns_label_unescape(&domain, (char *) out, len, 0);
                if (r < 0)
                        return r;

                /* Optionally, output the name in DNSSEC canonical
                 * format, as described in RFC 4034, section 6.2. Or
                 * in other words: in lower-case. */
                if (canonical)
                        ascii_strlower_n((char*) out, (size_t) r);

                /* Fill label length, move forward */
                *label_length = r;
                out += r;
                len -= r;

        } while (r != 0);

        /* Verify the maximum size of the encoded name. The trailing
         * dot + NUL byte account are included this time, hence
         * compare against DNS_HOSTNAME_MAX + 2 (which is 255) this
         * time. */
        if (out - buffer > DNS_HOSTNAME_MAX + 2)
                return -EINVAL;

        return out - buffer;
}

#if 0 /* NM_IGNORED */
static bool srv_type_label_is_valid(const char *label, size_t n) {
        size_t k;

        assert(label);

        if (n < 2) /* Label needs to be at least 2 chars long */
                return false;

        if (label[0] != '_') /* First label char needs to be underscore */
                return false;

        /* Second char must be a letter */
        if (!(label[1] >= 'A' && label[1] <= 'Z') &&
            !(label[1] >= 'a' && label[1] <= 'z'))
                return false;

        /* Third and further chars must be alphanumeric or a hyphen */
        for (k = 2; k < n; k++) {
                if (!(label[k] >= 'A' && label[k] <= 'Z') &&
                    !(label[k] >= 'a' && label[k] <= 'z') &&
                    !(label[k] >= '0' && label[k] <= '9') &&
                    label[k] != '-')
                        return false;
        }

        return true;
}

bool dns_srv_type_is_valid(const char *name) {
        unsigned c = 0;
        int r;

        if (!name)
                return false;

        for (;;) {
                char label[DNS_LABEL_MAX];

                /* This more or less implements RFC 6335, Section 5.1 */

                r = dns_label_unescape(&name, label, sizeof label, 0);
                if (r < 0)
                        return false;
                if (r == 0)
                        break;

                if (c >= 2)
                        return false;

                if (!srv_type_label_is_valid(label, r))
                        return false;

                c++;
        }

        return c == 2; /* exactly two labels */
}

bool dnssd_srv_type_is_valid(const char *name) {
        return dns_srv_type_is_valid(name) &&
                ((dns_name_endswith(name, "_tcp") > 0) ||
                 (dns_name_endswith(name, "_udp") > 0)); /* Specific to DNS-SD. RFC 6763, Section 7 */
}

bool dns_service_name_is_valid(const char *name) {
        size_t l;

        /* This more or less implements RFC 6763, Section 4.1.1 */

        if (!name)
                return false;

        if (!utf8_is_valid(name))
                return false;

        if (string_has_cc(name, NULL))
                return false;

        l = strlen(name);
        if (l <= 0)
                return false;
        if (l > 63)
                return false;

        return true;
}

int dns_service_join(const char *name, const char *type, const char *domain, char **ret) {
        char escaped[DNS_LABEL_ESCAPED_MAX];
        _cleanup_free_ char *n = NULL;
        int r;

        assert(type);
        assert(domain);
        assert(ret);

        if (!dns_srv_type_is_valid(type))
                return -EINVAL;

        if (!name)
                return dns_name_concat(type, domain, 0, ret);

        if (!dns_service_name_is_valid(name))
                return -EINVAL;

        r = dns_label_escape(name, strlen(name), escaped, sizeof(escaped));
        if (r < 0)
                return r;

        r = dns_name_concat(type, domain, 0, &n);
        if (r < 0)
                return r;

        return dns_name_concat(escaped, n, 0, ret);
}

static bool dns_service_name_label_is_valid(const char *label, size_t n) {
        char *s;

        assert(label);

        if (memchr(label, 0, n))
                return false;

        s = strndupa(label, n);
        return dns_service_name_is_valid(s);
}

int dns_service_split(const char *joined, char **_name, char **_type, char **_domain) {
        _cleanup_free_ char *name = NULL, *type = NULL, *domain = NULL;
        const char *p = joined, *q = NULL, *d = NULL;
        char a[DNS_LABEL_MAX], b[DNS_LABEL_MAX], c[DNS_LABEL_MAX];
        int an, bn, cn, r;
        unsigned x = 0;

        assert(joined);

        /* Get first label from the full name */
        an = dns_label_unescape(&p, a, sizeof(a), 0);
        if (an < 0)
                return an;

        if (an > 0) {
                x++;

                /* If there was a first label, try to get the second one */
                bn = dns_label_unescape(&p, b, sizeof(b), 0);
                if (bn < 0)
                        return bn;

                if (bn > 0) {
                        x++;

                        /* If there was a second label, try to get the third one */
                        q = p;
                        cn = dns_label_unescape(&p, c, sizeof(c), 0);
                        if (cn < 0)
                                return cn;

                        if (cn > 0)
                                x++;
                } else
                        cn = 0;
        } else
                an = 0;

        if (x >= 2 && srv_type_label_is_valid(b, bn)) {

                if (x >= 3 && srv_type_label_is_valid(c, cn)) {

                        if (dns_service_name_label_is_valid(a, an)) {
                                /* OK, got <name> . <type> . <type2> . <domain> */

                                name = strndup(a, an);
                                if (!name)
                                        return -ENOMEM;

                                type = strjoin(b, ".", c);
                                if (!type)
                                        return -ENOMEM;

                                d = p;
                                goto finish;
                        }

                } else if (srv_type_label_is_valid(a, an)) {

                        /* OK, got <type> . <type2> . <domain> */

                        name = NULL;

                        type = strjoin(a, ".", b);
                        if (!type)
                                return -ENOMEM;

                        d = q;
                        goto finish;
                }
        }

        name = NULL;
        type = NULL;
        d = joined;

finish:
        r = dns_name_normalize(d, 0, &domain);
        if (r < 0)
                return r;

        if (_domain)
                *_domain = TAKE_PTR(domain);

        if (_type)
                *_type = TAKE_PTR(type);

        if (_name)
                *_name = TAKE_PTR(name);

        return 0;
}

static int dns_name_build_suffix_table(const char *name, const char *table[]) {
        const char *p;
        unsigned n = 0;
        int r;

        assert(name);
        assert(table);

        p = name;
        for (;;) {
                if (n > DNS_N_LABELS_MAX)
                        return -EINVAL;

                table[n] = p;
                r = dns_name_parent(&p);
                if (r < 0)
                        return r;
                if (r == 0)
                        break;

                n++;
        }

        return (int) n;
}

int dns_name_suffix(const char *name, unsigned n_labels, const char **ret) {
        const char* labels[DNS_N_LABELS_MAX+1];
        int n;

        assert(name);
        assert(ret);

        n = dns_name_build_suffix_table(name, labels);
        if (n < 0)
                return n;

        if ((unsigned) n < n_labels)
                return -EINVAL;

        *ret = labels[n - n_labels];
        return (int) (n - n_labels);
}

int dns_name_skip(const char *a, unsigned n_labels, const char **ret) {
        int r;

        assert(a);
        assert(ret);

        for (; n_labels > 0; n_labels--) {
                r = dns_name_parent(&a);
                if (r < 0)
                        return r;
                if (r == 0) {
                        *ret = "";
                        return 0;
                }
        }

        *ret = a;
        return 1;
}

int dns_name_count_labels(const char *name) {
        unsigned n = 0;
        const char *p;
        int r;

        assert(name);

        p = name;
        for (;;) {
                r = dns_name_parent(&p);
                if (r < 0)
                        return r;
                if (r == 0)
                        break;

                if (n >= DNS_N_LABELS_MAX)
                        return -EINVAL;

                n++;
        }

        return (int) n;
}

int dns_name_equal_skip(const char *a, unsigned n_labels, const char *b) {
        int r;

        assert(a);
        assert(b);

        r = dns_name_skip(a, n_labels, &a);
        if (r <= 0)
                return r;

        return dns_name_equal(a, b);
}

int dns_name_common_suffix(const char *a, const char *b, const char **ret) {
        const char *a_labels[DNS_N_LABELS_MAX+1], *b_labels[DNS_N_LABELS_MAX+1];
        int n = 0, m = 0, k = 0, r, q;

        assert(a);
        assert(b);
        assert(ret);

        /* Determines the common suffix of domain names a and b */

        n = dns_name_build_suffix_table(a, a_labels);
        if (n < 0)
                return n;

        m = dns_name_build_suffix_table(b, b_labels);
        if (m < 0)
                return m;

        for (;;) {
                char la[DNS_LABEL_MAX], lb[DNS_LABEL_MAX];
                const char *x, *y;

                if (k >= n || k >= m) {
                        *ret = a_labels[n - k];
                        return 0;
                }

                x = a_labels[n - 1 - k];
                r = dns_label_unescape(&x, la, sizeof la, 0);
                if (r < 0)
                        return r;

                y = b_labels[m - 1 - k];
                q = dns_label_unescape(&y, lb, sizeof lb, 0);
                if (q < 0)
                        return q;

                if (r != q || ascii_strcasecmp_n(la, lb, r) != 0) {
                        *ret = a_labels[n - k];
                        return 0;
                }

                k++;
        }
}

int dns_name_apply_idna(const char *name, char **ret) {

        /* Return negative on error, 0 if not implemented, positive on success. */

#if HAVE_LIBIDN2 || HAVE_LIBIDN2
        int r;

        r = dlopen_idn();
        if (r == EOPNOTSUPP) {
                *ret = NULL;
                return 0;
        }
        if (r < 0)
                return r;
#endif

#if HAVE_LIBIDN2
        _cleanup_free_ char *t = NULL;

        assert(name);
        assert(ret);

        /* First, try non-transitional mode (i.e. IDN2008 rules) */
        r = sym_idn2_lookup_u8((uint8_t*) name, (uint8_t**) &t,
                               IDN2_NFC_INPUT | IDN2_NONTRANSITIONAL);
        if (r == IDN2_DISALLOWED) /* If that failed, because of disallowed characters, try transitional mode.
                                   * (i.e. IDN2003 rules which supports some unicode chars IDN2008 doesn't allow). */
                r = sym_idn2_lookup_u8((uint8_t*) name, (uint8_t**) &t,
                                       IDN2_NFC_INPUT | IDN2_TRANSITIONAL);

        log_debug("idn2_lookup_u8: %s → %s", name, t);
        if (r == IDN2_OK) {
                if (!startswith(name, "xn--")) {
                        _cleanup_free_ char *s = NULL;

                        r = sym_idn2_to_unicode_8z8z(t, &s, 0);
                        if (r != IDN2_OK) {
                                log_debug("idn2_to_unicode_8z8z(\"%s\") failed: %d/%s",
                                          t, r, sym_idn2_strerror(r));
                                *ret = NULL;
                                return 0;
                        }

                        if (!streq_ptr(name, s)) {
                                log_debug("idn2 roundtrip failed: \"%s\" → \"%s\" → \"%s\", ignoring.",
                                          name, t, s);
                                *ret = NULL;
                                return 0;
                        }
                }

                *ret = TAKE_PTR(t);
                return 1; /* *ret has been written */
        }

        log_debug("idn2_lookup_u8(\"%s\") failed: %d/%s", name, r, sym_idn2_strerror(r));
        if (r == IDN2_2HYPHEN)
                /* The name has two hyphens — forbidden by IDNA2008 in some cases */
                return 0;
        if (IN_SET(r, IDN2_TOO_BIG_DOMAIN, IDN2_TOO_BIG_LABEL))
                return -ENOSPC;

        return -EINVAL;
#elif HAVE_LIBIDN
        _cleanup_free_ char *buf = NULL;
        size_t n = 0, allocated = 0;
        bool first = true;
        int r, q;

        assert(name);
        assert(ret);

        for (;;) {
                char label[DNS_LABEL_MAX];

                r = dns_label_unescape(&name, label, sizeof label, 0);
                if (r < 0)
                        return r;
                if (r == 0)
                        break;

                q = dns_label_apply_idna(label, r, label, sizeof label);
                if (q < 0)
                        return q;
                if (q > 0)
                        r = q;

                if (!GREEDY_REALLOC(buf, allocated, n + !first + DNS_LABEL_ESCAPED_MAX))
                        return -ENOMEM;

                r = dns_label_escape(label, r, buf + n + !first, DNS_LABEL_ESCAPED_MAX);
                if (r < 0)
                        return r;

                if (first)
                        first = false;
                else
                        buf[n++] = '.';

                n += r;
        }

        if (n > DNS_HOSTNAME_MAX)
                return -EINVAL;

        if (!GREEDY_REALLOC(buf, allocated, n + 1))
                return -ENOMEM;

        buf[n] = 0;
        *ret = TAKE_PTR(buf);

        return 1;
#else
        *ret = NULL;
        return 0;
#endif
}

int dns_name_is_valid_or_address(const char *name) {
        /* Returns > 0 if the specified name is either a valid IP address formatted as string or a valid DNS name */

        if (isempty(name))
                return 0;

        if (in_addr_from_string_auto(name, NULL, NULL) >= 0)
                return 1;

        return dns_name_is_valid(name);
}

int dns_name_dot_suffixed(const char *name) {
        const char *p = name;
        int r;

        for (;;) {
                if (streq(p, "."))
                        return true;

                r = dns_label_unescape(&p, NULL, DNS_LABEL_MAX, DNS_LABEL_LEAVE_TRAILING_DOT);
                if (r < 0)
                        return r;
                if (r == 0)
                        return false;
        }
}
#endif /* NM_IGNORED */<|MERGE_RESOLUTION|>--- conflicted
+++ resolved
@@ -1,19 +1,6 @@
-<<<<<<< HEAD
-/* SPDX-License-Identifier: LGPL-2.1+ */
+/* SPDX-License-Identifier: LGPL-2.1-or-later */
 
 #include "nm-sd-adapt-shared.h"
-
-#if 0 /* NM_IGNORED */
-#if HAVE_LIBIDN2
-#  include <idn2.h>
-#elif HAVE_LIBIDN
-#  include <idna.h>
-#  include <stringprep.h>
-#endif
-#endif
-=======
-/* SPDX-License-Identifier: LGPL-2.1-or-later */
->>>>>>> 0d3f8ded
 
 #include <endian.h>
 #include <netinet/in.h>
