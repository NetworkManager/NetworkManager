#pragma once

#include <inttypes.h>
#include <stddef.h>
#include <stdint.h>
#include <string.h>
#include <sys/types.h>

<<<<<<< HEAD
#if 0 /* NM_IGNORED */
=======
#include "time-util.h"

>>>>>>> d4d0c696
struct siphash {
        uint64_t v0;
        uint64_t v1;
        uint64_t v2;
        uint64_t v3;
        uint64_t padding;
        size_t inlen;
};
#else /* NM_IGNORED */
struct siphash {
	CSipHash _csiphash;
};

static inline void
siphash24_init (struct siphash *state, const uint8_t k[16])
{
	c_siphash_init ((CSipHash *) state, k);
}

static inline void
siphash24_compress (const void *in, size_t inlen, struct siphash *state)
{
	c_siphash_append ((CSipHash *) state, in, inlen);
}

static inline uint64_t
siphash24_finalize (struct siphash *state)
{
	return c_siphash_finalize ((CSipHash *) state);
}

static inline uint64_t
siphash24 (const void *in, size_t inlen, const uint8_t k[16])
{
	return c_siphash_hash (k, in, inlen);
}
#endif /* NM_IGNORED */

void siphash24_init(struct siphash *state, const uint8_t k[static 16]);
void siphash24_compress(const void *in, size_t inlen, struct siphash *state);
#define siphash24_compress_byte(byte, state) siphash24_compress((const uint8_t[]) { (byte) }, 1, (state))

static inline void siphash24_compress_boolean(bool in, struct siphash *state) {
        uint8_t i = in;

        siphash24_compress(&i, sizeof i, state);
}

static inline void siphash24_compress_usec_t(usec_t in, struct siphash *state) {
        siphash24_compress(&in, sizeof in, state);
}

static inline void siphash24_compress_string(const char *in, struct siphash *state) {
        if (!in)
                return;

        siphash24_compress(in, strlen(in), state);
}

uint64_t siphash24_finalize(struct siphash *state);

uint64_t siphash24(const void *in, size_t inlen, const uint8_t k[static 16]);

static inline uint64_t siphash24_string(const char *s, const uint8_t k[static 16]) {
        return siphash24(s, strlen(s) + 1, k);
}<|MERGE_RESOLUTION|>--- conflicted
+++ resolved
@@ -6,12 +6,9 @@
 #include <string.h>
 #include <sys/types.h>
 
-<<<<<<< HEAD
-#if 0 /* NM_IGNORED */
-=======
 #include "time-util.h"
 
->>>>>>> d4d0c696
+#if 0 /* NM_IGNORED */
 struct siphash {
         uint64_t v0;
         uint64_t v1;
