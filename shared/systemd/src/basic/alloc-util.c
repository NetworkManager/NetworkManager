--- conflicted
+++ resolved
@@ -1,11 +1,8 @@
 /* SPDX-License-Identifier: LGPL-2.1+ */
 
-<<<<<<< HEAD
 #include "nm-sd-adapt-shared.h"
 
-=======
 #include <malloc.h>
->>>>>>> 0e3f508c
 #include <stdint.h>
 #include <string.h>
 
