/* SPDX-License-Identifier: LGPL-2.1-or-later */

#include "nm-sd-adapt-shared.h"

#include <arpa/inet.h>
#include <errno.h>
#include <limits.h>
#include <net/if.h>
#include <netdb.h>
#include <netinet/ip.h>
#include <poll.h>
#include <stddef.h>
#include <stdint.h>
#include <stdio.h>
#include <stdlib.h>
#include <sys/ioctl.h>
#include <unistd.h>
#if 0 /* NM_IGNORED */
#include <linux/if.h>
#endif /* NM_IGNORED */

#include "alloc-util.h"
#include "errno-util.h"
#include "escape.h"
#include "fd-util.h"
#include "fileio.h"
#include "format-util.h"
#include "io-util.h"
#include "log.h"
#include "memory-util.h"
#include "parse-util.h"
#include "path-util.h"
#include "process-util.h"
#include "socket-util.h"
#include "string-table.h"
#include "string-util.h"
#include "strv.h"
#include "user-util.h"
#include "utf8.h"

#if 0 /* NM_IGNORED */
#if ENABLE_IDN
#  define IDN_FLAGS NI_IDN
#else
#  define IDN_FLAGS 0
#endif

static const char* const socket_address_type_table[] = {
        [SOCK_STREAM] =    "Stream",
        [SOCK_DGRAM] =     "Datagram",
        [SOCK_RAW] =       "Raw",
        [SOCK_RDM] =       "ReliableDatagram",
        [SOCK_SEQPACKET] = "SequentialPacket",
        [SOCK_DCCP] =      "DatagramCongestionControl",
};

DEFINE_STRING_TABLE_LOOKUP(socket_address_type, int);

int socket_address_verify(const SocketAddress *a, bool strict) {
        assert(a);

        /* With 'strict' we enforce additional sanity constraints which are not set by the standard,
         * but should only apply to sockets we create ourselves. */

        switch (socket_address_family(a)) {

        case AF_INET:
                if (a->size != sizeof(struct sockaddr_in))
                        return -EINVAL;

                if (a->sockaddr.in.sin_port == 0)
                        return -EINVAL;

                if (!IN_SET(a->type, 0, SOCK_STREAM, SOCK_DGRAM))
                        return -EINVAL;

                return 0;

        case AF_INET6:
                if (a->size != sizeof(struct sockaddr_in6))
                        return -EINVAL;

                if (a->sockaddr.in6.sin6_port == 0)
                        return -EINVAL;

                if (!IN_SET(a->type, 0, SOCK_STREAM, SOCK_DGRAM))
                        return -EINVAL;

                return 0;

        case AF_UNIX:
                if (a->size < offsetof(struct sockaddr_un, sun_path))
                        return -EINVAL;
                if (a->size > sizeof(struct sockaddr_un) + !strict)
                        /* If !strict, allow one extra byte, since getsockname() on Linux will append
                         * a NUL byte if we have path sockets that are above sun_path's full size. */
                        return -EINVAL;

                if (a->size > offsetof(struct sockaddr_un, sun_path) &&
                    a->sockaddr.un.sun_path[0] != 0 &&
                    strict) {
                        /* Only validate file system sockets here, and only in strict mode */
                        const char *e;

                        e = memchr(a->sockaddr.un.sun_path, 0, sizeof(a->sockaddr.un.sun_path));
                        if (e) {
                                /* If there's an embedded NUL byte, make sure the size of the socket address matches it */
                                if (a->size != offsetof(struct sockaddr_un, sun_path) + (e - a->sockaddr.un.sun_path) + 1)
                                        return -EINVAL;
                        } else {
                                /* If there's no embedded NUL byte, then the size needs to match the whole
                                 * structure or the structure with one extra NUL byte suffixed. (Yeah, Linux is awful,
                                 * and considers both equivalent: getsockname() even extends sockaddr_un beyond its
                                 * size if the path is non NUL terminated.)*/
                                if (!IN_SET(a->size, sizeof(a->sockaddr.un.sun_path), sizeof(a->sockaddr.un.sun_path)+1))
                                        return -EINVAL;
                        }
                }

                if (!IN_SET(a->type, 0, SOCK_STREAM, SOCK_DGRAM, SOCK_SEQPACKET))
                        return -EINVAL;

                return 0;

        case AF_NETLINK:

                if (a->size != sizeof(struct sockaddr_nl))
                        return -EINVAL;

                if (!IN_SET(a->type, 0, SOCK_RAW, SOCK_DGRAM))
                        return -EINVAL;

                return 0;

        case AF_VSOCK:
                if (a->size != sizeof(struct sockaddr_vm))
                        return -EINVAL;

                if (!IN_SET(a->type, 0, SOCK_STREAM, SOCK_DGRAM))
                        return -EINVAL;

                return 0;

        default:
                return -EAFNOSUPPORT;
        }
}

int socket_address_print(const SocketAddress *a, char **ret) {
        int r;

        assert(a);
        assert(ret);

        r = socket_address_verify(a, false); /* We do non-strict validation, because we want to be
                                              * able to pretty-print any socket the kernel considers
                                              * valid. We still need to do validation to know if we
                                              * can meaningfully print the address. */
        if (r < 0)
                return r;

        if (socket_address_family(a) == AF_NETLINK) {
                _cleanup_free_ char *sfamily = NULL;

                r = netlink_family_to_string_alloc(a->protocol, &sfamily);
                if (r < 0)
                        return r;

                r = asprintf(ret, "%s %u", sfamily, a->sockaddr.nl.nl_groups);
                if (r < 0)
                        return -ENOMEM;

                return 0;
        }

        return sockaddr_pretty(&a->sockaddr.sa, a->size, false, true, ret);
}

bool socket_address_can_accept(const SocketAddress *a) {
        assert(a);

        return
                IN_SET(a->type, SOCK_STREAM, SOCK_SEQPACKET);
}

bool socket_address_equal(const SocketAddress *a, const SocketAddress *b) {
        assert(a);
        assert(b);

        /* Invalid addresses are unequal to all */
        if (socket_address_verify(a, false) < 0 ||
            socket_address_verify(b, false) < 0)
                return false;

        if (a->type != b->type)
                return false;

        if (socket_address_family(a) != socket_address_family(b))
                return false;

        switch (socket_address_family(a)) {

        case AF_INET:
                if (a->sockaddr.in.sin_addr.s_addr != b->sockaddr.in.sin_addr.s_addr)
                        return false;

                if (a->sockaddr.in.sin_port != b->sockaddr.in.sin_port)
                        return false;

                break;

        case AF_INET6:
                if (memcmp(&a->sockaddr.in6.sin6_addr, &b->sockaddr.in6.sin6_addr, sizeof(a->sockaddr.in6.sin6_addr)) != 0)
                        return false;

                if (a->sockaddr.in6.sin6_port != b->sockaddr.in6.sin6_port)
                        return false;

                break;

        case AF_UNIX:
                if (a->size <= offsetof(struct sockaddr_un, sun_path) ||
                    b->size <= offsetof(struct sockaddr_un, sun_path))
                        return false;

                if ((a->sockaddr.un.sun_path[0] == 0) != (b->sockaddr.un.sun_path[0] == 0))
                        return false;

                if (a->sockaddr.un.sun_path[0]) {
                        if (!path_equal_or_files_same(a->sockaddr.un.sun_path, b->sockaddr.un.sun_path, 0))
                                return false;
                } else {
                        if (a->size != b->size)
                                return false;

                        if (memcmp(a->sockaddr.un.sun_path, b->sockaddr.un.sun_path, a->size) != 0)
                                return false;
                }

                break;

        case AF_NETLINK:
                if (a->protocol != b->protocol)
                        return false;

                if (a->sockaddr.nl.nl_groups != b->sockaddr.nl.nl_groups)
                        return false;

                break;

        case AF_VSOCK:
                if (a->sockaddr.vm.svm_cid != b->sockaddr.vm.svm_cid)
                        return false;

                if (a->sockaddr.vm.svm_port != b->sockaddr.vm.svm_port)
                        return false;

                break;

        default:
                /* Cannot compare, so we assume the addresses are different */
                return false;
        }

        return true;
}

const char* socket_address_get_path(const SocketAddress *a) {
        assert(a);

        if (socket_address_family(a) != AF_UNIX)
                return NULL;

        if (a->sockaddr.un.sun_path[0] == 0)
                return NULL;

        /* Note that this is only safe because we know that there's an extra NUL byte after the sockaddr_un
         * structure. On Linux AF_UNIX file system socket addresses don't have to be NUL terminated if they take up the
         * full sun_path space. */
        assert_cc(sizeof(union sockaddr_union) >= sizeof(struct sockaddr_un)+1);
        return a->sockaddr.un.sun_path;
}

bool socket_ipv6_is_supported(void) {
        if (access("/proc/net/if_inet6", F_OK) != 0)
                return false;

        return true;
}

bool socket_address_matches_fd(const SocketAddress *a, int fd) {
        SocketAddress b;
        socklen_t solen;

        assert(a);
        assert(fd >= 0);

        b.size = sizeof(b.sockaddr);
        if (getsockname(fd, &b.sockaddr.sa, &b.size) < 0)
                return false;

        if (b.sockaddr.sa.sa_family != a->sockaddr.sa.sa_family)
                return false;

        solen = sizeof(b.type);
        if (getsockopt(fd, SOL_SOCKET, SO_TYPE, &b.type, &solen) < 0)
                return false;

        if (b.type != a->type)
                return false;

        if (a->protocol != 0)  {
                solen = sizeof(b.protocol);
                if (getsockopt(fd, SOL_SOCKET, SO_PROTOCOL, &b.protocol, &solen) < 0)
                        return false;

                if (b.protocol != a->protocol)
                        return false;
        }

        return socket_address_equal(a, &b);
}

int sockaddr_port(const struct sockaddr *_sa, unsigned *ret_port) {
        const union sockaddr_union *sa = (const union sockaddr_union*) _sa;

        /* Note, this returns the port as 'unsigned' rather than 'uint16_t', as AF_VSOCK knows larger ports */

        assert(sa);

        switch (sa->sa.sa_family) {

        case AF_INET:
                *ret_port = be16toh(sa->in.sin_port);
                return 0;

        case AF_INET6:
                *ret_port = be16toh(sa->in6.sin6_port);
                return 0;

        case AF_VSOCK:
                *ret_port = sa->vm.svm_port;
                return 0;

        default:
                return -EAFNOSUPPORT;
        }
}

const union in_addr_union *sockaddr_in_addr(const struct sockaddr *_sa) {
        const union sockaddr_union *sa = (const union sockaddr_union*) _sa;

        if (!sa)
                return NULL;

        switch (sa->sa.sa_family) {

        case AF_INET:
                return (const union in_addr_union*) &sa->in.sin_addr;

        case AF_INET6:
                return (const union in_addr_union*) &sa->in6.sin6_addr;

        default:
                return NULL;
        }
}

int sockaddr_pretty(
                const struct sockaddr *_sa,
                socklen_t salen,
                bool translate_ipv6,
                bool include_port,
                char **ret) {

        union sockaddr_union *sa = (union sockaddr_union*) _sa;
        char *p;
        int r;

        assert(sa);
        assert(salen >= sizeof(sa->sa.sa_family));

        switch (sa->sa.sa_family) {

        case AF_INET: {
                uint32_t a;

                a = be32toh(sa->in.sin_addr.s_addr);

                if (include_port)
                        r = asprintf(&p,
                                     "%u.%u.%u.%u:%u",
                                     a >> 24, (a >> 16) & 0xFF, (a >> 8) & 0xFF, a & 0xFF,
                                     be16toh(sa->in.sin_port));
                else
                        r = asprintf(&p,
                                     "%u.%u.%u.%u",
                                     a >> 24, (a >> 16) & 0xFF, (a >> 8) & 0xFF, a & 0xFF);
                if (r < 0)
                        return -ENOMEM;
                break;
        }

        case AF_INET6: {
                static const unsigned char ipv4_prefix[] = {
                        0, 0, 0, 0, 0, 0, 0, 0, 0, 0, 0xFF, 0xFF
                };

                if (translate_ipv6 &&
                    memcmp(&sa->in6.sin6_addr, ipv4_prefix, sizeof(ipv4_prefix)) == 0) {
                        const uint8_t *a = sa->in6.sin6_addr.s6_addr+12;
                        if (include_port)
                                r = asprintf(&p,
                                             "%u.%u.%u.%u:%u",
                                             a[0], a[1], a[2], a[3],
                                             be16toh(sa->in6.sin6_port));
                        else
                                r = asprintf(&p,
                                             "%u.%u.%u.%u",
                                             a[0], a[1], a[2], a[3]);
                        if (r < 0)
                                return -ENOMEM;
                } else {
                        char a[INET6_ADDRSTRLEN], ifname[IF_NAMESIZE + 1];

                        inet_ntop(AF_INET6, &sa->in6.sin6_addr, a, sizeof(a));
                        if (sa->in6.sin6_scope_id != 0)
                                format_ifname_full(sa->in6.sin6_scope_id, ifname, FORMAT_IFNAME_IFINDEX);

                        if (include_port) {
                                r = asprintf(&p,
                                             "[%s]:%u%s%s",
                                             a,
                                             be16toh(sa->in6.sin6_port),
                                             sa->in6.sin6_scope_id != 0 ? "%" : "",
                                             sa->in6.sin6_scope_id != 0 ? ifname : "");
                                if (r < 0)
                                        return -ENOMEM;
                        } else {
                                p = sa->in6.sin6_scope_id != 0 ? strjoin(a, "%", ifname) : strdup(a);
                                if (!p)
                                        return -ENOMEM;
                        }
                }

                break;
        }

        case AF_UNIX:
                if (salen <= offsetof(struct sockaddr_un, sun_path) ||
                    (sa->un.sun_path[0] == 0 && salen == offsetof(struct sockaddr_un, sun_path) + 1))
                        /* The name must have at least one character (and the leading NUL does not count) */
                        p = strdup("<unnamed>");
                else {
                        /* Note that we calculate the path pointer here through the .un_buffer[] field, in order to
                         * outtrick bounds checking tools such as ubsan, which are too smart for their own good: on
                         * Linux the kernel may return sun_path[] data one byte longer than the declared size of the
                         * field. */
                        char *path = (char*) sa->un_buffer + offsetof(struct sockaddr_un, sun_path);
                        size_t path_len = salen - offsetof(struct sockaddr_un, sun_path);

                        if (path[0] == 0) {
                                /* Abstract socket. When parsing address information from, we
                                 * explicitly reject overly long paths and paths with embedded NULs.
                                 * But we might get such a socket from the outside. Let's return
                                 * something meaningful and printable in this case. */

                                _cleanup_free_ char *e = NULL;

                                e = cescape_length(path + 1, path_len - 1);
                                if (!e)
                                        return -ENOMEM;

                                p = strjoin("@", e);
                        } else {
                                if (path[path_len - 1] == '\0')
                                        /* We expect a terminating NUL and don't print it */
                                        path_len --;

                                p = cescape_length(path, path_len);
                        }
                }
                if (!p)
                        return -ENOMEM;

                break;

        case AF_VSOCK:
                if (include_port) {
                        if (sa->vm.svm_cid == VMADDR_CID_ANY)
                                r = asprintf(&p, "vsock::%u", sa->vm.svm_port);
                        else
                                r = asprintf(&p, "vsock:%u:%u", sa->vm.svm_cid, sa->vm.svm_port);
                } else
                        r = asprintf(&p, "vsock:%u", sa->vm.svm_cid);
                if (r < 0)
                        return -ENOMEM;
                break;

        default:
                return -EOPNOTSUPP;
        }

        *ret = p;
        return 0;
}

int getpeername_pretty(int fd, bool include_port, char **ret) {
        union sockaddr_union sa;
        socklen_t salen = sizeof(sa);
        int r;

        assert(fd >= 0);
        assert(ret);

        if (getpeername(fd, &sa.sa, &salen) < 0)
                return -errno;

        if (sa.sa.sa_family == AF_UNIX) {
                struct ucred ucred = {};

                /* UNIX connection sockets are anonymous, so let's use
                 * PID/UID as pretty credentials instead */

                r = getpeercred(fd, &ucred);
                if (r < 0)
                        return r;

                if (asprintf(ret, "PID "PID_FMT"/UID "UID_FMT, ucred.pid, ucred.uid) < 0)
                        return -ENOMEM;

                return 0;
        }

        /* For remote sockets we translate IPv6 addresses back to IPv4
         * if applicable, since that's nicer. */

        return sockaddr_pretty(&sa.sa, salen, true, include_port, ret);
}

int getsockname_pretty(int fd, char **ret) {
        union sockaddr_union sa;
        socklen_t salen = sizeof(sa);

        assert(fd >= 0);
        assert(ret);

        if (getsockname(fd, &sa.sa, &salen) < 0)
                return -errno;

        /* For local sockets we do not translate IPv6 addresses back
         * to IPv6 if applicable, since this is usually used for
         * listening sockets where the difference between IPv4 and
         * IPv6 matters. */

        return sockaddr_pretty(&sa.sa, salen, false, true, ret);
}

int socknameinfo_pretty(union sockaddr_union *sa, socklen_t salen, char **_ret) {
        int r;
        char host[NI_MAXHOST], *ret;

        assert(_ret);

        r = getnameinfo(&sa->sa, salen, host, sizeof(host), NULL, 0, IDN_FLAGS);
        if (r != 0) {
                int saved_errno = errno;

                r = sockaddr_pretty(&sa->sa, salen, true, true, &ret);
                if (r < 0)
                        return r;

                log_debug_errno(saved_errno, "getnameinfo(%s) failed: %m", ret);
        } else {
                ret = strdup(host);
                if (!ret)
                        return -ENOMEM;
        }

        *_ret = ret;
        return 0;
}

static const char* const netlink_family_table[] = {
        [NETLINK_ROUTE] = "route",
        [NETLINK_FIREWALL] = "firewall",
        [NETLINK_INET_DIAG] = "inet-diag",
        [NETLINK_NFLOG] = "nflog",
        [NETLINK_XFRM] = "xfrm",
        [NETLINK_SELINUX] = "selinux",
        [NETLINK_ISCSI] = "iscsi",
        [NETLINK_AUDIT] = "audit",
        [NETLINK_FIB_LOOKUP] = "fib-lookup",
        [NETLINK_CONNECTOR] = "connector",
        [NETLINK_NETFILTER] = "netfilter",
        [NETLINK_IP6_FW] = "ip6-fw",
        [NETLINK_DNRTMSG] = "dnrtmsg",
        [NETLINK_KOBJECT_UEVENT] = "kobject-uevent",
        [NETLINK_GENERIC] = "generic",
        [NETLINK_SCSITRANSPORT] = "scsitransport",
        [NETLINK_ECRYPTFS] = "ecryptfs",
        [NETLINK_RDMA] = "rdma",
};

DEFINE_STRING_TABLE_LOOKUP_WITH_FALLBACK(netlink_family, int, INT_MAX);

static const char* const socket_address_bind_ipv6_only_table[_SOCKET_ADDRESS_BIND_IPV6_ONLY_MAX] = {
        [SOCKET_ADDRESS_DEFAULT] = "default",
        [SOCKET_ADDRESS_BOTH] = "both",
        [SOCKET_ADDRESS_IPV6_ONLY] = "ipv6-only"
};

DEFINE_STRING_TABLE_LOOKUP(socket_address_bind_ipv6_only, SocketAddressBindIPv6Only);

SocketAddressBindIPv6Only socket_address_bind_ipv6_only_or_bool_from_string(const char *n) {
        int r;

        r = parse_boolean(n);
        if (r > 0)
                return SOCKET_ADDRESS_IPV6_ONLY;
        if (r == 0)
                return SOCKET_ADDRESS_BOTH;

        return socket_address_bind_ipv6_only_from_string(n);
}

bool sockaddr_equal(const union sockaddr_union *a, const union sockaddr_union *b) {
        assert(a);
        assert(b);

        if (a->sa.sa_family != b->sa.sa_family)
                return false;

        if (a->sa.sa_family == AF_INET)
                return a->in.sin_addr.s_addr == b->in.sin_addr.s_addr;

        if (a->sa.sa_family == AF_INET6)
                return memcmp(&a->in6.sin6_addr, &b->in6.sin6_addr, sizeof(a->in6.sin6_addr)) == 0;

        if (a->sa.sa_family == AF_VSOCK)
                return a->vm.svm_cid == b->vm.svm_cid;

        return false;
}

int fd_set_sndbuf(int fd, size_t n, bool increase) {
        int r, value;
        socklen_t l = sizeof(value);

        if (n > INT_MAX)
                return -ERANGE;

        r = getsockopt(fd, SOL_SOCKET, SO_SNDBUF, &value, &l);
        if (r >= 0 && l == sizeof(value) && increase ? (size_t) value >= n*2 : (size_t) value == n*2)
                return 0;

        /* First, try to set the buffer size with SO_SNDBUF. */
        r = setsockopt_int(fd, SOL_SOCKET, SO_SNDBUF, n);
        if (r < 0)
                return r;

        /* SO_SNDBUF above may set to the kernel limit, instead of the requested size.
         * So, we need to check the actual buffer size here. */
        l = sizeof(value);
        r = getsockopt(fd, SOL_SOCKET, SO_SNDBUF, &value, &l);
        if (r >= 0 && l == sizeof(value) && increase ? (size_t) value >= n*2 : (size_t) value == n*2)
                return 1;

        /* If we have the privileges we will ignore the kernel limit. */
        r = setsockopt_int(fd, SOL_SOCKET, SO_SNDBUFFORCE, n);
        if (r < 0)
                return r;

        return 1;
}

int fd_set_rcvbuf(int fd, size_t n, bool increase) {
        int r, value;
        socklen_t l = sizeof(value);

        if (n > INT_MAX)
                return -ERANGE;

        r = getsockopt(fd, SOL_SOCKET, SO_RCVBUF, &value, &l);
        if (r >= 0 && l == sizeof(value) && increase ? (size_t) value >= n*2 : (size_t) value == n*2)
                return 0;

        /* First, try to set the buffer size with SO_RCVBUF. */
        r = setsockopt_int(fd, SOL_SOCKET, SO_RCVBUF, n);
        if (r < 0)
                return r;

        /* SO_RCVBUF above may set to the kernel limit, instead of the requested size.
         * So, we need to check the actual buffer size here. */
        l = sizeof(value);
        r = getsockopt(fd, SOL_SOCKET, SO_RCVBUF, &value, &l);
        if (r >= 0 && l == sizeof(value) && increase ? (size_t) value >= n*2 : (size_t) value == n*2)
                return 1;

        /* If we have the privileges we will ignore the kernel limit. */
        r = setsockopt_int(fd, SOL_SOCKET, SO_RCVBUFFORCE, n);
        if (r < 0)
                return r;

        return 1;
}

static const char* const ip_tos_table[] = {
        [IPTOS_LOWDELAY] = "low-delay",
        [IPTOS_THROUGHPUT] = "throughput",
        [IPTOS_RELIABILITY] = "reliability",
        [IPTOS_LOWCOST] = "low-cost",
};

DEFINE_STRING_TABLE_LOOKUP_WITH_FALLBACK(ip_tos, int, 0xff);

bool ifname_valid_full(const char *p, IfnameValidFlags flags) {
        bool numeric = true;

        /* Checks whether a network interface name is valid. This is inspired by dev_valid_name() in the kernel sources
         * but slightly stricter, as we only allow non-control, non-space ASCII characters in the interface name. We
         * also don't permit names that only container numbers, to avoid confusion with numeric interface indexes. */

        assert(!(flags & ~_IFNAME_VALID_ALL));

        if (isempty(p))
                return false;

        if (flags & IFNAME_VALID_ALTERNATIVE) {
                if (strlen(p) >= ALTIFNAMSIZ)
                        return false;
        } else {
                if (strlen(p) >= IFNAMSIZ)
                        return false;
        }

        if (dot_or_dot_dot(p))
                return false;

        for (const char *t = p; *t; t++) {
                if ((unsigned char) *t >= 127U)
                        return false;

                if ((unsigned char) *t <= 32U)
                        return false;

                if (IN_SET(*t, ':', '/'))
                        return false;

                numeric = numeric && (*t >= '0' && *t <= '9');
        }

        if (numeric) {
                if (!(flags & IFNAME_VALID_NUMERIC))
                        return false;

                /* Verify that the number is well-formatted and in range. */
                if (parse_ifindex(p) < 0)
                        return false;
        }

        return true;
}

bool address_label_valid(const char *p) {

        if (isempty(p))
                return false;

        if (strlen(p) >= IFNAMSIZ)
                return false;

        while (*p) {
                if ((uint8_t) *p >= 127U)
                        return false;

                if ((uint8_t) *p <= 31U)
                        return false;
                p++;
        }

        return true;
}

int getpeercred(int fd, struct ucred *ucred) {
        socklen_t n = sizeof(struct ucred);
        struct ucred u;
        int r;

        assert(fd >= 0);
        assert(ucred);

        r = getsockopt(fd, SOL_SOCKET, SO_PEERCRED, &u, &n);
        if (r < 0)
                return -errno;

        if (n != sizeof(struct ucred))
                return -EIO;

        /* Check if the data is actually useful and not suppressed due to namespacing issues */
        if (!pid_is_valid(u.pid))
                return -ENODATA;

        /* Note that we don't check UID/GID here, as namespace translation works differently there: instead of
         * receiving in "invalid" user/group we get the overflow UID/GID. */

        *ucred = u;
        return 0;
}

int getpeersec(int fd, char **ret) {
        _cleanup_free_ char *s = NULL;
        socklen_t n = 64;

        assert(fd >= 0);
        assert(ret);

        for (;;) {
                s = new0(char, n+1);
                if (!s)
                        return -ENOMEM;

                if (getsockopt(fd, SOL_SOCKET, SO_PEERSEC, s, &n) >= 0)
                        break;

                if (errno != ERANGE)
                        return -errno;

                s = mfree(s);
        }

        if (isempty(s))
                return -EOPNOTSUPP;

        *ret = TAKE_PTR(s);

        return 0;
}

int getpeergroups(int fd, gid_t **ret) {
        socklen_t n = sizeof(gid_t) * 64;
        _cleanup_free_ gid_t *d = NULL;

        assert(fd >= 0);
        assert(ret);

        for (;;) {
                d = malloc(n);
                if (!d)
                        return -ENOMEM;

                if (getsockopt(fd, SOL_SOCKET, SO_PEERGROUPS, d, &n) >= 0)
                        break;

                if (errno != ERANGE)
                        return -errno;

                d = mfree(d);
        }

        assert_se(n % sizeof(gid_t) == 0);
        n /= sizeof(gid_t);

        if ((socklen_t) (int) n != n)
                return -E2BIG;

        *ret = TAKE_PTR(d);

        return (int) n;
}

ssize_t send_one_fd_iov_sa(
                int transport_fd,
                int fd,
                struct iovec *iov, size_t iovlen,
                const struct sockaddr *sa, socklen_t len,
                int flags) {

        CMSG_BUFFER_TYPE(CMSG_SPACE(sizeof(int))) control = {};
        struct msghdr mh = {
                .msg_name = (struct sockaddr*) sa,
                .msg_namelen = len,
                .msg_iov = iov,
                .msg_iovlen = iovlen,
        };
        ssize_t k;

        assert(transport_fd >= 0);

        /*
         * We need either an FD or data to send.
         * If there's nothing, return an error.
         */
        if (fd < 0 && !iov)
                return -EINVAL;

        if (fd >= 0) {
                struct cmsghdr *cmsg;

                mh.msg_control = &control;
                mh.msg_controllen = sizeof(control);

                cmsg = CMSG_FIRSTHDR(&mh);
                cmsg->cmsg_level = SOL_SOCKET;
                cmsg->cmsg_type = SCM_RIGHTS;
                cmsg->cmsg_len = CMSG_LEN(sizeof(int));
                memcpy(CMSG_DATA(cmsg), &fd, sizeof(int));
        }
        k = sendmsg(transport_fd, &mh, MSG_NOSIGNAL | flags);
        if (k < 0)
                return (ssize_t) -errno;

        return k;
}

int send_one_fd_sa(
                int transport_fd,
                int fd,
                const struct sockaddr *sa, socklen_t len,
                int flags) {

        assert(fd >= 0);

        return (int) send_one_fd_iov_sa(transport_fd, fd, NULL, 0, sa, len, flags);
}

ssize_t receive_one_fd_iov(
                int transport_fd,
                struct iovec *iov, size_t iovlen,
                int flags,
                int *ret_fd) {

        CMSG_BUFFER_TYPE(CMSG_SPACE(sizeof(int))) control;
        struct msghdr mh = {
                .msg_control = &control,
                .msg_controllen = sizeof(control),
                .msg_iov = iov,
                .msg_iovlen = iovlen,
        };
        struct cmsghdr *found;
        ssize_t k;

        assert(transport_fd >= 0);
        assert(ret_fd);

        /*
         * Receive a single FD via @transport_fd. We don't care for
         * the transport-type. We retrieve a single FD at most, so for
         * packet-based transports, the caller must ensure to send
         * only a single FD per packet.  This is best used in
         * combination with send_one_fd().
         */

        k = recvmsg_safe(transport_fd, &mh, MSG_CMSG_CLOEXEC | flags);
        if (k < 0)
                return k;

        found = cmsg_find(&mh, SOL_SOCKET, SCM_RIGHTS, CMSG_LEN(sizeof(int)));
        if (!found) {
                cmsg_close_all(&mh);

                /* If didn't receive an FD or any data, return an error. */
                if (k == 0)
                        return -EIO;
        }

        if (found)
                *ret_fd = *(int*) CMSG_DATA(found);
        else
                *ret_fd = -1;

        return k;
}

int receive_one_fd(int transport_fd, int flags) {
        int fd;
        ssize_t k;

        k = receive_one_fd_iov(transport_fd, NULL, 0, flags, &fd);
        if (k == 0)
                return fd;

        /* k must be negative, since receive_one_fd_iov() only returns
         * a positive value if data was received through the iov. */
        assert(k < 0);
        return (int) k;
}
#endif /* NM_IGNORED */

ssize_t next_datagram_size_fd(int fd) {
        ssize_t l;
        int k;

        /* This is a bit like FIONREAD/SIOCINQ, however a bit more powerful. The difference being: recv(MSG_PEEK) will
         * actually cause the next datagram in the queue to be validated regarding checksums, which FIONREAD doesn't
         * do. This difference is actually of major importance as we need to be sure that the size returned here
         * actually matches what we will read with recvmsg() next, as otherwise we might end up allocating a buffer of
         * the wrong size. */

        l = recv(fd, NULL, 0, MSG_PEEK|MSG_TRUNC);
        if (l < 0) {
                if (IN_SET(errno, EOPNOTSUPP, EFAULT))
                        goto fallback;

                return -errno;
        }
        if (l == 0)
                goto fallback;

        return l;

fallback:
        k = 0;

        /* Some sockets (AF_PACKET) do not support null-sized recv() with MSG_TRUNC set, let's fall back to FIONREAD
         * for them. Checksums don't matter for raw sockets anyway, hence this should be fine. */

        if (ioctl(fd, FIONREAD, &k) < 0)
                return -errno;

        return (ssize_t) k;
}

#if 0 /* NM_IGNORED */
/* Put a limit on how many times will attempt to call accept4(). We loop
 * only on "transient" errors, but let's make sure we don't loop forever. */
#define MAX_FLUSH_ITERATIONS 1024

int flush_accept(int fd) {

        int r, b;
        socklen_t l = sizeof(b);

        /* Similar to flush_fd() but flushes all incoming connections by accepting and immediately closing
         * them. */

        if (getsockopt(fd, SOL_SOCKET, SO_ACCEPTCONN, &b, &l) < 0)
                return -errno;

        assert(l == sizeof(b));
        if (!b) /* Let's check if this socket accepts connections before calling accept(). accept4() can
                 * return EOPNOTSUPP if the fd is not a listening socket, which we should treat as a fatal
                 * error, or in case the incoming TCP connection triggered a network issue, which we want to
                 * treat as a transient error. Thus, let's rule out the first reason for EOPNOTSUPP early, so
                 * we can loop safely on transient errors below. */
                return -ENOTTY;

        for (unsigned iteration = 0;; iteration++) {
                int cfd;

                r = fd_wait_for_event(fd, POLLIN, 0);
                if (r < 0) {
                        if (r == -EINTR)
                                continue;

                        return r;
                }
                if (r == 0)
                        return 0;

                if (iteration >= MAX_FLUSH_ITERATIONS)
                        return log_debug_errno(SYNTHETIC_ERRNO(EBUSY),
                                               "Failed to flush connections within " STRINGIFY(MAX_FLUSH_ITERATIONS) " iterations.");

                cfd = accept4(fd, NULL, NULL, SOCK_NONBLOCK|SOCK_CLOEXEC);
                if (cfd < 0) {
                        if (errno == EAGAIN)
                                return 0;

                        if (ERRNO_IS_ACCEPT_AGAIN(errno))
                                continue;

                        return -errno;
                }

                safe_close(cfd);
        }
}
#endif /* NM_IGNORED */

struct cmsghdr* cmsg_find(struct msghdr *mh, int level, int type, socklen_t length) {
        struct cmsghdr *cmsg;

        assert(mh);

        CMSG_FOREACH(cmsg, mh)
                if (cmsg->cmsg_level == level &&
                    cmsg->cmsg_type == type &&
                    (length == (socklen_t) -1 || length == cmsg->cmsg_len))
                        return cmsg;

        return NULL;
}

#if 0 /* NM_IGNORED */
int socket_ioctl_fd(void) {
        int fd;

        /* Create a socket to invoke the various network interface ioctl()s on. Traditionally only AF_INET was good for
         * that. Since kernel 4.6 AF_NETLINK works for this too. We first try to use AF_INET hence, but if that's not
         * available (for example, because it is made unavailable via SECCOMP or such), we'll fall back to the more
         * generic AF_NETLINK. */

        fd = socket(AF_INET, SOCK_DGRAM|SOCK_CLOEXEC, 0);
        if (fd < 0)
                fd = socket(AF_NETLINK, SOCK_RAW|SOCK_CLOEXEC, NETLINK_GENERIC);
        if (fd < 0)
                return -errno;

        return fd;
}

int sockaddr_un_unlink(const struct sockaddr_un *sa) {
        const char *p, * nul;

        assert(sa);

        if (sa->sun_family != AF_UNIX)
                return -EPROTOTYPE;

        if (sa->sun_path[0] == 0) /* Nothing to do for abstract sockets */
                return 0;

        /* The path in .sun_path is not necessarily NUL terminated. Let's fix that. */
        nul = memchr(sa->sun_path, 0, sizeof(sa->sun_path));
        if (nul)
                p = sa->sun_path;
        else
                p = memdupa_suffix0(sa->sun_path, sizeof(sa->sun_path));

        if (unlink(p) < 0)
                return -errno;

        return 1;
}
#endif /* NM_IGNORED */

int sockaddr_un_set_path(struct sockaddr_un *ret, const char *path) {
        size_t l;

        assert(ret);
        assert(path);

        /* Initialize ret->sun_path from the specified argument. This will interpret paths starting with '@' as
         * abstract namespace sockets, and those starting with '/' as regular filesystem sockets. It won't accept
         * anything else (i.e. no relative paths), to avoid ambiguities. Note that this function cannot be used to
         * reference paths in the abstract namespace that include NUL bytes in the name. */

        l = strlen(path);
        if (l < 2)
                return -EINVAL;
        if (!IN_SET(path[0], '/', '@'))
                return -EINVAL;

        /* Don't allow paths larger than the space in sockaddr_un. Note that we are a tiny bit more restrictive than
         * the kernel is: we insist on NUL termination (both for abstract namespace and regular file system socket
         * addresses!), which the kernel doesn't. We do this to reduce chance of incompatibility with other apps that
         * do not expect non-NUL terminated file system path*/
        if (l+1 > sizeof(ret->sun_path))
                return -EINVAL;

        *ret = (struct sockaddr_un) {
                .sun_family = AF_UNIX,
        };

        if (path[0] == '@') {
                /* Abstract namespace socket */
                memcpy(ret->sun_path + 1, path + 1, l); /* copy *with* trailing NUL byte */
                return (int) (offsetof(struct sockaddr_un, sun_path) + l); /* 🔥 *don't* 🔥 include trailing NUL in size */

        } else {
                assert(path[0] == '/');

                /* File system socket */
                memcpy(ret->sun_path, path, l + 1); /* copy *with* trailing NUL byte */
                return (int) (offsetof(struct sockaddr_un, sun_path) + l + 1); /* include trailing NUL in size */
        }
}

int socket_bind_to_ifname(int fd, const char *ifname) {
        assert(fd >= 0);

        /* Call with NULL to drop binding */

        if (setsockopt(fd, SOL_SOCKET, SO_BINDTODEVICE, ifname, strlen_ptr(ifname)) < 0)
                return -errno;

        return 0;
}

int socket_bind_to_ifindex(int fd, int ifindex) {
        char ifname[IF_NAMESIZE + 1];
        int r;

        assert(fd >= 0);

        if (ifindex <= 0) {
                /* Drop binding */
                if (setsockopt(fd, SOL_SOCKET, SO_BINDTODEVICE, NULL, 0) < 0)
                        return -errno;

                return 0;
        }

        r = setsockopt_int(fd, SOL_SOCKET, SO_BINDTOIFINDEX, ifindex);
        if (r != -ENOPROTOOPT)
                return r;

        /* Fall back to SO_BINDTODEVICE on kernels < 5.0 which didn't have SO_BINDTOIFINDEX */
        if (!format_ifname(ifindex, ifname))
                return -errno;

        return socket_bind_to_ifname(fd, ifname);
}

ssize_t recvmsg_safe(int sockfd, struct msghdr *msg, int flags) {
        ssize_t n;

        /* A wrapper around recvmsg() that checks for MSG_CTRUNC, and turns it into an error, in a reasonably
         * safe way, closing any SCM_RIGHTS fds in the error path.
         *
         * Note that unlike our usual coding style this might modify *msg on failure. */

        n = recvmsg(sockfd, msg, flags);
        if (n < 0)
                return -errno;

        if (FLAGS_SET(msg->msg_flags, MSG_CTRUNC)) {
                cmsg_close_all(msg);
                return -EXFULL; /* a recognizable error code */
        }

        return n;
}

#if 0 /* NM_IGNORED */
int socket_get_family(int fd, int *ret) {
        int af;
        socklen_t sl = sizeof(af);

        if (getsockopt(fd, SOL_SOCKET, SO_DOMAIN, &af, &sl) < 0)
                return -errno;

        if (sl != sizeof(af))
                return -EINVAL;

        return af;
}

int socket_set_recvpktinfo(int fd, int af, bool b) {
        int r;

        if (af == AF_UNSPEC) {
                r = socket_get_family(fd, &af);
                if (r < 0)
                        return r;
        }

        switch (af) {

        case AF_INET:
                return setsockopt_int(fd, IPPROTO_IP, IP_PKTINFO, b);

        case AF_INET6:
                return setsockopt_int(fd, IPPROTO_IPV6, IPV6_RECVPKTINFO, b);

        case AF_NETLINK:
                return setsockopt_int(fd, SOL_NETLINK, NETLINK_PKTINFO, b);

        case AF_PACKET:
                return setsockopt_int(fd, SOL_PACKET, PACKET_AUXDATA, b);

        default:
                return -EAFNOSUPPORT;
        }
}

int socket_set_unicast_if(int fd, int af, int ifi) {
        be32_t ifindex_be = htobe32(ifi);
        int r;

        if (af == AF_UNSPEC) {
                r = socket_get_family(fd, &af);
                if (r < 0)
                        return r;
        }

        switch (af) {

        case AF_INET:
                if (setsockopt(fd, IPPROTO_IP, IP_UNICAST_IF, &ifindex_be, sizeof(ifindex_be)) < 0)
                        return -errno;

                return 0;

        case AF_INET6:
                if (setsockopt(fd, IPPROTO_IPV6, IPV6_UNICAST_IF, &ifindex_be, sizeof(ifindex_be)) < 0)
                        return -errno;

                return 0;

        default:
                return -EAFNOSUPPORT;
        }
}

int socket_set_option(int fd, int af, int opt_ipv4, int opt_ipv6, int val) {
        int r;

        if (af == AF_UNSPEC) {
                r = socket_get_family(fd, &af);
                if (r < 0)
                        return r;
        }

        switch (af) {

        case AF_INET:
                return setsockopt_int(fd, IPPROTO_IP, opt_ipv4, val);

        case AF_INET6:
                return setsockopt_int(fd, IPPROTO_IPV6, opt_ipv6, val);

        default:
                return -EAFNOSUPPORT;
        }
}

int socket_get_mtu(int fd, int af, size_t *ret) {
        int mtu, r;

        if (af == AF_UNSPEC) {
                r = socket_get_family(fd, &af);
                if (r < 0)
                        return r;
        }

        switch (af) {

        case AF_INET:
                r = getsockopt_int(fd, IPPROTO_IP, IP_MTU, &mtu);
                break;

        case AF_INET6:
                r = getsockopt_int(fd, IPPROTO_IPV6, IPV6_MTU, &mtu);
                break;

        default:
                return -EAFNOSUPPORT;
        }
<<<<<<< HEAD
}
#endif /* NM_IGNORED */
=======

        if (r < 0)
                return r;
        if (mtu <= 0)
                return -EINVAL;

        *ret = (size_t) mtu;
        return 0;
}
>>>>>>> 0d3f8ded
<|MERGE_RESOLUTION|>--- conflicted
+++ resolved
@@ -1348,10 +1348,6 @@
         default:
                 return -EAFNOSUPPORT;
         }
-<<<<<<< HEAD
-}
-#endif /* NM_IGNORED */
-=======
 
         if (r < 0)
                 return r;
@@ -1361,4 +1357,4 @@
         *ret = (size_t) mtu;
         return 0;
 }
->>>>>>> 0d3f8ded
+#endif /* NM_IGNORED */