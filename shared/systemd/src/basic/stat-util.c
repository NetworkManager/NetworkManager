/* SPDX-License-Identifier: LGPL-2.1+ */

#include "nm-sd-adapt-shared.h"

#include <errno.h>
#include <fcntl.h>
#include <sched.h>
#include <sys/statvfs.h>
#include <sys/types.h>
#include <unistd.h>

#include "alloc-util.h"
#include "dirent-util.h"
#include "fd-util.h"
#include "fileio.h"
#include "fs-util.h"
#include "macro.h"
#include "missing_fs.h"
#include "missing_magic.h"
#include "parse-util.h"
#include "stat-util.h"
#include "string-util.h"

#if 0 /* NM_IGNORED */
int is_symlink(const char *path) {
        struct stat info;

        assert(path);

        if (lstat(path, &info) < 0)
                return -errno;

        return !!S_ISLNK(info.st_mode);
}
#endif /* NM_IGNORED */

int is_dir(const char* path, bool follow) {
        struct stat st;
        int r;

        assert(path);

        if (follow)
                r = stat(path, &st);
        else
                r = lstat(path, &st);
        if (r < 0)
                return -errno;

        return !!S_ISDIR(st.st_mode);
}

#if 0 /* NM_IGNORED */
int is_dir_fd(int fd) {
        struct stat st;

        if (fstat(fd, &st) < 0)
                return -errno;

        return !!S_ISDIR(st.st_mode);
}

int is_device_node(const char *path) {
        struct stat info;

        assert(path);

        if (lstat(path, &info) < 0)
                return -errno;

        return !!(S_ISBLK(info.st_mode) || S_ISCHR(info.st_mode));
}

int dir_is_empty_at(int dir_fd, const char *path) {
        _cleanup_close_ int fd = -1;
        _cleanup_closedir_ DIR *d = NULL;
        struct dirent *de;

        if (path)
                fd = openat(dir_fd, path, O_RDONLY|O_DIRECTORY|O_CLOEXEC);
        else
                fd = fcntl(fd, F_DUPFD_CLOEXEC, 3);
        if (fd < 0)
                return -errno;

        d = take_fdopendir(&fd);
        if (!d)
                return -errno;

        FOREACH_DIRENT(de, d, return -errno)
                return 0;

        return 1;
}

bool null_or_empty(struct stat *st) {
        assert(st);

        if (S_ISREG(st->st_mode) && st->st_size <= 0)
                return true;

        /* We don't want to hardcode the major/minor of /dev/null, hence we do a simpler "is this a character
         * device node?" check. */

        if (S_ISCHR(st->st_mode))
                return true;

        return false;
}

int null_or_empty_path(const char *fn) {
        struct stat st;

        assert(fn);

        /* If we have the path, let's do an easy text comparison first. */
        if (path_equal(fn, "/dev/null"))
                return true;

        if (stat(fn, &st) < 0)
                return -errno;

        return null_or_empty(&st);
}

int null_or_empty_fd(int fd) {
        struct stat st;

        assert(fd >= 0);

        if (fstat(fd, &st) < 0)
                return -errno;

        return null_or_empty(&st);
}

int path_is_read_only_fs(const char *path) {
        struct statvfs st;

        assert(path);

        if (statvfs(path, &st) < 0)
                return -errno;

        if (st.f_flag & ST_RDONLY)
                return true;

        /* On NFS, statvfs() might not reflect whether we can actually
         * write to the remote share. Let's try again with
         * access(W_OK) which is more reliable, at least sometimes. */
        if (access(path, W_OK) < 0 && errno == EROFS)
                return true;

        return false;
}

int files_same(const char *filea, const char *fileb, int flags) {
        struct stat a, b;

        assert(filea);
        assert(fileb);

        if (fstatat(AT_FDCWD, filea, &a, flags) < 0)
                return -errno;

        if (fstatat(AT_FDCWD, fileb, &b, flags) < 0)
                return -errno;

        return a.st_dev == b.st_dev &&
               a.st_ino == b.st_ino;
}

bool is_fs_type(const struct statfs *s, statfs_f_type_t magic_value) {
        assert(s);
        assert_cc(sizeof(statfs_f_type_t) >= sizeof(s->f_type));

        return F_TYPE_EQUAL(s->f_type, magic_value);
}

int fd_is_fs_type(int fd, statfs_f_type_t magic_value) {
        struct statfs s;

        if (fstatfs(fd, &s) < 0)
                return -errno;

        return is_fs_type(&s, magic_value);
}

int path_is_fs_type(const char *path, statfs_f_type_t magic_value) {
        struct statfs s;

        if (statfs(path, &s) < 0)
                return -errno;

        return is_fs_type(&s, magic_value);
}

bool is_temporary_fs(const struct statfs *s) {
        return is_fs_type(s, TMPFS_MAGIC) ||
                is_fs_type(s, RAMFS_MAGIC);
}

bool is_network_fs(const struct statfs *s) {
        return is_fs_type(s, CIFS_MAGIC_NUMBER) ||
                is_fs_type(s, CODA_SUPER_MAGIC) ||
                is_fs_type(s, NCP_SUPER_MAGIC) ||
                is_fs_type(s, NFS_SUPER_MAGIC) ||
                is_fs_type(s, SMB_SUPER_MAGIC) ||
                is_fs_type(s, V9FS_MAGIC) ||
                is_fs_type(s, AFS_SUPER_MAGIC) ||
                is_fs_type(s, OCFS2_SUPER_MAGIC);
}

int fd_is_temporary_fs(int fd) {
        struct statfs s;

        if (fstatfs(fd, &s) < 0)
                return -errno;

        return is_temporary_fs(&s);
}

int fd_is_network_fs(int fd) {
        struct statfs s;

        if (fstatfs(fd, &s) < 0)
                return -errno;

        return is_network_fs(&s);
}

int path_is_temporary_fs(const char *path) {
        _cleanup_close_ int fd = -1;

        fd = open(path, O_RDONLY|O_CLOEXEC|O_NOCTTY|O_PATH);
        if (fd < 0)
                return -errno;

        return fd_is_temporary_fs(fd);
}
#endif /* NM_IGNORED */

int stat_verify_regular(const struct stat *st) {
        assert(st);

        /* Checks whether the specified stat() structure refers to a regular file. If not returns an appropriate error
         * code. */

        if (S_ISDIR(st->st_mode))
                return -EISDIR;

        if (S_ISLNK(st->st_mode))
                return -ELOOP;

        if (!S_ISREG(st->st_mode))
                return -EBADFD;

        return 0;
}

int fd_verify_regular(int fd) {
        struct stat st;

        assert(fd >= 0);

        if (fstat(fd, &st) < 0)
                return -errno;

        return stat_verify_regular(&st);
}

#if 0 /* NM_IGNORED */
int stat_verify_directory(const struct stat *st) {
        assert(st);

        if (S_ISLNK(st->st_mode))
                return -ELOOP;

        if (!S_ISDIR(st->st_mode))
                return -ENOTDIR;

        return 0;
}

int fd_verify_directory(int fd) {
        struct stat st;

        assert(fd >= 0);

        if (fstat(fd, &st) < 0)
                return -errno;

        return stat_verify_directory(&st);
}

int device_path_make_major_minor(mode_t mode, dev_t devno, char **ret) {
        const char *t;

        /* Generates the /dev/{char|block}/MAJOR:MINOR path for a dev_t */

        if (S_ISCHR(mode))
                t = "char";
        else if (S_ISBLK(mode))
                t = "block";
        else
                return -ENODEV;

        if (asprintf(ret, "/dev/%s/%u:%u", t, major(devno), minor(devno)) < 0)
                return -ENOMEM;

        return 0;
}

int device_path_make_canonical(mode_t mode, dev_t devno, char **ret) {
        _cleanup_free_ char *p = NULL;
        int r;

        /* Finds the canonical path for a device, i.e. resolves the /dev/{char|block}/MAJOR:MINOR path to the end. */

        assert(ret);

        if (major(devno) == 0 && minor(devno) == 0) {
                char *s;

                /* A special hack to make sure our 'inaccessible' device nodes work. They won't have symlinks in
                 * /dev/block/ and /dev/char/, hence we handle them specially here. */

                if (S_ISCHR(mode))
                        s = strdup("/run/systemd/inaccessible/chr");
                else if (S_ISBLK(mode))
                        s = strdup("/run/systemd/inaccessible/blk");
                else
                        return -ENODEV;

                if (!s)
                        return -ENOMEM;

                *ret = s;
                return 0;
        }

        r = device_path_make_major_minor(mode, devno, &p);
        if (r < 0)
                return r;

        return chase_symlinks(p, NULL, 0, ret, NULL);
}

int device_path_parse_major_minor(const char *path, mode_t *ret_mode, dev_t *ret_devno) {
        mode_t mode;
        dev_t devno;
        int r;

        /* Tries to extract the major/minor directly from the device path if we can. Handles /dev/block/ and /dev/char/
         * paths, as well out synthetic inaccessible device nodes. Never goes to disk. Returns -ENODEV if the device
         * path cannot be parsed like this.  */

        if (path_equal(path, "/run/systemd/inaccessible/chr")) {
                mode = S_IFCHR;
                devno = makedev(0, 0);
        } else if (path_equal(path, "/run/systemd/inaccessible/blk")) {
                mode = S_IFBLK;
                devno = makedev(0, 0);
        } else {
                const char *w;

                w = path_startswith(path, "/dev/block/");
                if (w)
                        mode = S_IFBLK;
                else {
                        w = path_startswith(path, "/dev/char/");
                        if (!w)
                                return -ENODEV;

                        mode = S_IFCHR;
                }

                r = parse_dev(w, &devno);
                if (r < 0)
                        return r;
        }

        if (ret_mode)
                *ret_mode = mode;
        if (ret_devno)
                *ret_devno = devno;

        return 0;
}
<<<<<<< HEAD
#endif /* NM_IGNORED */
=======

int proc_mounted(void) {
        int r;

        /* A quick check of procfs is properly mounted */

        r = path_is_fs_type("/proc/", PROC_SUPER_MAGIC);
        if (r == -ENOENT) /* not mounted at all */
                return false;

        return r;
}

bool stat_inode_unmodified(const struct stat *a, const struct stat *b) {

        /* Returns if the specified stat structures reference the same, unmodified inode. This check tries to
         * be reasonably careful when detecting changes: we check both inode and mtime, to cater for file
         * systems where mtimes are fixed to 0 (think: ostree/nixos type installations). We also check file
         * size, backing device, inode type and if this refers to a device not the major/minor.
         *
         * Note that we don't care if file attributes such as ownership or access mode change, this here is
         * about contents of the file. The purpose here is to detect file contents changes, and nothing
         * else. */

        return a && b &&
                (a->st_mode & S_IFMT) != 0 && /* We use the check for .st_mode if the structure was ever initialized */
                ((a->st_mode ^ b->st_mode) & S_IFMT) == 0 &&  /* same inode type */
                a->st_mtime == b->st_mtime &&
                (!S_ISREG(a->st_mode) || a->st_size == b->st_size) && /* if regular file, compare file size */
                a->st_dev == b->st_dev &&
                a->st_ino == b->st_ino &&
                (!(S_ISCHR(a->st_mode) || S_ISBLK(a->st_mode)) || a->st_rdev == b->st_rdev); /* if device node, also compare major/minor, because we can */
}
>>>>>>> bbf57b11
<|MERGE_RESOLUTION|>--- conflicted
+++ resolved
@@ -387,9 +387,6 @@
 
         return 0;
 }
-<<<<<<< HEAD
-#endif /* NM_IGNORED */
-=======
 
 int proc_mounted(void) {
         int r;
@@ -423,4 +420,4 @@
                 a->st_ino == b->st_ino &&
                 (!(S_ISCHR(a->st_mode) || S_ISBLK(a->st_mode)) || a->st_rdev == b->st_rdev); /* if device node, also compare major/minor, because we can */
 }
->>>>>>> bbf57b11
+#endif /* NM_IGNORED */