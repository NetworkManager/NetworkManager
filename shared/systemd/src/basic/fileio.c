--- conflicted
+++ resolved
@@ -866,9 +866,7 @@
 
         return 1;
 }
-<<<<<<< HEAD
 #endif /* NM_IGNORED */
-=======
 
 int warn_file_is_world_accessible(const char *filename, struct stat *st, const char *unit, unsigned line) {
         struct stat _st;
@@ -893,5 +891,4 @@
                 log_warning("%s has %04o mode that is too permissive, please adjust the access mode.",
                             filename, st->st_mode & 07777);
         return 0;
-}
->>>>>>> 2b1ea161
+}