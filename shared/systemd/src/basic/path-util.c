/* SPDX-License-Identifier: LGPL-2.1+ */

#include "nm-sd-adapt-shared.h"

#include <errno.h>
#include <limits.h>
#include <stdio.h>
#include <stdlib.h>
#include <unistd.h>

/* When we include libgen.h because we need dirname() we immediately
 * undefine basename() since libgen.h defines it as a macro to the
 * POSIX version which is really broken. We prefer GNU basename(). */
#include <libgen.h>
#undef basename

#include "alloc-util.h"
#include "extract-word.h"
#include "fd-util.h"
#include "fs-util.h"
#include "glob-util.h"
#include "log.h"
#include "macro.h"
#include "nulstr-util.h"
#include "parse-util.h"
#include "path-util.h"
#include "stat-util.h"
#include "string-util.h"
#include "strv.h"
#include "time-util.h"
#include "utf8.h"

<<<<<<< HEAD
bool path_is_absolute(const char *p) {
        return p[0] == '/';
}

#if 0 /* NM_IGNORED */
bool is_path(const char *p) {
        return !!strchr(p, '/');
}

=======
>>>>>>> d4d0c696
int path_split_and_make_absolute(const char *p, char ***ret) {
        char **l;
        int r;

        assert(p);
        assert(ret);

        l = strv_split(p, ":");
        if (!l)
                return -ENOMEM;

        r = path_strv_make_absolute_cwd(l);
        if (r < 0) {
                strv_free(l);
                return r;
        }

        *ret = l;
        return r;
}

char *path_make_absolute(const char *p, const char *prefix) {
        assert(p);

        /* Makes every item in the list an absolute path by prepending
         * the prefix, if specified and necessary */

        if (path_is_absolute(p) || isempty(prefix))
                return strdup(p);

        return path_join(prefix, p);
}

int safe_getcwd(char **ret) {
        char *cwd;

        cwd = get_current_dir_name();
        if (!cwd)
                return negative_errno();

        /* Let's make sure the directory is really absolute, to protect us from the logic behind
         * CVE-2018-1000001 */
        if (cwd[0] != '/') {
                free(cwd);
                return -ENOMEDIUM;
        }

        *ret = cwd;
        return 0;
}

int path_make_absolute_cwd(const char *p, char **ret) {
        char *c;
        int r;

        assert(p);
        assert(ret);

        /* Similar to path_make_absolute(), but prefixes with the
         * current working directory. */

        if (path_is_absolute(p))
                c = strdup(p);
        else {
                _cleanup_free_ char *cwd = NULL;

                r = safe_getcwd(&cwd);
                if (r < 0)
                        return r;

                c = path_join(cwd, p);
        }
        if (!c)
                return -ENOMEM;

        *ret = c;
        return 0;
}

int path_make_relative(const char *from_dir, const char *to_path, char **_r) {
        char *f, *t, *r, *p;
        unsigned n_parents = 0;

        assert(from_dir);
        assert(to_path);
        assert(_r);

        /* Strips the common part, and adds ".." elements as necessary. */

        if (!path_is_absolute(from_dir) || !path_is_absolute(to_path))
                return -EINVAL;

        f = strdupa(from_dir);
        t = strdupa(to_path);

        path_simplify(f, true);
        path_simplify(t, true);

        /* Skip the common part. */
        for (;;) {
                size_t a, b;

                f += *f == '/';
                t += *t == '/';

                if (!*f) {
                        if (!*t)
                                /* from_dir equals to_path. */
                                r = strdup(".");
                        else
                                /* from_dir is a parent directory of to_path. */
                                r = strdup(t);
                        if (!r)
                                return -ENOMEM;

                        *_r = r;
                        return 0;
                }

                if (!*t)
                        break;

                a = strcspn(f, "/");
                b = strcspn(t, "/");

                if (a != b || memcmp(f, t, a) != 0)
                        break;

                f += a;
                t += b;
        }

        /* If we're here, then "from_dir" has one or more elements that need to
         * be replaced with "..". */

        /* Count the number of necessary ".." elements. */
        for (; *f;) {
                size_t w;

                w = strcspn(f, "/");

                /* If this includes ".." we can't do a simple series of "..", refuse */
                if (w == 2 && f[0] == '.' && f[1] == '.')
                        return -EINVAL;

                /* Count number of elements */
                n_parents++;

                f += w;
                f += *f == '/';
        }

        r = new(char, n_parents * 3 + strlen(t) + 1);
        if (!r)
                return -ENOMEM;

        for (p = r; n_parents > 0; n_parents--)
                p = mempcpy(p, "../", 3);

        if (*t)
                strcpy(p, t);
        else
                /* Remove trailing slash */
                *(--p) = 0;

        *_r = r;
        return 0;
}

char* path_startswith_strv(const char *p, char **set) {
        char **s, *t;

        STRV_FOREACH(s, set) {
                t = path_startswith(p, *s);
                if (t)
                        return t;
        }

        return NULL;
}

int path_strv_make_absolute_cwd(char **l) {
        char **s;
        int r;

        /* Goes through every item in the string list and makes it
         * absolute. This works in place and won't rollback any
         * changes on failure. */

        STRV_FOREACH(s, l) {
                char *t;

                r = path_make_absolute_cwd(*s, &t);
                if (r < 0)
                        return r;

                path_simplify(t, false);
                free_and_replace(*s, t);
        }

        return 0;
}

char **path_strv_resolve(char **l, const char *root) {
        char **s;
        unsigned k = 0;
        bool enomem = false;
        int r;

        if (strv_isempty(l))
                return l;

        /* Goes through every item in the string list and canonicalize
         * the path. This works in place and won't rollback any
         * changes on failure. */

        STRV_FOREACH(s, l) {
                _cleanup_free_ char *orig = NULL;
                char *t, *u;

                if (!path_is_absolute(*s)) {
                        free(*s);
                        continue;
                }

                if (root) {
                        orig = *s;
                        t = path_join(root, orig);
                        if (!t) {
                                enomem = true;
                                continue;
                        }
                } else
                        t = *s;

                r = chase_symlinks(t, root, 0, &u, NULL);
                if (r == -ENOENT) {
                        if (root) {
                                u = TAKE_PTR(orig);
                                free(t);
                        } else
                                u = t;
                } else if (r < 0) {
                        free(t);

                        if (r == -ENOMEM)
                                enomem = true;

                        continue;
                } else if (root) {
                        char *x;

                        free(t);
                        x = path_startswith(u, root);
                        if (x) {
                                /* restore the slash if it was lost */
                                if (!startswith(x, "/"))
                                        *(--x) = '/';

                                t = strdup(x);
                                free(u);
                                if (!t) {
                                        enomem = true;
                                        continue;
                                }
                                u = t;
                        } else {
                                /* canonicalized path goes outside of
                                 * prefix, keep the original path instead */
                                free_and_replace(u, orig);
                        }
                } else
                        free(t);

                l[k++] = u;
        }

        l[k] = NULL;

        if (enomem)
                return NULL;

        return l;
}

char **path_strv_resolve_uniq(char **l, const char *root) {

        if (strv_isempty(l))
                return l;

        if (!path_strv_resolve(l, root))
                return NULL;

        return strv_uniq(l);
}
#endif /* NM_IGNORED */

char *path_simplify(char *path, bool kill_dots) {
        char *f, *t;
        bool slash = false, ignore_slash = false, absolute;

        assert(path);

        /* Removes redundant inner and trailing slashes. Also removes unnecessary dots
         * if kill_dots is true. Modifies the passed string in-place.
         *
         * ///foo//./bar/.   becomes /foo/./bar/.      (if kill_dots is false)
         * ///foo//./bar/.   becomes /foo/bar          (if kill_dots is true)
         * .//./foo//./bar/. becomes ././foo/./bar/.   (if kill_dots is false)
         * .//./foo//./bar/. becomes foo/bar           (if kill_dots is true)
         */

        if (isempty(path))
                return path;

        absolute = path_is_absolute(path);

        f = path;
        if (kill_dots && *f == '.' && IN_SET(f[1], 0, '/')) {
                ignore_slash = true;
                f++;
        }

        for (t = path; *f; f++) {

                if (*f == '/') {
                        slash = true;
                        continue;
                }

                if (slash) {
                        if (kill_dots && *f == '.' && IN_SET(f[1], 0, '/'))
                                continue;

                        slash = false;
                        if (ignore_slash)
                                ignore_slash = false;
                        else
                                *(t++) = '/';
                }

                *(t++) = *f;
        }

        /* Special rule, if we stripped everything, we either need a "/" (for the root directory)
         * or "." for the current directory */
        if (t == path) {
                if (absolute)
                        *(t++) = '/';
                else
                        *(t++) = '.';
        }

        *t = 0;
        return path;
}

#if 0 /* NM_IGNORED */
int path_simplify_and_warn(
                char *path,
                unsigned flag,
                const char *unit,
                const char *filename,
                unsigned line,
                const char *lvalue) {

        bool fatal = flag & PATH_CHECK_FATAL;

        assert(!FLAGS_SET(flag, PATH_CHECK_ABSOLUTE | PATH_CHECK_RELATIVE));

        if (!utf8_is_valid(path))
                return log_syntax_invalid_utf8(unit, LOG_ERR, filename, line, path);

        if (flag & (PATH_CHECK_ABSOLUTE | PATH_CHECK_RELATIVE)) {
                bool absolute;

                absolute = path_is_absolute(path);

                if (!absolute && (flag & PATH_CHECK_ABSOLUTE))
                        return log_syntax(unit, LOG_ERR, filename, line, SYNTHETIC_ERRNO(EINVAL),
                                          "%s= path is not absolute%s: %s",
                                          lvalue, fatal ? "" : ", ignoring", path);

                if (absolute && (flag & PATH_CHECK_RELATIVE))
                        return log_syntax(unit, LOG_ERR, filename, line, SYNTHETIC_ERRNO(EINVAL),
                                          "%s= path is absolute%s: %s",
                                          lvalue, fatal ? "" : ", ignoring", path);
        }

        path_simplify(path, true);

        if (!path_is_valid(path))
                return log_syntax(unit, LOG_ERR, filename, line, SYNTHETIC_ERRNO(EINVAL),
                                  "%s= path has invalid length (%zu bytes)%s.",
                                  lvalue, strlen(path), fatal ? "" : ", ignoring");

        if (!path_is_normalized(path))
                return log_syntax(unit, LOG_ERR, filename, line, SYNTHETIC_ERRNO(EINVAL),
                                  "%s= path is not normalized%s: %s",
                                  lvalue, fatal ? "" : ", ignoring", path);

        return 0;
}
#endif /* NM_IGNORED */

char* path_startswith(const char *path, const char *prefix) {
        assert(path);
        assert(prefix);

        /* Returns a pointer to the start of the first component after the parts matched by
         * the prefix, iff
         * - both paths are absolute or both paths are relative,
         * and
         * - each component in prefix in turn matches a component in path at the same position.
         * An empty string will be returned when the prefix and path are equivalent.
         *
         * Returns NULL otherwise.
         */

        if ((path[0] == '/') != (prefix[0] == '/'))
                return NULL;

        for (;;) {
                size_t a, b;

                path += strspn(path, "/");
                prefix += strspn(prefix, "/");

                if (*prefix == 0)
                        return (char*) path;

                if (*path == 0)
                        return NULL;

                a = strcspn(path, "/");
                b = strcspn(prefix, "/");

                if (a != b)
                        return NULL;

                if (memcmp(path, prefix, a) != 0)
                        return NULL;

                path += a;
                prefix += b;
        }
}

int path_compare(const char *a, const char *b) {
        int d;

        assert(a);
        assert(b);

        /* A relative path and an absolute path must not compare as equal.
         * Which one is sorted before the other does not really matter.
         * Here a relative path is ordered before an absolute path. */
        d = (a[0] == '/') - (b[0] == '/');
        if (d != 0)
                return d;

        for (;;) {
                size_t j, k;

                a += strspn(a, "/");
                b += strspn(b, "/");

                if (*a == 0 && *b == 0)
                        return 0;

                /* Order prefixes first: "/foo" before "/foo/bar" */
                if (*a == 0)
                        return -1;
                if (*b == 0)
                        return 1;

                j = strcspn(a, "/");
                k = strcspn(b, "/");

                /* Alphabetical sort: "/foo/aaa" before "/foo/b" */
                d = memcmp(a, b, MIN(j, k));
                if (d != 0)
                        return (d > 0) - (d < 0); /* sign of d */

                /* Sort "/foo/a" before "/foo/aaa" */
                d = (j > k) - (j < k);  /* sign of (j - k) */
                if (d != 0)
                        return d;

                a += j;
                b += k;
        }
}

bool path_equal(const char *a, const char *b) {
        return path_compare(a, b) == 0;
}

#if 0 /* NM_IGNORED */
bool path_equal_or_files_same(const char *a, const char *b, int flags) {
        return path_equal(a, b) || files_same(a, b, flags) > 0;
}
#endif /* NM_IGNORED */

char* path_join_internal(const char *first, ...) {
        char *joined, *q;
        const char *p;
        va_list ap;
        bool slash;
        size_t sz;

        /* Joins all listed strings until the sentinel and places a "/" between them unless the strings end/begin
         * already with one so that it is unnecessary. Note that slashes which are already duplicate won't be
         * removed. The string returned is hence always equal to or longer than the sum of the lengths of each
         * individual string.
         *
         * Note: any listed empty string is simply skipped. This can be useful for concatenating strings of which some
         * are optional.
         *
         * Examples:
         *
         * path_join("foo", "bar") → "foo/bar"
         * path_join("foo/", "bar") → "foo/bar"
         * path_join("", "foo", "", "bar", "") → "foo/bar" */

        sz = strlen_ptr(first);
        va_start(ap, first);
        while ((p = va_arg(ap, char*)) != (const char*) -1)
                if (!isempty(p))
                        sz += 1 + strlen(p);
        va_end(ap);

        joined = new(char, sz + 1);
        if (!joined)
                return NULL;

        if (!isempty(first)) {
                q = stpcpy(joined, first);
                slash = endswith(first, "/");
        } else {
                /* Skip empty items */
                joined[0] = 0;
                q = joined;
                slash = true; /* no need to generate a slash anymore */
        }

        va_start(ap, first);
        while ((p = va_arg(ap, char*)) != (const char*) -1) {
                if (isempty(p))
                        continue;

                if (!slash && p[0] != '/')
                        *(q++) = '/';

                q = stpcpy(q, p);
                slash = endswith(p, "/");
        }
        va_end(ap);

        return joined;
}

<<<<<<< HEAD
#if 0 /* NM_IGNORED */
int find_binary(const char *name, char **ret) {
=======
int find_executable_full(const char *name, bool use_path_envvar, char **ret) {
>>>>>>> d4d0c696
        int last_error, r;
        const char *p = NULL;

        assert(name);

        if (is_path(name)) {
                if (access(name, X_OK) < 0)
                        return -errno;

                if (ret) {
                        r = path_make_absolute_cwd(name, ret);
                        if (r < 0)
                                return r;
                }

                return 0;
        }

        if (use_path_envvar)
                /* Plain getenv, not secure_getenv, because we want to actually allow the user to pick the
                 * binary. */
                p = getenv("PATH");
        if (!p)
                p = DEFAULT_PATH;

        last_error = -ENOENT;

        for (;;) {
                _cleanup_free_ char *j = NULL, *element = NULL;

                r = extract_first_word(&p, &element, ":", EXTRACT_RELAX|EXTRACT_DONT_COALESCE_SEPARATORS);
                if (r < 0)
                        return r;
                if (r == 0)
                        break;

                if (!path_is_absolute(element))
                        continue;

                j = path_join(element, name);
                if (!j)
                        return -ENOMEM;

                if (access(j, X_OK) >= 0) {
                        _cleanup_free_ char *with_dash;

                        with_dash = strjoin(j, "/");
                        if (!with_dash)
                                return -ENOMEM;

                        /* If this passes, it must be a directory, and so should be skipped. */
                        if (access(with_dash, X_OK) >= 0)
                                continue;

                        /* We can't just `continue` inverting this case, since we need to update last_error. */
                        if (errno == ENOTDIR) {
                                /* Found it! */
                                if (ret)
                                        *ret = path_simplify(TAKE_PTR(j), false);

                                return 0;
                        }
                }

                /* PATH entries which we don't have access to are ignored, as per tradition. */
                if (errno != EACCES)
                        last_error = -errno;
        }

        return last_error;
}

bool paths_check_timestamp(const char* const* paths, usec_t *timestamp, bool update) {
        bool changed = false;
        const char* const* i;

        assert(timestamp);

        if (!paths)
                return false;

        STRV_FOREACH(i, paths) {
                struct stat stats;
                usec_t u;

                if (stat(*i, &stats) < 0)
                        continue;

                u = timespec_load(&stats.st_mtim);

                /* first check */
                if (*timestamp >= u)
                        continue;

                log_debug("timestamp of '%s' changed", *i);

                /* update timestamp */
                if (update) {
                        *timestamp = u;
                        changed = true;
                } else
                        return true;
        }

        return changed;
}

static int executable_is_good(const char *executable) {
        _cleanup_free_ char *p = NULL, *d = NULL;
        int r;

        r = find_executable(executable, &p);
        if (r == -ENOENT)
                return 0;
        if (r < 0)
                return r;

        /* An fsck that is linked to /bin/true is a non-existent fsck */

        r = readlink_malloc(p, &d);
        if (r == -EINVAL) /* not a symlink */
                return 1;
        if (r < 0)
                return r;

        return !PATH_IN_SET(d, "true"
                               "/bin/true",
                               "/usr/bin/true",
                               "/dev/null");
}

int fsck_exists(const char *fstype) {
        const char *checker;

        assert(fstype);

        if (streq(fstype, "auto"))
                return -EINVAL;

        checker = strjoina("fsck.", fstype);
        return executable_is_good(checker);
}

int parse_path_argument_and_warn(const char *path, bool suppress_root, char **arg) {
        char *p;
        int r;

        /*
         * This function is intended to be used in command line
         * parsers, to handle paths that are passed in. It makes the
         * path absolute, and reduces it to NULL if omitted or
         * root (the latter optionally).
         *
         * NOTE THAT THIS WILL FREE THE PREVIOUS ARGUMENT POINTER ON
         * SUCCESS! Hence, do not pass in uninitialized pointers.
         */

        if (isempty(path)) {
                *arg = mfree(*arg);
                return 0;
        }

        r = path_make_absolute_cwd(path, &p);
        if (r < 0)
                return log_error_errno(r, "Failed to parse path \"%s\" and make it absolute: %m", path);

        path_simplify(p, false);
        if (suppress_root && empty_or_root(p))
                p = mfree(p);

        free_and_replace(*arg, p);

        return 0;
}

char* dirname_malloc(const char *path) {
        char *d, *dir, *dir2;

        assert(path);

        d = strdup(path);
        if (!d)
                return NULL;

        dir = dirname(d);
        assert(dir);

        if (dir == d)
                return d;

        dir2 = strdup(dir);
        free(d);

        return dir2;
}

const char *last_path_component(const char *path) {

        /* Finds the last component of the path, preserving the optional trailing slash that signifies a directory.
         *
         *    a/b/c → c
         *    a/b/c/ → c/
         *    x → x
         *    x/ → x/
         *    /y → y
         *    /y/ → y/
         *    / → /
         *    // → /
         *    /foo/a → a
         *    /foo/a/ → a/
         *
         *    Also, the empty string is mapped to itself.
         *
         * This is different than basename(), which returns "" when a trailing slash is present.
         */

        unsigned l, k;

        if (!path)
                return NULL;

        l = k = strlen(path);
        if (l == 0) /* special case — an empty string */
                return path;

        while (k > 0 && path[k-1] == '/')
                k--;

        if (k == 0) /* the root directory */
                return path + l - 1;

        while (k > 0 && path[k-1] != '/')
                k--;

        return path + k;
}

int path_extract_filename(const char *p, char **ret) {
        _cleanup_free_ char *a = NULL;
        const char *c, *e = NULL, *q;

        /* Extracts the filename part (i.e. right-most component) from a path, i.e. string that passes
         * filename_is_valid(). A wrapper around last_path_component(), but eats up trailing slashes. */

        if (!p)
                return -EINVAL;

        c = last_path_component(p);

        for (q = c; *q != 0; q++)
                if (*q != '/')
                        e = q + 1;

        if (!e) /* no valid character? */
                return -EINVAL;

        a = strndup(c, e - c);
        if (!a)
                return -ENOMEM;

        if (!filename_is_valid(a))
                return -EINVAL;

        *ret = TAKE_PTR(a);

        return 0;
}
#endif /* NM_IGNORED */

bool filename_is_valid(const char *p) {
        const char *e;

        if (isempty(p))
                return false;

        if (dot_or_dot_dot(p))
                return false;

        e = strchrnul(p, '/');
        if (*e != 0)
                return false;

        if (e - p > FILENAME_MAX) /* FILENAME_MAX is counted *without* the trailing NUL byte */
                return false;

        return true;
}

bool path_is_valid(const char *p) {

        if (isempty(p))
                return false;

        if (strlen(p) >= PATH_MAX) /* PATH_MAX is counted *with* the trailing NUL byte */
                return false;

        return true;
}

bool path_is_normalized(const char *p) {

        if (!path_is_valid(p))
                return false;

        if (dot_or_dot_dot(p))
                return false;

        if (startswith(p, "../") || endswith(p, "/..") || strstr(p, "/../"))
                return false;

        if (startswith(p, "./") || endswith(p, "/.") || strstr(p, "/./"))
                return false;

        if (strstr(p, "//"))
                return false;

        return true;
}

#if 0 /* NM_IGNORED */
char *file_in_same_dir(const char *path, const char *filename) {
        char *e, *ret;
        size_t k;

        assert(path);
        assert(filename);

        /* This removes the last component of path and appends
         * filename, unless the latter is absolute anyway or the
         * former isn't */

        if (path_is_absolute(filename))
                return strdup(filename);

        e = strrchr(path, '/');
        if (!e)
                return strdup(filename);

        k = strlen(filename);
        ret = new(char, (e + 1 - path) + k + 1);
        if (!ret)
                return NULL;

        memcpy(mempcpy(ret, path, e + 1 - path), filename, k + 1);
        return ret;
}

bool hidden_or_backup_file(const char *filename) {
        const char *p;

        assert(filename);

        if (filename[0] == '.' ||
            streq(filename, "lost+found") ||
            streq(filename, "aquota.user") ||
            streq(filename, "aquota.group") ||
            endswith(filename, "~"))
                return true;

        p = strrchr(filename, '.');
        if (!p)
                return false;

        /* Please, let's not add more entries to the list below. If external projects think it's a good idea to come up
         * with always new suffixes and that everybody else should just adjust to that, then it really should be on
         * them. Hence, in future, let's not add any more entries. Instead, let's ask those packages to instead adopt
         * one of the generic suffixes/prefixes for hidden files or backups, possibly augmented with an additional
         * string. Specifically: there's now:
         *
         *    The generic suffixes "~" and ".bak" for backup files
         *    The generic prefix "." for hidden files
         *
         * Thus, if a new package manager "foopkg" wants its own set of ".foopkg-new", ".foopkg-old", ".foopkg-dist"
         * or so registered, let's refuse that and ask them to use ".foopkg.new", ".foopkg.old" or ".foopkg~" instead.
         */

        return STR_IN_SET(p + 1,
                          "rpmnew",
                          "rpmsave",
                          "rpmorig",
                          "dpkg-old",
                          "dpkg-new",
                          "dpkg-tmp",
                          "dpkg-dist",
                          "dpkg-bak",
                          "dpkg-backup",
                          "dpkg-remove",
                          "ucf-new",
                          "ucf-old",
                          "ucf-dist",
                          "swp",
                          "bak",
                          "old",
                          "new");
}

bool is_device_path(const char *path) {

        /* Returns true on paths that likely refer to a device, either by path in sysfs or to something in /dev */

        return PATH_STARTSWITH_SET(path, "/dev/", "/sys/");
}

bool valid_device_node_path(const char *path) {

        /* Some superficial checks whether the specified path is a valid device node path, all without looking at the
         * actual device node. */

        if (!PATH_STARTSWITH_SET(path, "/dev/", "/run/systemd/inaccessible/"))
                return false;

        if (endswith(path, "/")) /* can't be a device node if it ends in a slash */
                return false;

        return path_is_normalized(path);
}

bool valid_device_allow_pattern(const char *path) {
        assert(path);

        /* Like valid_device_node_path(), but also allows full-subsystem expressions, like DeviceAllow= and DeviceDeny=
         * accept it */

        if (STARTSWITH_SET(path, "block-", "char-"))
                return true;

        return valid_device_node_path(path);
}

int systemd_installation_has_version(const char *root, unsigned minimal_version) {
        const char *pattern;
        int r;

        /* Try to guess if systemd installation is later than the specified version. This
         * is hacky and likely to yield false negatives, particularly if the installation
         * is non-standard. False positives should be relatively rare.
         */

        NULSTR_FOREACH(pattern,
                       /* /lib works for systems without usr-merge, and for systems with a sane
                        * usr-merge, where /lib is a symlink to /usr/lib. /usr/lib is necessary
                        * for Gentoo which does a merge without making /lib a symlink.
                        */
                       "lib/systemd/libsystemd-shared-*.so\0"
                       "lib64/systemd/libsystemd-shared-*.so\0"
                       "usr/lib/systemd/libsystemd-shared-*.so\0"
                       "usr/lib64/systemd/libsystemd-shared-*.so\0") {

                _cleanup_strv_free_ char **names = NULL;
                _cleanup_free_ char *path = NULL;
                char *c, **name;

                path = path_join(root, pattern);
                if (!path)
                        return -ENOMEM;

                r = glob_extend(&names, path, 0);
                if (r == -ENOENT)
                        continue;
                if (r < 0)
                        return r;

                assert_se(c = endswith(path, "*.so"));
                *c = '\0'; /* truncate the glob part */

                STRV_FOREACH(name, names) {
                        /* This is most likely to run only once, hence let's not optimize anything. */
                        char *t, *t2;
                        unsigned version;

                        t = startswith(*name, path);
                        if (!t)
                                continue;

                        t2 = endswith(t, ".so");
                        if (!t2)
                                continue;

                        t2[0] = '\0'; /* truncate the suffix */

                        r = safe_atou(t, &version);
                        if (r < 0) {
                                log_debug_errno(r, "Found libsystemd shared at \"%s.so\", but failed to parse version: %m", *name);
                                continue;
                        }

                        log_debug("Found libsystemd shared at \"%s.so\", version %u (%s).",
                                  *name, version,
                                  version >= minimal_version ? "OK" : "too old");
                        if (version >= minimal_version)
                                return true;
                }
        }

        return false;
}
#endif /* NM_IGNORED */

bool dot_or_dot_dot(const char *path) {
        if (!path)
                return false;
        if (path[0] != '.')
                return false;
        if (path[1] == 0)
                return true;
        if (path[1] != '.')
                return false;

        return path[2] == 0;
}

#if 0 /* NM_IGNORED */
bool empty_or_root(const char *root) {

        /* For operations relative to some root directory, returns true if the specified root directory is redundant,
         * i.e. either / or NULL or the empty string or any equivalent. */

        if (!root)
                return true;

        return root[strspn(root, "/")] == 0;
}

bool path_strv_contains(char **l, const char *path) {
        char **i;

        STRV_FOREACH(i, l)
                if (path_equal(*i, path))
                        return true;

        return false;
}

bool prefixed_path_strv_contains(char **l, const char *path) {
        char **i, *j;

        STRV_FOREACH(i, l) {
                j = *i;
                if (*j == '-')
                        j++;
                if (*j == '+')
                        j++;
                if (path_equal(j, path))
                        return true;
        }

        return false;
}
<<<<<<< HEAD
#endif /* NM_IGNORED */
=======

bool credential_name_valid(const char *s) {
        /* We want that credential names are both valid in filenames (since that's our primary way to pass
         * them around) and as fdnames (which is how we might want to pass them around eventually) */
        return filename_is_valid(s) && fdname_is_valid(s);
}
>>>>>>> d4d0c696
<|MERGE_RESOLUTION|>--- conflicted
+++ resolved
@@ -30,18 +30,7 @@
 #include "time-util.h"
 #include "utf8.h"
 
-<<<<<<< HEAD
-bool path_is_absolute(const char *p) {
-        return p[0] == '/';
-}
-
 #if 0 /* NM_IGNORED */
-bool is_path(const char *p) {
-        return !!strchr(p, '/');
-}
-
-=======
->>>>>>> d4d0c696
 int path_split_and_make_absolute(const char *p, char ***ret) {
         char **l;
         int r;
@@ -604,12 +593,8 @@
         return joined;
 }
 
-<<<<<<< HEAD
 #if 0 /* NM_IGNORED */
-int find_binary(const char *name, char **ret) {
-=======
 int find_executable_full(const char *name, bool use_path_envvar, char **ret) {
->>>>>>> d4d0c696
         int last_error, r;
         const char *p = NULL;
 
@@ -1158,13 +1143,10 @@
 
         return false;
 }
-<<<<<<< HEAD
-#endif /* NM_IGNORED */
-=======
 
 bool credential_name_valid(const char *s) {
         /* We want that credential names are both valid in filenames (since that's our primary way to pass
          * them around) and as fdnames (which is how we might want to pass them around eventually) */
         return filename_is_valid(s) && fdname_is_valid(s);
 }
->>>>>>> d4d0c696
+#endif /* NM_IGNORED */