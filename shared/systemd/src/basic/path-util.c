--- conflicted
+++ resolved
@@ -398,6 +398,7 @@
         return path;
 }
 
+#if 0 /* NM_IGNORED */
 int path_simplify_and_warn(
                 char *path,
                 unsigned flag,
@@ -443,6 +444,7 @@
 
         return 0;
 }
+#endif /* NM_IGNORED */
 
 char* path_startswith(const char *path, const char *prefix) {
         assert(path);
@@ -1124,55 +1126,5 @@
                 return true;
 
         return root[strspn(root, "/")] == 0;
-<<<<<<< HEAD
-}
-
-int path_simplify_and_warn(
-                char *path,
-                unsigned flag,
-                const char *unit,
-                const char *filename,
-                unsigned line,
-                const char *lvalue) {
-
-        bool fatal = flag & PATH_CHECK_FATAL;
-
-        assert(!FLAGS_SET(flag, PATH_CHECK_ABSOLUTE | PATH_CHECK_RELATIVE));
-
-        if (!utf8_is_valid(path))
-                return log_syntax_invalid_utf8(unit, LOG_ERR, filename, line, path);
-
-        if (flag & (PATH_CHECK_ABSOLUTE | PATH_CHECK_RELATIVE)) {
-                bool absolute;
-
-                absolute = path_is_absolute(path);
-
-                if (!absolute && (flag & PATH_CHECK_ABSOLUTE))
-                        return log_syntax(unit, LOG_ERR, filename, line, SYNTHETIC_ERRNO(EINVAL),
-                                          "%s= path is not absolute%s: %s",
-                                          lvalue, fatal ? "" : ", ignoring", path);
-
-                if (absolute && (flag & PATH_CHECK_RELATIVE))
-                        return log_syntax(unit, LOG_ERR, filename, line, SYNTHETIC_ERRNO(EINVAL),
-                                          "%s= path is absolute%s: %s",
-                                          lvalue, fatal ? "" : ", ignoring", path);
-        }
-
-        path_simplify(path, true);
-
-        if (!path_is_valid(path))
-                return log_syntax(unit, LOG_ERR, filename, line, SYNTHETIC_ERRNO(EINVAL),
-                                  "%s= path has invalid length (%zu bytes)%s.",
-                                  lvalue, strlen(path), fatal ? "" : ", ignoring");
-
-        if (!path_is_normalized(path))
-                return log_syntax(unit, LOG_ERR, filename, line, SYNTHETIC_ERRNO(EINVAL),
-                                  "%s= path is not normalized%s: %s",
-                                  lvalue, fatal ? "" : ", ignoring", path);
-
-        return 0;
-}
-#endif /* NM_IGNORED */
-=======
-}
->>>>>>> 6a325673
+}
+#endif /* NM_IGNORED */