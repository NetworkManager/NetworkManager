--- conflicted
+++ resolved
@@ -1,11 +1,7 @@
 /* SPDX-License-Identifier: LGPL-2.1+ */
 
-<<<<<<< HEAD
 #include "nm-sd-adapt-shared.h"
 
-#include <alloca.h>
-=======
->>>>>>> 5d020e1c
 #include <errno.h>
 #include <fcntl.h>
 #include <sys/mman.h>
