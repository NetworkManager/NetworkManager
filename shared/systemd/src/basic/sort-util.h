/* SPDX-License-Identifier: LGPL-2.1-or-later */
#pragma once

#include <stdlib.h>

#include "macro.h"

void *xbsearch_r(const void *key, const void *base, size_t nmemb, size_t size,
                 __compar_d_fn_t compar, void *arg);

#define typesafe_bsearch_r(k, b, n, func, userdata)                     \
        ({                                                              \
                const typeof(b[0]) *_k = k;                             \
                int (*_func_)(const typeof(b[0])*, const typeof(b[0])*, typeof(userdata)) = func; \
                xbsearch_r((const void*) _k, (b), (n), sizeof((b)[0]), (__compar_d_fn_t) _func_, userdata); \
        })

/**
 * Normal bsearch requires base to be nonnull. Here were require
 * that only if nmemb > 0.
 */
static inline void* bsearch_safe(const void *key, const void *base,
                                 size_t nmemb, size_t size, __compar_fn_t compar) {
        if (nmemb <= 0)
                return NULL;

        assert(base);
        return bsearch(key, base, nmemb, size, compar);
}

#define typesafe_bsearch(k, b, n, func)                                 \
        ({                                                              \
                const typeof(b[0]) *_k = k;                             \
                int (*_func_)(const typeof(b[0])*, const typeof(b[0])*) = func; \
                bsearch_safe((const void*) _k, (b), (n), sizeof((b)[0]), (__compar_fn_t) _func_); \
        })

/**
 * Normal qsort requires base to be nonnull. Here were require
 * that only if nmemb > 0.
 */
static inline void _qsort_safe(void *base, size_t nmemb, size_t size, __compar_fn_t compar) {
        if (nmemb <= 1)
                return;

        assert(base);
        qsort(base, nmemb, size, compar);
}

/* A wrapper around the above, but that adds typesafety: the element size is automatically derived from the type and so
 * is the prototype for the comparison function */
#define typesafe_qsort(p, n, func)                                      \
        ({                                                              \
                int (*_func_)(const typeof(p[0])*, const typeof(p[0])*) = func; \
                _qsort_safe((p), (n), sizeof((p)[0]), (__compar_fn_t) _func_); \
        })

#if 0 /* NM_IGNORED */
static inline void qsort_r_safe(void *base, size_t nmemb, size_t size, __compar_d_fn_t compar, void *userdata) {
        if (nmemb <= 1)
                return;

        assert(base);
        qsort_r(base, nmemb, size, compar, userdata);
}

#define typesafe_qsort_r(p, n, func, userdata)                          \
        ({                                                              \
                int (*_func_)(const typeof(p[0])*, const typeof(p[0])*, typeof(userdata)) = func; \
                qsort_r_safe((p), (n), sizeof((p)[0]), (__compar_d_fn_t) _func_, userdata); \
        })
<<<<<<< HEAD
#endif /* NM_IGNORED */
=======

int cmp_int(const int *a, const int *b);
>>>>>>> 0d3f8ded
<|MERGE_RESOLUTION|>--- conflicted
+++ resolved
@@ -69,9 +69,6 @@
                 int (*_func_)(const typeof(p[0])*, const typeof(p[0])*, typeof(userdata)) = func; \
                 qsort_r_safe((p), (n), sizeof((p)[0]), (__compar_d_fn_t) _func_, userdata); \
         })
-<<<<<<< HEAD
 #endif /* NM_IGNORED */
-=======
 
-int cmp_int(const int *a, const int *b);
->>>>>>> 0d3f8ded
+int cmp_int(const int *a, const int *b);