--- conflicted
+++ resolved
@@ -2,8 +2,6 @@
 
 ###############################################################################
 
-<<<<<<< HEAD
-=======
 shared_c_stdaux = static_library(
     'c-stdaux',
     c_args: '-std=c11',
@@ -16,7 +14,6 @@
 
 ###############################################################################
 
->>>>>>> 32594889
 shared_c_siphash = static_library(
     'c-siphash',
     include_directories: [
