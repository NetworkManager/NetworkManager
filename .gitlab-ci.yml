# vim: set expandtab shiftwidth=2 tabstop=8 textwidth=0 filetype=yaml:

########################################
#                                      #
# THIS FILE IS GENERATED, DO NOT EDIT  #
# Edit .gitlab-ci/ci.template instead  #
#                                      #
# Regenerate with:
#   TEMPLATE_SHA="$(sed -n 's/^.templates_sha: *\&template_sha *\([0-9a-f]\+\)$/\1/p' ./.gitlab-ci/ci.template)"
#   pip3 install "git+http://gitlab.freedesktop.org/freedesktop/ci-templates@$TEMPLATE_SHA"
#   ci-fairy generate-template
#
########################################


# see https://docs.gitlab.com/ee/ci/yaml/#includefile
.templates_sha: &template_sha 98b1218f146a1ec96d65e3ce0041f9a6ec5cb5e6



include:
  # Alpine container builder template
  - project: 'freedesktop/ci-templates'
    ref: *template_sha
    file: '/templates/alpine.yml'
  # Centos container builder template
  - project: 'freedesktop/ci-templates'
    ref: *template_sha
    file: '/templates/centos.yml'
  # Debian container builder template
  - project: 'freedesktop/ci-templates'
    ref: *template_sha
    file: '/templates/debian.yml'
  # Fedora container builder template
  - project: 'freedesktop/ci-templates'
    ref: *template_sha
    file: '/templates/fedora.yml'
  # Ubuntu container builder template
  - project: 'freedesktop/ci-templates'
    ref: *template_sha
    file: '/templates/ubuntu.yml'
  - project: 'freedesktop/ci-templates'
    file: '/templates/ci-fairy.yml'

stages:
  - prep
  - tier1
  - tier2
  - tier3
  - deploy
  - triage

variables:
  FDO_UPSTREAM_REPO: NetworkManager/NetworkManager
  GIT_DEPTH: 1
  # These tags should be updated each time the list of packages is updated
  # changing these will force rebuilding the associated image
  # Note: these tags have no meaning and are not tied to a particular NM version
  #
  # This is done by running `ci-fairy generate-template` and possibly bumping
  # ".default_tag".
<<<<<<< HEAD
  ALPINE_TAG:  'tag-4e88b0485a0b'
  CENTOS_TAG:  'tag-49333ce03178'
  DEBIAN_TAG:  'tag-40fb807bf9e5'
  FEDORA_TAG:  'tag-49333ce03178'
  UBUNTU_TAG:  'tag-40fb807bf9e5'
=======
  ALPINE_TAG:  'tag-ec99bc32ed7f'
  CENTOS_TAG:  'tag-a76c3f2e9d0f'
  DEBIAN_TAG:  'tag-3f6892bcd503'
  FEDORA_TAG:  'tag-a76c3f2e9d0f'
  UBUNTU_TAG:  'tag-3f6892bcd503'
>>>>>>> 606283af

  ALPINE_EXEC: 'bash .gitlab-ci/alpine-install.sh'
  CENTOS_EXEC: 'bash .gitlab-ci/fedora-install.sh'
  DEBIAN_EXEC: 'bash .gitlab-ci/debian-install.sh'
  FEDORA_EXEC: 'bash .gitlab-ci/fedora-install.sh'
  UBUNTU_EXEC: 'bash .gitlab-ci/debian-install.sh'

.nm_artifacts:
  variables:
    NM_BUILD_TARBALL: 1
  artifacts:
    expire_in: 5 days
    when: always
    paths:
      - docs-html
      - NetworkManager-1*.tar.xz
      - NetworkManager-1*.src.rpm
      - nm-test.log

.nm_artifacts_debug:
  artifacts:
    expire_in: 5 days
    when: always
    paths:
      - nm-test.log

#################################################################
#                                                               #
# prep stage                                                    #
#                                                               #
#################################################################

# Build a container for each distribution + version. The ci-templates
# will re-use the containers if the tag doesn't change.

tier1:fedora:40@prep:
  extends:
    - .fdo.container-build@fedora
  stage: prep
  variables:
    GIT_STRATEGY: none
    FDO_DISTRIBUTION_VERSION: '40'
    FDO_DISTRIBUTION_TAG: $FEDORA_TAG
    FDO_DISTRIBUTION_EXEC: $FEDORA_EXEC
  rules:
    - if: $CI_PIPELINE_SOURCE != 'schedule'

tier2:centos:stream9@prep:
  extends:
    - .fdo.container-build@centos
  stage: prep
  variables:
    GIT_STRATEGY: none
    FDO_DISTRIBUTION_VERSION: 'stream9'
    FDO_DISTRIBUTION_TAG: $CENTOS_TAG
    FDO_DISTRIBUTION_EXEC: $CENTOS_EXEC
  rules:
    - if: $CI_PIPELINE_SOURCE != 'schedule'
      when: manual
      allow_failure: true

tier2:fedora:rawhide@prep:
  extends:
    - .fdo.container-build@fedora
  stage: prep
  variables:
    GIT_STRATEGY: none
    FDO_DISTRIBUTION_VERSION: 'rawhide'
    FDO_DISTRIBUTION_TAG: $FEDORA_TAG
    FDO_DISTRIBUTION_EXEC: $FEDORA_EXEC
  rules:
    - if: $CI_PIPELINE_SOURCE != 'schedule'
      when: manual
      allow_failure: true

tier2:debian:sid@prep:
  extends:
    - .fdo.container-build@debian
  stage: prep
  variables:
    GIT_STRATEGY: none
    FDO_DISTRIBUTION_VERSION: 'sid'
    FDO_DISTRIBUTION_TAG: $DEBIAN_TAG
    FDO_DISTRIBUTION_EXEC: $DEBIAN_EXEC
  rules:
    - if: $CI_PIPELINE_SOURCE != 'schedule'
      when: manual
      allow_failure: true

tier2:debian:testing@prep:
  extends:
    - .fdo.container-build@debian
  stage: prep
  variables:
    GIT_STRATEGY: none
    FDO_DISTRIBUTION_VERSION: 'testing'
    FDO_DISTRIBUTION_TAG: $DEBIAN_TAG
    FDO_DISTRIBUTION_EXEC: $DEBIAN_EXEC
  rules:
    - if: $CI_PIPELINE_SOURCE != 'schedule'
      when: manual
      allow_failure: true

tier2:ubuntu:devel@prep:
  extends:
    - .fdo.container-build@ubuntu
  stage: prep
  variables:
    GIT_STRATEGY: none
    FDO_DISTRIBUTION_VERSION: 'devel'
    FDO_DISTRIBUTION_TAG: $UBUNTU_TAG
    FDO_DISTRIBUTION_EXEC: $UBUNTU_EXEC
  rules:
    - if: $CI_PIPELINE_SOURCE != 'schedule'
      when: manual
      allow_failure: true

tier2:alpine:edge@prep:
  extends:
    - .fdo.container-build@alpine
  stage: prep
  variables:
    GIT_STRATEGY: none
    FDO_DISTRIBUTION_VERSION: 'edge'
    FDO_DISTRIBUTION_TAG: $ALPINE_TAG
    FDO_DISTRIBUTION_EXEC: $ALPINE_EXEC
  rules:
    - if: $CI_PIPELINE_SOURCE != 'schedule'
      when: manual
      allow_failure: true

tier3:fedora:39@prep:
  extends:
    - .fdo.container-build@fedora
  stage: prep
  variables:
    GIT_STRATEGY: none
    FDO_DISTRIBUTION_VERSION: '39'
    FDO_DISTRIBUTION_TAG: $FEDORA_TAG
    FDO_DISTRIBUTION_EXEC: $FEDORA_EXEC
  rules:
    - if: $CI_PIPELINE_SOURCE != 'schedule'
      when: manual
      allow_failure: true

tier3:ubuntu:20.04@prep:
  extends:
    - .fdo.container-build@ubuntu
  stage: prep
  variables:
    GIT_STRATEGY: none
    FDO_DISTRIBUTION_VERSION: '20.04'
    FDO_DISTRIBUTION_TAG: $UBUNTU_TAG
    FDO_DISTRIBUTION_EXEC: $UBUNTU_EXEC
  rules:
    - if: $CI_PIPELINE_SOURCE != 'schedule'
      when: manual
      allow_failure: true

tier3:ubuntu:22.04@prep:
  extends:
    - .fdo.container-build@ubuntu
  stage: prep
  variables:
    GIT_STRATEGY: none
    FDO_DISTRIBUTION_VERSION: '22.04'
    FDO_DISTRIBUTION_TAG: $UBUNTU_TAG
    FDO_DISTRIBUTION_EXEC: $UBUNTU_EXEC
  rules:
    - if: $CI_PIPELINE_SOURCE != 'schedule'
      when: manual
      allow_failure: true

tier3:ubuntu:24.04@prep:
  extends:
    - .fdo.container-build@ubuntu
  stage: prep
  variables:
    GIT_STRATEGY: none
    FDO_DISTRIBUTION_VERSION: '24.04'
    FDO_DISTRIBUTION_TAG: $UBUNTU_TAG
    FDO_DISTRIBUTION_EXEC: $UBUNTU_EXEC
  rules:
    - if: $CI_PIPELINE_SOURCE != 'schedule'
      when: manual
      allow_failure: true

tier3:ubuntu:rolling@prep:
  extends:
    - .fdo.container-build@ubuntu
  stage: prep
  variables:
    GIT_STRATEGY: none
    FDO_DISTRIBUTION_VERSION: 'rolling'
    FDO_DISTRIBUTION_TAG: $UBUNTU_TAG
    FDO_DISTRIBUTION_EXEC: $UBUNTU_EXEC
  rules:
    - if: $CI_PIPELINE_SOURCE != 'schedule'
      when: manual
      allow_failure: true

tier3:debian:stable@prep:
  extends:
    - .fdo.container-build@debian
  stage: prep
  variables:
    GIT_STRATEGY: none
    FDO_DISTRIBUTION_VERSION: 'stable'
    FDO_DISTRIBUTION_TAG: $DEBIAN_TAG
    FDO_DISTRIBUTION_EXEC: $DEBIAN_EXEC
  rules:
    - if: $CI_PIPELINE_SOURCE != 'schedule'
      when: manual
      allow_failure: true

tier3:debian:oldstable@prep:
  extends:
    - .fdo.container-build@debian
  stage: prep
  variables:
    GIT_STRATEGY: none
    FDO_DISTRIBUTION_VERSION: 'oldstable'
    FDO_DISTRIBUTION_TAG: $DEBIAN_TAG
    FDO_DISTRIBUTION_EXEC: $DEBIAN_EXEC
  rules:
    - if: $CI_PIPELINE_SOURCE != 'schedule'
      when: manual
      allow_failure: true

tier3:centos:stream8@prep:
  extends:
    - .fdo.container-build@centos
  stage: prep
  variables:
    GIT_STRATEGY: none
    FDO_DISTRIBUTION_VERSION: 'stream8'
    FDO_DISTRIBUTION_TAG: $CENTOS_TAG
    FDO_DISTRIBUTION_EXEC: $CENTOS_EXEC
  rules:
    - if: $CI_PIPELINE_SOURCE != 'schedule'
      when: manual
      allow_failure: true

tier3:alpine:latest@prep:
  extends:
    - .fdo.container-build@alpine
  stage: prep
  variables:
    GIT_STRATEGY: none
    FDO_DISTRIBUTION_VERSION: 'latest'
    FDO_DISTRIBUTION_TAG: $ALPINE_TAG
    FDO_DISTRIBUTION_EXEC: $ALPINE_EXEC
  rules:
    - if: $CI_PIPELINE_SOURCE != 'schedule'
      when: manual
      allow_failure: true

#################################################################
#                                                               #
# tierN stage                                                   #
#                                                               #
#################################################################

.build@template:
  script:
    - env
    - r=0
    - .gitlab-ci/run-test.sh 2>&1 | tee /tmp/nm-test.log || r=$?
    - mv /tmp/nm-test.log .
    - exit $r
  dependencies: []


t_fedora:40:
  extends:
    - .build@template
    - .fdo.distribution-image@fedora
    - .nm_artifacts
  stage: tier1
  parallel:
    matrix:
      - NM_TEST_SELECT_RUN:
        - meson+gcc+docs+valgrind
        - meson+clang
        - rpm+meson
        - tarball+meson
        - tarball
        - subtree
  variables:
    FDO_DISTRIBUTION_VERSION: '40'
    FDO_DISTRIBUTION_TAG: $FEDORA_TAG
  needs:
    - "tier1:fedora:40@prep"
  rules:
    - if: $CI_PIPELINE_SOURCE != 'schedule'

t_centos:stream9:
  extends:
    - .build@template
    - .fdo.distribution-image@centos
    - .nm_artifacts_debug
  stage: tier2
  variables:
    FDO_DISTRIBUTION_VERSION: 'stream9'
    FDO_DISTRIBUTION_TAG: $CENTOS_TAG
  needs:
    - "tier2:centos:stream9@prep"
  rules:
    - if: $CI_PIPELINE_SOURCE != 'schedule'

t_fedora:rawhide:
  extends:
    - .build@template
    - .fdo.distribution-image@fedora
    - .nm_artifacts_debug
  stage: tier2
  variables:
    FDO_DISTRIBUTION_VERSION: 'rawhide'
    FDO_DISTRIBUTION_TAG: $FEDORA_TAG
  needs:
    - "tier2:fedora:rawhide@prep"
  rules:
    - if: $CI_PIPELINE_SOURCE != 'schedule'

t_debian:sid:
  extends:
    - .build@template
    - .fdo.distribution-image@debian
    - .nm_artifacts_debug
  stage: tier2
  variables:
    FDO_DISTRIBUTION_VERSION: 'sid'
    FDO_DISTRIBUTION_TAG: $DEBIAN_TAG
  needs:
    - "tier2:debian:sid@prep"
  rules:
    - if: $CI_PIPELINE_SOURCE != 'schedule'

t_debian:testing:
  extends:
    - .build@template
    - .fdo.distribution-image@debian
    - .nm_artifacts_debug
  stage: tier2
  variables:
    FDO_DISTRIBUTION_VERSION: 'testing'
    FDO_DISTRIBUTION_TAG: $DEBIAN_TAG
  needs:
    - "tier2:debian:testing@prep"
  rules:
    - if: $CI_PIPELINE_SOURCE != 'schedule'

t_ubuntu:devel:
  extends:
    - .build@template
    - .fdo.distribution-image@ubuntu
    - .nm_artifacts_debug
  stage: tier2
  variables:
    FDO_DISTRIBUTION_VERSION: 'devel'
    FDO_DISTRIBUTION_TAG: $UBUNTU_TAG
  needs:
    - "tier2:ubuntu:devel@prep"
  rules:
    - if: $CI_PIPELINE_SOURCE != 'schedule'

t_alpine:edge:
  extends:
    - .build@template
    - .fdo.distribution-image@alpine
    - .nm_artifacts_debug
  stage: tier2
  variables:
    FDO_DISTRIBUTION_VERSION: 'edge'
    FDO_DISTRIBUTION_TAG: $ALPINE_TAG
  needs:
    - "tier2:alpine:edge@prep"
  rules:
    - if: $CI_PIPELINE_SOURCE != 'schedule'

t_fedora:39:
  extends:
    - .build@template
    - .fdo.distribution-image@fedora
    - .nm_artifacts_debug
  stage: tier3
  variables:
    FDO_DISTRIBUTION_VERSION: '39'
    FDO_DISTRIBUTION_TAG: $FEDORA_TAG
  needs:
    - "tier3:fedora:39@prep"
  rules:
    - if: $CI_PIPELINE_SOURCE != 'schedule'

t_ubuntu:20.04:
  extends:
    - .build@template
    - .fdo.distribution-image@ubuntu
    - .nm_artifacts_debug
  stage: tier3
  variables:
    FDO_DISTRIBUTION_VERSION: '20.04'
    FDO_DISTRIBUTION_TAG: $UBUNTU_TAG
  needs:
    - "tier3:ubuntu:20.04@prep"
  rules:
    - if: $CI_PIPELINE_SOURCE != 'schedule'

t_ubuntu:22.04:
  extends:
    - .build@template
    - .fdo.distribution-image@ubuntu
    - .nm_artifacts_debug
  stage: tier3
  variables:
    FDO_DISTRIBUTION_VERSION: '22.04'
    FDO_DISTRIBUTION_TAG: $UBUNTU_TAG
  needs:
    - "tier3:ubuntu:22.04@prep"
  rules:
    - if: $CI_PIPELINE_SOURCE != 'schedule'

t_ubuntu:24.04:
  extends:
    - .build@template
    - .fdo.distribution-image@ubuntu
    - .nm_artifacts_debug
  stage: tier3
  variables:
    FDO_DISTRIBUTION_VERSION: '24.04'
    FDO_DISTRIBUTION_TAG: $UBUNTU_TAG
  needs:
    - "tier3:ubuntu:24.04@prep"
  rules:
    - if: $CI_PIPELINE_SOURCE != 'schedule'

t_ubuntu:rolling:
  extends:
    - .build@template
    - .fdo.distribution-image@ubuntu
    - .nm_artifacts_debug
  stage: tier3
  variables:
    FDO_DISTRIBUTION_VERSION: 'rolling'
    FDO_DISTRIBUTION_TAG: $UBUNTU_TAG
  needs:
    - "tier3:ubuntu:rolling@prep"
  rules:
    - if: $CI_PIPELINE_SOURCE != 'schedule'

t_debian:stable:
  extends:
    - .build@template
    - .fdo.distribution-image@debian
    - .nm_artifacts_debug
  stage: tier3
  variables:
    FDO_DISTRIBUTION_VERSION: 'stable'
    FDO_DISTRIBUTION_TAG: $DEBIAN_TAG
  needs:
    - "tier3:debian:stable@prep"
  rules:
    - if: $CI_PIPELINE_SOURCE != 'schedule'

t_debian:oldstable:
  extends:
    - .build@template
    - .fdo.distribution-image@debian
    - .nm_artifacts_debug
  stage: tier3
  variables:
    FDO_DISTRIBUTION_VERSION: 'oldstable'
    FDO_DISTRIBUTION_TAG: $DEBIAN_TAG
  needs:
    - "tier3:debian:oldstable@prep"
  rules:
    - if: $CI_PIPELINE_SOURCE != 'schedule'

t_centos:stream8:
  extends:
    - .build@template
    - .fdo.distribution-image@centos
    - .nm_artifacts_debug
  stage: tier3
  variables:
    FDO_DISTRIBUTION_VERSION: 'stream8'
    FDO_DISTRIBUTION_TAG: $CENTOS_TAG
  needs:
    - "tier3:centos:stream8@prep"
  rules:
    - if: $CI_PIPELINE_SOURCE != 'schedule'

t_alpine:latest:
  extends:
    - .build@template
    - .fdo.distribution-image@alpine
    - .nm_artifacts_debug
  stage: tier3
  variables:
    FDO_DISTRIBUTION_VERSION: 'latest'
    FDO_DISTRIBUTION_TAG: $ALPINE_TAG
  needs:
    - "tier3:alpine:latest@prep"
  rules:
    - if: $CI_PIPELINE_SOURCE != 'schedule'

#################################################################
#                                                               #
# specific jobs                                                 #
#                                                               #
#################################################################

check-patch:
  extends:
    - .fdo.distribution-image@fedora
  variables:
    FDO_DISTRIBUTION_VERSION: '40'
    FDO_DISTRIBUTION_TAG: $FEDORA_TAG
  needs:
    - "tier1:fedora:40@prep"
  rules:
    - if: $CI_PIPELINE_SOURCE != 'schedule'
  stage: tier1
  script:
    - date '+%Y%m%d-%H%M%S'; NM_CHECKPATCH_FETCH_UPSTREAM=1 contrib/scripts/checkpatch-feature-branch.sh
  allow_failure: true

check-tree:
  extends:
    - .fdo.distribution-image@fedora
  variables:
    FDO_DISTRIBUTION_VERSION: '40'
    FDO_DISTRIBUTION_TAG: $FEDORA_TAG
  needs:
    - "tier1:fedora:40@prep"
  rules:
    - if: $CI_PIPELINE_SOURCE != 'schedule'
  stage: tier1
  script:
    - date '+%Y%m%d-%H%M%S'; clang-format --version
    - date '+%Y%m%d-%H%M%S'; black --version
    - date '+%Y%m%d-%H%M%S'; contrib/scripts/nm-python-black-format.sh --check
    - date '+%Y%m%d-%H%M%S'; git ls-files -z -- 'po/*.po' | xargs -0 -n1 msgfmt -vc
    - date '+%Y%m%d-%H%M%S'; contrib/scripts/nm-code-format.sh -n
    - date '+%Y%m%d-%H%M%S'; ci-fairy generate-template && git diff --exit-code
    - date '+%Y%m%d-%H%M%S'; ./autogen.sh --disable-autotools-deprecation && [ "$(LANG=C make -C po update-po 2>&1 1>/dev/null | grep -c 'warning:')" = 0 ]

pages:
  stage: deploy
  script:
    - mv docs-html public
  artifacts:
    expire_in: 20 days
    paths:
      - public
  rules:
    - if: $CI_PIPELINE_SOURCE == 'schedule'
      when: never
    - if: $CI_MERGE_REQUEST_SOURCE_BRANCH_NAME == 'main'
  dependencies:
    - "t_fedora:40: [meson+gcc+docs+valgrind]"
  needs:
    - "t_fedora:40: [meson+gcc+docs+valgrind]"

triage:issues:
  stage: triage
  image: ruby:3
  rules:
    - if: $CI_PIPELINE_SOURCE == "schedule" && $SCHEDULED_PIPELINE_NAME == "daily"
  tags:
    - placeholder-job  # The job mostly waits on network requests, so use only one CPU: https://gitlab.freedesktop.org/freedesktop/freedesktop/-/issues/1358#note_2457416
  script:
    - gem install gitlab-triage
    - gitlab-triage --debug --token $API_TOKEN --source-id $CI_PROJECT_ID

# Clean the generated images periodically to get updated snapshots of the distribution images.
# Create an scheduled pipeline to run it, passing an AUTHFILE environment variable of type
# 'File' with an authentication token with API access level.
clean-images:
  extends:
    - .fdo.ci-fairy
  stage: prep
  rules:
    - if: $CI_PIPELINE_SOURCE == "schedule" && $SCHEDULED_PIPELINE_NAME == "weekly"
  script:
    - ci-fairy -v --authfile $AUTHFILE delete-image --project NetworkManager/NetworkManager --all

# Have detached MR pipeline (https://docs.gitlab.com/ee/ci/pipelines/merge_request_pipelines.html)
# https://gitlab.freedesktop.org/freedesktop/freedesktop/-/issues/540#what-it-means-for-me-a-maintainer-of-a-project-part-of-gitlabfreedesktoporg
workflow:
  rules:
    - if: $CI_PIPELINE_SOURCE == 'merge_request_event'
    - if: $CI_PIPELINE_SOURCE == 'schedule'
    - if: $CI_COMMIT_BRANCH && $CI_OPEN_MERGE_REQUESTS
      when: never
    - if: $CI_COMMIT_BRANCH<|MERGE_RESOLUTION|>--- conflicted
+++ resolved
@@ -59,19 +59,11 @@
   #
   # This is done by running `ci-fairy generate-template` and possibly bumping
   # ".default_tag".
-<<<<<<< HEAD
-  ALPINE_TAG:  'tag-4e88b0485a0b'
-  CENTOS_TAG:  'tag-49333ce03178'
-  DEBIAN_TAG:  'tag-40fb807bf9e5'
-  FEDORA_TAG:  'tag-49333ce03178'
-  UBUNTU_TAG:  'tag-40fb807bf9e5'
-=======
   ALPINE_TAG:  'tag-ec99bc32ed7f'
   CENTOS_TAG:  'tag-a76c3f2e9d0f'
   DEBIAN_TAG:  'tag-3f6892bcd503'
   FEDORA_TAG:  'tag-a76c3f2e9d0f'
   UBUNTU_TAG:  'tag-3f6892bcd503'
->>>>>>> 606283af
 
   ALPINE_EXEC: 'bash .gitlab-ci/alpine-install.sh'
   CENTOS_EXEC: 'bash .gitlab-ci/fedora-install.sh'
