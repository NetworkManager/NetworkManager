--- conflicted
+++ resolved
@@ -601,14 +601,6 @@
         return FALSE;
 
     priv = NM_SETTING_WIRELESS_GET_PRIVATE(setting);
-<<<<<<< HEAD
-    for (i = 0; i < priv->mac_address_blacklist->len; i++) {
-        candidate = nm_g_array_index(priv->mac_address_blacklist, char *, i);
-        if (nm_utils_hwaddr_matches(mac, -1, candidate, -1)) {
-            g_array_remove_index(priv->mac_address_blacklist, i);
-            _notify(setting, PROP_MAC_ADDRESS_BLACKLIST);
-            return TRUE;
-=======
 
     if (priv->mac_address_blacklist.arr) {
         for (i = 0; i < priv->mac_address_blacklist.arr->len; i++) {
@@ -618,7 +610,6 @@
                 _notify(setting, PROP_MAC_ADDRESS_BLACKLIST);
                 return TRUE;
             }
->>>>>>> 11c59f8b
         }
     }
 
