--- conflicted
+++ resolved
@@ -101,6 +101,8 @@
 	int offset;
 	int hop_limit;
 	guint32 val;
+	guint32 clamp_pltime;
+	guint32 clamp_vltime;
 
 	/* Router discovery is subject to the following RFC documents:
 	 *
@@ -165,9 +167,6 @@
 			changed |= NM_NDISC_CONFIG_GATEWAYS;
 	}
 
-<<<<<<< HEAD
-	/* Addresses & Routes */
-=======
 	/* Addresses & Routes
 	 *
 	 * The Preferred Lifetime and Valid Lifetime of PIOs are capped to Router Lifetime
@@ -184,7 +183,6 @@
 	/* clamp_pltime has at most 16 bit set, and multiplication cannot overflow. */
 	clamp_vltime = clamp_pltime * NM_NDISC_VLTIME_MULT;
 
->>>>>>> 3f6f7b06
 	ndp_msg_opt_for_each_offset (offset, msg, NDP_MSG_OPT_PREFIX) {
 		guint8 r_plen;
 		struct in6_addr r_network;
@@ -205,7 +203,7 @@
 				.network = r_network,
 				.plen = r_plen,
 				.timestamp = now,
-				.lifetime = ndp_msg_opt_prefix_valid_time (msg, offset),
+				.lifetime = NM_MIN (ndp_msg_opt_prefix_valid_time (msg, offset), clamp_vltime),
 			};
 
 			if (nm_ndisc_add_route (ndisc, &route))
@@ -218,8 +216,8 @@
 			NMNDiscAddress address = {
 				.address = r_network,
 				.timestamp = now,
-				.lifetime = ndp_msg_opt_prefix_valid_time (msg, offset),
-				.preferred = ndp_msg_opt_prefix_preferred_time (msg, offset),
+				.lifetime = NM_MIN (ndp_msg_opt_prefix_valid_time (msg, offset), clamp_vltime),
+				.preferred = NM_MIN (ndp_msg_opt_prefix_preferred_time (msg, offset), clamp_pltime),
 			};
 
 			if (address.preferred <= address.lifetime) {
@@ -233,7 +231,7 @@
 			.gateway = gateway_addr,
 			.plen = ndp_msg_opt_route_prefix_len (msg, offset),
 			.timestamp = now,
-			.lifetime = ndp_msg_opt_route_lifetime (msg, offset),
+			.lifetime = NM_MIN (ndp_msg_opt_route_lifetime (msg, offset), clamp_pltime),
 			.preference = _route_preference_coerce (ndp_msg_opt_route_preference (msg, offset)),
 		};
 
