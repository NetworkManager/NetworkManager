--- conflicted
+++ resolved
@@ -55,13 +55,10 @@
         _Pragma("GCC diagnostic push");                                 \
         _Pragma("GCC diagnostic ignored \"-Wstringop-truncation\"")
 
-<<<<<<< HEAD
 #if 0 /* NM_IGNORED */
-=======
 #define DISABLE_WARNING_REDUNDANT_DECLS                                 \
         _Pragma("GCC diagnostic push");                                 \
         _Pragma("GCC diagnostic ignored \"-Wredundant-decls\"")
->>>>>>> 3ae6505d
 
 #if HAVE_WARNING_ZERO_LENGTH_BOUNDS
 #  define DISABLE_WARNING_ZERO_LENGTH_BOUNDS                            \
@@ -509,5 +506,9 @@
 #define PTR_TO_SIZE(p) ((size_t) ((uintptr_t) (p)))
 #define SIZE_TO_PTR(u) ((void *) ((uintptr_t) (u)))
 
+#if 0 /* NM_IGNORED */
 assert_cc(STRLEN(__FILE__) > STRLEN(RELATIVE_SOURCE_PATH) + 1);
-#define PROJECT_FILE (&__FILE__[STRLEN(RELATIVE_SOURCE_PATH) + 1])+#define PROJECT_FILE (&__FILE__[STRLEN(RELATIVE_SOURCE_PATH) + 1])
+#else /* NM_IGNORED */
+#define PROJECT_FILE __FILE__
+#endif /* NM_IGNORED */