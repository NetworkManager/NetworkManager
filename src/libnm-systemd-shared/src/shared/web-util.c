--- conflicted
+++ resolved
@@ -22,7 +22,6 @@
 
         return true;
 }
-<<<<<<< HEAD
 #endif /* NM_IGNORED */
 
 /* NM: we use http_url_is_valid() for our own code, and it must not
@@ -46,24 +45,6 @@
 /**/   }
 
 #if 0 /* NM_IGNORED */
-=======
-
-bool http_url_is_valid(const char *url) {
-        const char *p;
-
-        if (isempty(url))
-                return false;
-
-        p = STARTSWITH_SET(url, "http://", "https://");
-        if (!p)
-                return false;
-
-        if (isempty(p))
-                return false;
-
-        return ascii_is_valid(p);
-}
-
 bool file_url_is_valid(const char *url) {
         const char *p;
 
@@ -77,7 +58,6 @@
         return ascii_is_valid(p);
 }
 
->>>>>>> 51f93e00
 bool documentation_url_is_valid(const char *url) {
         const char *p;
 
