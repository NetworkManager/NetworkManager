--- conflicted
+++ resolved
@@ -1418,9 +1418,6 @@
                         return false;
         }
 }
-<<<<<<< HEAD
-#endif /* NM_IGNORED */
-=======
 
 bool dns_name_dont_resolve(const char *name) {
 
@@ -1436,4 +1433,4 @@
 
         return false;
 }
->>>>>>> 7b3466fc
+#endif /* NM_IGNORED */