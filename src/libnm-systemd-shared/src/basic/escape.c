/* SPDX-License-Identifier: LGPL-2.1-or-later */

#include "nm-sd-adapt-shared.h"

#include <errno.h>
#include <stdlib.h>
#include <string.h>

#include "alloc-util.h"
#include "escape.h"
#include "hexdecoct.h"
#include "macro.h"
#include "strv.h"
#include "utf8.h"

int cescape_char(char c, char *buf) {
        char *buf_old = buf;

        /* Needs space for 4 characters in the buffer */

        switch (c) {

                case '\a':
                        *(buf++) = '\\';
                        *(buf++) = 'a';
                        break;
                case '\b':
                        *(buf++) = '\\';
                        *(buf++) = 'b';
                        break;
                case '\f':
                        *(buf++) = '\\';
                        *(buf++) = 'f';
                        break;
                case '\n':
                        *(buf++) = '\\';
                        *(buf++) = 'n';
                        break;
                case '\r':
                        *(buf++) = '\\';
                        *(buf++) = 'r';
                        break;
                case '\t':
                        *(buf++) = '\\';
                        *(buf++) = 't';
                        break;
                case '\v':
                        *(buf++) = '\\';
                        *(buf++) = 'v';
                        break;
                case '\\':
                        *(buf++) = '\\';
                        *(buf++) = '\\';
                        break;
                case '"':
                        *(buf++) = '\\';
                        *(buf++) = '"';
                        break;
                case '\'':
                        *(buf++) = '\\';
                        *(buf++) = '\'';
                        break;

                default:
                        /* For special chars we prefer octal over
                         * hexadecimal encoding, simply because glib's
                         * g_strescape() does the same */
                        if ((c < ' ') || (c >= 127)) {
                                *(buf++) = '\\';
                                *(buf++) = octchar((unsigned char) c >> 6);
                                *(buf++) = octchar((unsigned char) c >> 3);
                                *(buf++) = octchar((unsigned char) c);
                        } else
                                *(buf++) = c;
                        break;
        }

        return buf - buf_old;
}

char* cescape_length(const char *s, size_t n) {
        const char *f;
        char *r, *t;

        assert(s || n == 0);

        /* Does C style string escaping. May be reversed with
         * cunescape(). */

        r = new(char, n*4 + 1);
        if (!r)
                return NULL;

        for (f = s, t = r; f < s + n; f++)
                t += cescape_char(*f, t);

        *t = 0;

        return r;
}

char* cescape(const char *s) {
        assert(s);

        return cescape_length(s, strlen(s));
}

int cunescape_one(const char *p, size_t length, char32_t *ret, bool *eight_bit, bool accept_nul) {
        int r = 1;

        assert(p);
        assert(ret);

        /* Unescapes C style. Returns the unescaped character in ret.
         * Sets *eight_bit to true if the escaped sequence either fits in
         * one byte in UTF-8 or is a non-unicode literal byte and should
         * instead be copied directly.
         */

        if (length != SIZE_MAX && length < 1)
                return -EINVAL;

        switch (p[0]) {

        case 'a':
                *ret = '\a';
                break;
        case 'b':
                *ret = '\b';
                break;
        case 'f':
                *ret = '\f';
                break;
        case 'n':
                *ret = '\n';
                break;
        case 'r':
                *ret = '\r';
                break;
        case 't':
                *ret = '\t';
                break;
        case 'v':
                *ret = '\v';
                break;
        case '\\':
                *ret = '\\';
                break;
        case '"':
                *ret = '"';
                break;
        case '\'':
                *ret = '\'';
                break;

        case 's':
                /* This is an extension of the XDG syntax files */
                *ret = ' ';
                break;

        case 'x': {
                /* hexadecimal encoding */
                int a, b;

                if (length != SIZE_MAX && length < 3)
                        return -EINVAL;

                a = unhexchar(p[1]);
                if (a < 0)
                        return -EINVAL;

                b = unhexchar(p[2]);
                if (b < 0)
                        return -EINVAL;

                /* Don't allow NUL bytes */
                if (a == 0 && b == 0 && !accept_nul)
                        return -EINVAL;

                *ret = (a << 4U) | b;
                *eight_bit = true;
                r = 3;
                break;
        }

        case 'u': {
                /* C++11 style 16bit unicode */

                int a[4];
                size_t i;
                uint32_t c;

                if (length != SIZE_MAX && length < 5)
                        return -EINVAL;

                for (i = 0; i < 4; i++) {
                        a[i] = unhexchar(p[1 + i]);
                        if (a[i] < 0)
                                return a[i];
                }

                c = ((uint32_t) a[0] << 12U) | ((uint32_t) a[1] << 8U) | ((uint32_t) a[2] << 4U) | (uint32_t) a[3];

                /* Don't allow 0 chars */
                if (c == 0 && !accept_nul)
                        return -EINVAL;

                *ret = c;
                r = 5;
                break;
        }

        case 'U': {
                /* C++11 style 32bit unicode */

                int a[8];
                size_t i;
                char32_t c;

                if (length != SIZE_MAX && length < 9)
                        return -EINVAL;

                for (i = 0; i < 8; i++) {
                        a[i] = unhexchar(p[1 + i]);
                        if (a[i] < 0)
                                return a[i];
                }

                c = ((uint32_t) a[0] << 28U) | ((uint32_t) a[1] << 24U) | ((uint32_t) a[2] << 20U) | ((uint32_t) a[3] << 16U) |
                    ((uint32_t) a[4] << 12U) | ((uint32_t) a[5] <<  8U) | ((uint32_t) a[6] <<  4U) |  (uint32_t) a[7];

                /* Don't allow 0 chars */
                if (c == 0 && !accept_nul)
                        return -EINVAL;

                /* Don't allow invalid code points */
                if (!unichar_is_valid(c))
                        return -EINVAL;

                *ret = c;
                r = 9;
                break;
        }

        case '0':
        case '1':
        case '2':
        case '3':
        case '4':
        case '5':
        case '6':
        case '7': {
                /* octal encoding */
                int a, b, c;
                char32_t m;

                if (length != SIZE_MAX && length < 3)
                        return -EINVAL;

                a = unoctchar(p[0]);
                if (a < 0)
                        return -EINVAL;

                b = unoctchar(p[1]);
                if (b < 0)
                        return -EINVAL;

                c = unoctchar(p[2]);
                if (c < 0)
                        return -EINVAL;

                /* don't allow NUL bytes */
                if (a == 0 && b == 0 && c == 0 && !accept_nul)
                        return -EINVAL;

                /* Don't allow bytes above 255 */
                m = ((uint32_t) a << 6U) | ((uint32_t) b << 3U) | (uint32_t) c;
                if (m > 255)
                        return -EINVAL;

                *ret = m;
                *eight_bit = true;
                r = 3;
                break;
        }

        default:
                return -EINVAL;
        }

        return r;
}

<<<<<<< HEAD
#if 0 /* NM_IGNORED */
int cunescape_length_with_prefix(const char *s, size_t length, const char *prefix, UnescapeFlags flags, char **ret) {
        char *r, *t;
=======
ssize_t cunescape_length_with_prefix(const char *s, size_t length, const char *prefix, UnescapeFlags flags, char **ret) {
        _cleanup_free_ char *ans = NULL;
        char *t;
>>>>>>> 08ee0a83
        const char *f;
        size_t pl;
        int r;

        assert(s);
        assert(ret);

        /* Undoes C style string escaping, and optionally prefixes it. */

        pl = strlen_ptr(prefix);

        ans = new(char, pl+length+1);
        if (!ans)
                return -ENOMEM;

        if (prefix)
                memcpy(ans, prefix, pl);

        for (f = s, t = ans + pl; f < s + length; f++) {
                size_t remaining;
                bool eight_bit = false;
                char32_t u;

                remaining = s + length - f;
                assert(remaining > 0);

                if (*f != '\\') {
                        /* A literal, copy verbatim */
                        *(t++) = *f;
                        continue;
                }

                if (remaining == 1) {
                        if (flags & UNESCAPE_RELAX) {
                                /* A trailing backslash, copy verbatim */
                                *(t++) = *f;
                                continue;
                        }

                        return -EINVAL;
                }

                r = cunescape_one(f + 1, remaining - 1, &u, &eight_bit, flags & UNESCAPE_ACCEPT_NUL);
                if (r < 0) {
                        if (flags & UNESCAPE_RELAX) {
                                /* Invalid escape code, let's take it literal then */
                                *(t++) = '\\';
                                continue;
                        }

                        return r;
                }

                f += r;
                if (eight_bit)
                        /* One byte? Set directly as specified */
                        *(t++) = u;
                else
                        /* Otherwise encode as multi-byte UTF-8 */
                        t += utf8_encode_unichar(t, u);
        }

        *t = 0;

        assert(t >= ans); /* Let static analyzers know that the answer is non-negative. */
        *ret = TAKE_PTR(ans);
        return t - *ret;
}

char* xescape_full(const char *s, const char *bad, size_t console_width, XEscapeFlags flags) {
        char *ans, *t, *prev, *prev2;
        const char *f;

        /* Escapes all chars in bad, in addition to \ and all special chars, in \xFF style escaping. May be
         * reversed with cunescape(). If XESCAPE_8_BIT is specified, characters >= 127 are let through
         * unchanged. This corresponds to non-ASCII printable characters in pre-unicode encodings.
         *
         * If console_width is reached, or XESCAPE_FORCE_ELLIPSIS is set, output is truncated and "..." is
         * appended. */

        if (console_width == 0)
                return strdup("");

        ans = new(char, MIN(strlen(s), console_width) * 4 + 1);
        if (!ans)
                return NULL;

        memset(ans, '_', MIN(strlen(s), console_width) * 4);
        ans[MIN(strlen(s), console_width) * 4] = 0;

        bool force_ellipsis = FLAGS_SET(flags, XESCAPE_FORCE_ELLIPSIS);

        for (f = s, t = prev = prev2 = ans; ; f++) {
                char *tmp_t = t;

                if (!*f) {
                        if (force_ellipsis)
                                break;

                        *t = 0;
                        return ans;
                }

                if ((unsigned char) *f < ' ' ||
                    (!FLAGS_SET(flags, XESCAPE_8_BIT) && (unsigned char) *f >= 127) ||
                    *f == '\\' || strchr(bad, *f)) {
                        if ((size_t) (t - ans) + 4 + 3 * force_ellipsis > console_width)
                                break;

                        *(t++) = '\\';
                        *(t++) = 'x';
                        *(t++) = hexchar(*f >> 4);
                        *(t++) = hexchar(*f);
                } else {
                        if ((size_t) (t - ans) + 1 + 3 * force_ellipsis > console_width)
                                break;

                        *(t++) = *f;
                }

                /* We might need to go back two cycles to fit three dots, so remember two positions */
                prev2 = prev;
                prev = tmp_t;
        }

        /* We can just write where we want, since chars are one-byte */
        size_t c = MIN(console_width, 3u); /* If the console is too narrow, write fewer dots */
        size_t off;
        if (console_width - c >= (size_t) (t - ans))
                off = (size_t) (t - ans);
        else if (console_width - c >= (size_t) (prev - ans))
                off = (size_t) (prev - ans);
        else if (console_width - c >= (size_t) (prev2 - ans))
                off = (size_t) (prev2 - ans);
        else
                off = console_width - c;
        assert(off <= (size_t) (t - ans));

        memcpy(ans + off, "...", c);
        ans[off + c] = '\0';
        return ans;
}

char* escape_non_printable_full(const char *str, size_t console_width, XEscapeFlags flags) {
        if (FLAGS_SET(flags, XESCAPE_8_BIT))
                return xescape_full(str, "", console_width, flags);
        else
                return utf8_escape_non_printable_full(str,
                                                      console_width,
                                                      FLAGS_SET(flags, XESCAPE_FORCE_ELLIPSIS));
}
#endif /* NM_IGNORED */

char* octescape(const char *s, size_t len) {
        char *r, *t;
        const char *f;

        /* Escapes all chars in bad, in addition to \ and " chars,
         * in \nnn style escaping. */

        r = new(char, len * 4 + 1);
        if (!r)
                return NULL;

        for (f = s, t = r; f < s + len; f++) {

                if (*f < ' ' || *f >= 127 || IN_SET(*f, '\\', '"')) {
                        *(t++) = '\\';
                        *(t++) = '0' + (*f >> 6);
                        *(t++) = '0' + ((*f >> 3) & 8);
                        *(t++) = '0' + (*f & 8);
                } else
                        *(t++) = *f;
        }

        *t = 0;

        return r;

}

static char* strcpy_backslash_escaped(char *t, const char *s, const char *bad) {
        assert(bad);

        for (; *s; s++)
                if (char_is_cc(*s))
                        t += cescape_char(*s, t);
                else {
                        if (*s == '\\' || strchr(bad, *s))
                                *(t++) = '\\';
                        *(t++) = *s;
                }

        return t;
}

char* shell_escape(const char *s, const char *bad) {
        char *buf, *t;

        buf = new(char, strlen(s)*4+1);
        if (!buf)
                return NULL;

        t = strcpy_backslash_escaped(buf, s, bad);
        *t = 0;

        return buf;
}

char* shell_maybe_quote(const char *s, ShellEscapeFlags flags) {
        const char *p;
        char *buf, *t;

        assert(s);

        /* Encloses a string in quotes if necessary to make it OK as a shell string. */

        if (FLAGS_SET(flags, SHELL_ESCAPE_EMPTY) && isempty(s))
                return strdup("\"\""); /* We don't use $'' here in the POSIX mode. "" is fine too. */

        for (p = s; *p; p++)
                if (char_is_cc(*p) ||
                    strchr(WHITESPACE SHELL_NEED_QUOTES, *p))
                        break;

        if (!*p)
                return strdup(s);

        buf = new(char, FLAGS_SET(flags, SHELL_ESCAPE_POSIX) + 1 + strlen(s)*4 + 1 + 1);
        if (!buf)
                return NULL;

        t = buf;
        if (FLAGS_SET(flags, SHELL_ESCAPE_POSIX)) {
                *(t++) = '$';
                *(t++) = '\'';
        } else
                *(t++) = '"';

        t = mempcpy(t, s, p - s);

        t = strcpy_backslash_escaped(t, p,
                                     FLAGS_SET(flags, SHELL_ESCAPE_POSIX) ? SHELL_NEED_ESCAPE_POSIX : SHELL_NEED_ESCAPE);

        if (FLAGS_SET(flags, SHELL_ESCAPE_POSIX))
                *(t++) = '\'';
        else
                *(t++) = '"';
        *t = 0;

        return str_realloc(buf);
}

char* quote_command_line(char **argv) {
        _cleanup_free_ char *result = NULL;

        assert(argv);

        char **a;
        STRV_FOREACH(a, argv) {
                _cleanup_free_ char *t = NULL;

                t = shell_maybe_quote(*a, SHELL_ESCAPE_EMPTY);
                if (!t)
                        return NULL;

                if (!strextend_with_separator(&result, " ", t))
                        return NULL;
        }

        return TAKE_PTR(result);
}<|MERGE_RESOLUTION|>--- conflicted
+++ resolved
@@ -291,15 +291,10 @@
         return r;
 }
 
-<<<<<<< HEAD
 #if 0 /* NM_IGNORED */
-int cunescape_length_with_prefix(const char *s, size_t length, const char *prefix, UnescapeFlags flags, char **ret) {
-        char *r, *t;
-=======
 ssize_t cunescape_length_with_prefix(const char *s, size_t length, const char *prefix, UnescapeFlags flags, char **ret) {
         _cleanup_free_ char *ans = NULL;
         char *t;
->>>>>>> 08ee0a83
         const char *f;
         size_t pl;
         int r;
@@ -451,7 +446,6 @@
                                                       console_width,
                                                       FLAGS_SET(flags, XESCAPE_FORCE_ELLIPSIS));
 }
-#endif /* NM_IGNORED */
 
 char* octescape(const char *s, size_t len) {
         char *r, *t;
@@ -571,4 +565,5 @@
         }
 
         return TAKE_PTR(result);
-}+}
+#endif /* NM_IGNORED */