--- conflicted
+++ resolved
@@ -30,21 +30,10 @@
 #define DEFAULT_PATH_NULSTR PATH_SBIN_BIN_NULSTR("/usr/local/") PATH_SBIN_BIN_NULSTR("/usr/")
 #define DEFAULT_PATH_COMPAT PATH_SPLIT_SBIN_BIN("/usr/local/") ":" PATH_SPLIT_SBIN_BIN("/usr/") ":" PATH_SPLIT_SBIN_BIN("/")
 
-<<<<<<< HEAD
-#if HAVE_SPLIT_USR
-#  define DEFAULT_PATH DEFAULT_PATH_SPLIT_USR
-#  define DEFAULT_PATH_NULSTR DEFAULT_PATH_SPLIT_USR_NULSTR
-#else
-#  define DEFAULT_PATH DEFAULT_PATH_NORMAL
-#  define DEFAULT_PATH_NULSTR DEFAULT_PATH_NORMAL_NULSTR
-#endif
-#endif /* NM_IGNORED */
-
-=======
->>>>>>> a14a033e
 #ifndef DEFAULT_USER_PATH
 #  define DEFAULT_USER_PATH DEFAULT_PATH
 #endif
+#endif /* NM_IGNORED */
 
 static inline bool is_path(const char *p) {
         if (!p) /* A NULL pointer is definitely not a path */
