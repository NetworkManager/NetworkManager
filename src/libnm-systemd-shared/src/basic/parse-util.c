/* SPDX-License-Identifier: LGPL-2.1-or-later */

#include "nm-sd-adapt-shared.h"

#include <errno.h>
#include <inttypes.h>
#include <linux/oom.h>
#include <net/if.h>
#include <stdio.h>
#include <stdlib.h>
#include <sys/socket.h>

#include "alloc-util.h"
#include "errno-list.h"
#include "extract-word.h"
#include "locale-util.h"
#include "macro.h"
#include "missing_network.h"
#include "parse-util.h"
#include "process-util.h"
#include "stat-util.h"
#include "string-util.h"
#include "strv.h"

int parse_boolean(const char *v) {
        if (!v)
                return -EINVAL;

        if (STRCASE_IN_SET(v,
                           "1",
                           "yes",
                           "y",
                           "true",
                           "t",
                           "on"))
                return 1;

        if (STRCASE_IN_SET(v,
                           "0",
                           "no",
                           "n",
                           "false",
                           "f",
                           "off"))
                return 0;

        return -EINVAL;
}

#if 0 /* NM_IGNORED */
int parse_pid(const char *s, pid_t* ret_pid) {
        unsigned long ul = 0;
        pid_t pid;
        int r;

        assert(s);
        assert(ret_pid);

        r = safe_atolu(s, &ul);
        if (r < 0)
                return r;

        pid = (pid_t) ul;

        if ((unsigned long) pid != ul)
                return -ERANGE;

        if (!pid_is_valid(pid))
                return -ERANGE;

        *ret_pid = pid;
        return 0;
}

int parse_mode(const char *s, mode_t *ret) {
        unsigned m;
        int r;

        assert(s);

        r = safe_atou_full(s, 8 |
                           SAFE_ATO_REFUSE_PLUS_MINUS, /* Leading '+' or even '-' char? that's just weird,
                                                        * refuse. User might have wanted to add mode flags or
                                                        * so, but this parser doesn't allow that, so let's
                                                        * better be safe. */
                           &m);
        if (r < 0)
                return r;
        if (m > 07777)
                return -ERANGE;

        if (ret)
                *ret = m;
        return 0;
}

int parse_ifindex(const char *s) {
        int ifi, r;

        assert(s);

        r = safe_atoi(s, &ifi);
        if (r < 0)
                return r;
        if (ifi <= 0)
                return -EINVAL;

        return ifi;
}

int parse_mtu(int family, const char *s, uint32_t *ret) {
        uint64_t u;
        size_t m;
        int r;

        r = parse_size(s, 1024, &u);
        if (r < 0)
                return r;

        if (u > UINT32_MAX)
                return -ERANGE;

        if (family == AF_INET6)
                m = IPV6_MIN_MTU; /* This is 1280 */
        else
                m = IPV4_MIN_MTU; /* For all other protocols, including 'unspecified' we assume the IPv4 minimal MTU */

        if (u < m)
                return -ERANGE;

        *ret = (uint32_t) u;
        return 0;
}

int parse_size(const char *t, uint64_t base, uint64_t *size) {

        /* Soo, sometimes we want to parse IEC binary suffixes, and
         * sometimes SI decimal suffixes. This function can parse
         * both. Which one is the right way depends on the
         * context. Wikipedia suggests that SI is customary for
         * hardware metrics and network speeds, while IEC is
         * customary for most data sizes used by software and volatile
         * (RAM) memory. Hence be careful which one you pick!
         *
         * In either case we use just K, M, G as suffix, and not Ki,
         * Mi, Gi or so (as IEC would suggest). That's because that's
         * frickin' ugly. But this means you really need to make sure
         * to document which base you are parsing when you use this
         * call. */

        struct table {
                const char *suffix;
                unsigned long long factor;
        };

        static const struct table iec[] = {
                { "E", 1024ULL*1024ULL*1024ULL*1024ULL*1024ULL*1024ULL },
                { "P", 1024ULL*1024ULL*1024ULL*1024ULL*1024ULL },
                { "T", 1024ULL*1024ULL*1024ULL*1024ULL },
                { "G", 1024ULL*1024ULL*1024ULL },
                { "M", 1024ULL*1024ULL },
                { "K", 1024ULL },
                { "B", 1ULL },
                { "",  1ULL },
        };

        static const struct table si[] = {
                { "E", 1000ULL*1000ULL*1000ULL*1000ULL*1000ULL*1000ULL },
                { "P", 1000ULL*1000ULL*1000ULL*1000ULL*1000ULL },
                { "T", 1000ULL*1000ULL*1000ULL*1000ULL },
                { "G", 1000ULL*1000ULL*1000ULL },
                { "M", 1000ULL*1000ULL },
                { "K", 1000ULL },
                { "B", 1ULL },
                { "",  1ULL },
        };

        const struct table *table;
        const char *p;
        unsigned long long r = 0;
        unsigned n_entries, start_pos = 0;

        assert(t);
        assert(IN_SET(base, 1000, 1024));
        assert(size);

        if (base == 1000) {
                table = si;
                n_entries = ELEMENTSOF(si);
        } else {
                table = iec;
                n_entries = ELEMENTSOF(iec);
        }

        p = t;
        do {
                unsigned long long l, tmp;
                double frac = 0;
                char *e;
                unsigned i;

                p += strspn(p, WHITESPACE);

                errno = 0;
                l = strtoull(p, &e, 10);
                if (errno > 0)
                        return -errno;
                if (e == p)
                        return -EINVAL;
                if (*p == '-')
                        return -ERANGE;

                if (*e == '.') {
                        e++;

                        /* strtoull() itself would accept space/+/- */
                        if (*e >= '0' && *e <= '9') {
                                unsigned long long l2;
                                char *e2;

                                l2 = strtoull(e, &e2, 10);
                                if (errno > 0)
                                        return -errno;

                                /* Ignore failure. E.g. 10.M is valid */
                                frac = l2;
                                for (; e < e2; e++)
                                        frac /= 10;
                        }
                }

                e += strspn(e, WHITESPACE);

                for (i = start_pos; i < n_entries; i++)
                        if (startswith(e, table[i].suffix))
                                break;

                if (i >= n_entries)
                        return -EINVAL;

                if (l + (frac > 0) > ULLONG_MAX / table[i].factor)
                        return -ERANGE;

                tmp = l * table[i].factor + (unsigned long long) (frac * table[i].factor);
                if (tmp > ULLONG_MAX - r)
                        return -ERANGE;

                r += tmp;
                if ((unsigned long long) (uint64_t) r != r)
                        return -ERANGE;

                p = e + strlen(table[i].suffix);

                start_pos = i + 1;

        } while (*p);

        *size = r;

        return 0;
}

int parse_range(const char *t, unsigned *lower, unsigned *upper) {
        _cleanup_free_ char *word = NULL;
        unsigned l, u;
        int r;

        assert(lower);
        assert(upper);

        /* Extract the lower bound. */
        r = extract_first_word(&t, &word, "-", EXTRACT_DONT_COALESCE_SEPARATORS);
        if (r < 0)
                return r;
        if (r == 0)
                return -EINVAL;

        r = safe_atou(word, &l);
        if (r < 0)
                return r;

        /* Check for the upper bound and extract it if needed */
        if (!t)
                /* Single number with no dashes. */
                u = l;
        else if (!*t)
                /* Trailing dash is an error. */
                return -EINVAL;
        else {
                r = safe_atou(t, &u);
                if (r < 0)
                        return r;
        }

        *lower = l;
        *upper = u;
        return 0;
}

int parse_errno(const char *t) {
        int r, e;

        assert(t);

        r = errno_from_name(t);
        if (r > 0)
                return r;

        r = safe_atoi(t, &e);
        if (r < 0)
                return r;

        /* 0 is also allowed here */
        if (!errno_is_valid(e) && e != 0)
                return -ERANGE;

        return e;
}

<<<<<<< HEAD
#if HAVE_SECCOMP
int parse_syscall_and_errno(const char *in, char **name, int *error) {
        _cleanup_free_ char *n = NULL;
        char *p;
        int e = -1;

        assert(in);
        assert(name);
        assert(error);

        /*
         * This parse "syscall:errno" like "uname:EILSEQ", "@sync:255".
         * If errno is omitted, then error is set to -1.
         * Empty syscall name is not allowed.
         * Here, we do not check that the syscall name is valid or not.
         */

        p = strchr(in, ':');
        if (p) {
                e = seccomp_parse_errno_or_action(p + 1);
                if (e < 0)
                        return e;

                n = strndup(in, p - in);
        } else
                n = strdup(in);

        if (!n)
                return -ENOMEM;

        if (isempty(n))
                return -EINVAL;

        *error = e;
        *name = TAKE_PTR(n);

        return 0;
}
#endif
#endif /* NM_IGNORED */

=======
>>>>>>> 7935c110
static const char *mangle_base(const char *s, unsigned *base) {
        const char *k;

        assert(s);
        assert(base);

        /* Base already explicitly specified, then don't do anything. */
        if (SAFE_ATO_MASK_FLAGS(*base) != 0)
                return s;

        /* Support Python 3 style "0b" and 0x" prefixes, because they truly make sense, much more than C's "0" prefix for octal. */
        k = STARTSWITH_SET(s, "0b", "0B");
        if (k) {
                *base = 2 | (*base & SAFE_ATO_ALL_FLAGS);
                return k;
        }

        k = STARTSWITH_SET(s, "0o", "0O");
        if (k) {
                *base = 8 | (*base & SAFE_ATO_ALL_FLAGS);
                return k;
        }

        return s;
}

int safe_atou_full(const char *s, unsigned base, unsigned *ret_u) {
        char *x = NULL;
        unsigned long l;

        assert(s);
        assert(SAFE_ATO_MASK_FLAGS(base) <= 16);

        /* strtoul() is happy to parse negative values, and silently converts them to unsigned values without
         * generating an error. We want a clean error, hence let's look for the "-" prefix on our own, and
         * generate an error. But let's do so only after strtoul() validated that the string is clean
         * otherwise, so that we return EINVAL preferably over ERANGE. */

        if (FLAGS_SET(base, SAFE_ATO_REFUSE_LEADING_WHITESPACE) &&
            strchr(WHITESPACE, s[0]))
                return -EINVAL;

        s += strspn(s, WHITESPACE);

        if (FLAGS_SET(base, SAFE_ATO_REFUSE_PLUS_MINUS) &&
            IN_SET(s[0], '+', '-'))
                return -EINVAL; /* Note that we check the "-" prefix again a second time below, but return a
                                 * different error. I.e. if the SAFE_ATO_REFUSE_PLUS_MINUS flag is set we
                                 * blanket refuse +/- prefixed integers, while if it is missing we'll just
                                 * return ERANGE, because the string actually parses correctly, but doesn't
                                 * fit in the return type. */

        if (FLAGS_SET(base, SAFE_ATO_REFUSE_LEADING_ZERO) &&
            s[0] == '0' && !streq(s, "0"))
                return -EINVAL; /* This is particularly useful to avoid ambiguities between C's octal
                                 * notation and assumed-to-be-decimal integers with a leading zero. */

        s = mangle_base(s, &base);

        errno = 0;
        l = strtoul(s, &x, SAFE_ATO_MASK_FLAGS(base) /* Let's mask off the flags bits so that only the actual
                                                      * base is left */);
        if (errno > 0)
                return -errno;
        if (!x || x == s || *x != 0)
                return -EINVAL;
        if (l != 0 && s[0] == '-')
                return -ERANGE;
        if ((unsigned long) (unsigned) l != l)
                return -ERANGE;

        if (ret_u)
                *ret_u = (unsigned) l;

        return 0;
}

int safe_atoi(const char *s, int *ret_i) {
        unsigned base = 0;
        char *x = NULL;
        long l;

        assert(s);

        s += strspn(s, WHITESPACE);
        s = mangle_base(s, &base);

        errno = 0;
        l = strtol(s, &x, base);
        if (errno > 0)
                return -errno;
        if (!x || x == s || *x != 0)
                return -EINVAL;
        if ((long) (int) l != l)
                return -ERANGE;

        if (ret_i)
                *ret_i = (int) l;

        return 0;
}

int safe_atollu_full(const char *s, unsigned base, long long unsigned *ret_llu) {
        char *x = NULL;
        unsigned long long l;

        assert(s);
        assert(SAFE_ATO_MASK_FLAGS(base) <= 16);

        if (FLAGS_SET(base, SAFE_ATO_REFUSE_LEADING_WHITESPACE) &&
            strchr(WHITESPACE, s[0]))
                return -EINVAL;

        s += strspn(s, WHITESPACE);

        if (FLAGS_SET(base, SAFE_ATO_REFUSE_PLUS_MINUS) &&
            IN_SET(s[0], '+', '-'))
                return -EINVAL;

        if (FLAGS_SET(base, SAFE_ATO_REFUSE_LEADING_ZERO) &&
            s[0] == '0' && s[1] != 0)
                return -EINVAL;

        s = mangle_base(s, &base);

        errno = 0;
        l = strtoull(s, &x, SAFE_ATO_MASK_FLAGS(base));
        if (errno > 0)
                return -errno;
        if (!x || x == s || *x != 0)
                return -EINVAL;
        if (l != 0 && s[0] == '-')
                return -ERANGE;

        if (ret_llu)
                *ret_llu = l;

        return 0;
}

int safe_atolli(const char *s, long long int *ret_lli) {
        unsigned base = 0;
        char *x = NULL;
        long long l;

        assert(s);

        s += strspn(s, WHITESPACE);
        s = mangle_base(s, &base);

        errno = 0;
        l = strtoll(s, &x, base);
        if (errno > 0)
                return -errno;
        if (!x || x == s || *x != 0)
                return -EINVAL;

        if (ret_lli)
                *ret_lli = l;

        return 0;
}

int safe_atou8(const char *s, uint8_t *ret) {
        unsigned base = 0;
        unsigned long l;
        char *x = NULL;

        assert(s);

        s += strspn(s, WHITESPACE);
        s = mangle_base(s, &base);

        errno = 0;
        l = strtoul(s, &x, base);
        if (errno > 0)
                return -errno;
        if (!x || x == s || *x != 0)
                return -EINVAL;
        if (l != 0 && s[0] == '-')
                return -ERANGE;
        if ((unsigned long) (uint8_t) l != l)
                return -ERANGE;

        if (ret)
                *ret = (uint8_t) l;
        return 0;
}

int safe_atou16_full(const char *s, unsigned base, uint16_t *ret) {
        char *x = NULL;
        unsigned long l;

        assert(s);
        assert(SAFE_ATO_MASK_FLAGS(base) <= 16);

        if (FLAGS_SET(base, SAFE_ATO_REFUSE_LEADING_WHITESPACE) &&
            strchr(WHITESPACE, s[0]))
                return -EINVAL;

        s += strspn(s, WHITESPACE);

        if (FLAGS_SET(base, SAFE_ATO_REFUSE_PLUS_MINUS) &&
            IN_SET(s[0], '+', '-'))
                return -EINVAL;

        if (FLAGS_SET(base, SAFE_ATO_REFUSE_LEADING_ZERO) &&
            s[0] == '0' && s[1] != 0)
                return -EINVAL;

        s = mangle_base(s, &base);

        errno = 0;
        l = strtoul(s, &x, SAFE_ATO_MASK_FLAGS(base));
        if (errno > 0)
                return -errno;
        if (!x || x == s || *x != 0)
                return -EINVAL;
        if (l != 0 && s[0] == '-')
                return -ERANGE;
        if ((unsigned long) (uint16_t) l != l)
                return -ERANGE;

        if (ret)
                *ret = (uint16_t) l;

        return 0;
}

int safe_atoi16(const char *s, int16_t *ret) {
        unsigned base = 0;
        char *x = NULL;
        long l;

        assert(s);

        s += strspn(s, WHITESPACE);
        s = mangle_base(s, &base);

        errno = 0;
        l = strtol(s, &x, base);
        if (errno > 0)
                return -errno;
        if (!x || x == s || *x != 0)
                return -EINVAL;
        if ((long) (int16_t) l != l)
                return -ERANGE;

        if (ret)
                *ret = (int16_t) l;

        return 0;
}

#if 0 /* NM_IGNORED */
int safe_atod(const char *s, double *ret_d) {
        _cleanup_(freelocalep) locale_t loc = (locale_t) 0;
        char *x = NULL;
        double d = 0;

        assert(s);

        loc = newlocale(LC_NUMERIC_MASK, "C", (locale_t) 0);
        if (loc == (locale_t) 0)
                return -errno;

        errno = 0;
        d = strtod_l(s, &x, loc);
        if (errno > 0)
                return -errno;
        if (!x || x == s || *x != 0)
                return -EINVAL;

        if (ret_d)
                *ret_d = (double) d;

        return 0;
}

int parse_fractional_part_u(const char **p, size_t digits, unsigned *res) {
        unsigned val = 0;
        const char *s;

        s = *p;

        /* accept any number of digits, strtoull is limited to 19 */
        for (size_t i = 0; i < digits; i++,s++) {
                if (*s < '0' || *s > '9') {
                        if (i == 0)
                                return -EINVAL;

                        /* too few digits, pad with 0 */
                        for (; i < digits; i++)
                                val *= 10;

                        break;
                }

                val *= 10;
                val += *s - '0';
        }

        /* maybe round up */
        if (*s >= '5' && *s <= '9')
                val++;

        s += strspn(s, DIGITS);

        *p = s;
        *res = val;

        return 0;
}

int parse_nice(const char *p, int *ret) {
        int n, r;

        r = safe_atoi(p, &n);
        if (r < 0)
                return r;

        if (!nice_is_valid(n))
                return -ERANGE;

        *ret = n;
        return 0;
}

int parse_ip_port(const char *s, uint16_t *ret) {
        uint16_t l;
        int r;

        r = safe_atou16(s, &l);
        if (r < 0)
                return r;

        if (l == 0)
                return -EINVAL;

        *ret = (uint16_t) l;

        return 0;
}

int parse_ip_port_range(const char *s, uint16_t *low, uint16_t *high) {
        unsigned l, h;
        int r;

        r = parse_range(s, &l, &h);
        if (r < 0)
                return r;

        if (l <= 0 || l > 65535 || h <= 0 || h > 65535)
                return -EINVAL;

        if (h < l)
                return -EINVAL;

        *low = l;
        *high = h;

        return 0;
}

int parse_ip_prefix_length(const char *s, int *ret) {
        unsigned l;
        int r;

        r = safe_atou(s, &l);
        if (r < 0)
                return r;

        if (l > 128)
                return -ERANGE;

        *ret = (int) l;

        return 0;
}

int parse_dev(const char *s, dev_t *ret) {
        const char *major;
        unsigned x, y;
        size_t n;
        int r;

        n = strspn(s, DIGITS);
        if (n == 0)
                return -EINVAL;
        if (s[n] != ':')
                return -EINVAL;

        major = strndupa(s, n);
        r = safe_atou(major, &x);
        if (r < 0)
                return r;

        r = safe_atou(s + n + 1, &y);
        if (r < 0)
                return r;

        if (!DEVICE_MAJOR_VALID(x) || !DEVICE_MINOR_VALID(y))
                return -ERANGE;

        *ret = makedev(x, y);
        return 0;
}

int parse_oom_score_adjust(const char *s, int *ret) {
        int r, v;

        assert(s);
        assert(ret);

        r = safe_atoi(s, &v);
        if (r < 0)
                return r;

        if (v < OOM_SCORE_ADJ_MIN || v > OOM_SCORE_ADJ_MAX)
                return -ERANGE;

        *ret = v;
        return 0;
}

int store_loadavg_fixed_point(unsigned long i, unsigned long f, loadavg_t *ret) {
        assert(ret);

        if (i >= (~0UL << FSHIFT))
                return -ERANGE;

        i = i << FSHIFT;
        f = DIV_ROUND_UP((f << FSHIFT), 100);

        if (f >= FIXED_1)
                return -ERANGE;

        *ret = i | f;
        return 0;
}

int parse_loadavg_fixed_point(const char *s, loadavg_t *ret) {
        const char *d, *f_str, *i_str;
        unsigned long i, f;
        int r;

        assert(s);
        assert(ret);

        d = strchr(s, '.');
        if (!d)
                return -EINVAL;

        i_str = strndupa(s, d - s);
        f_str = d + 1;

        r = safe_atolu_full(i_str, 10, &i);
        if (r < 0)
                return r;

        r = safe_atolu_full(f_str, 10, &f);
        if (r < 0)
                return r;

        return store_loadavg_fixed_point(i, f, ret);
}
#endif /* NM_IGNORED */<|MERGE_RESOLUTION|>--- conflicted
+++ resolved
@@ -316,51 +316,8 @@
 
         return e;
 }
-
-<<<<<<< HEAD
-#if HAVE_SECCOMP
-int parse_syscall_and_errno(const char *in, char **name, int *error) {
-        _cleanup_free_ char *n = NULL;
-        char *p;
-        int e = -1;
-
-        assert(in);
-        assert(name);
-        assert(error);
-
-        /*
-         * This parse "syscall:errno" like "uname:EILSEQ", "@sync:255".
-         * If errno is omitted, then error is set to -1.
-         * Empty syscall name is not allowed.
-         * Here, we do not check that the syscall name is valid or not.
-         */
-
-        p = strchr(in, ':');
-        if (p) {
-                e = seccomp_parse_errno_or_action(p + 1);
-                if (e < 0)
-                        return e;
-
-                n = strndup(in, p - in);
-        } else
-                n = strdup(in);
-
-        if (!n)
-                return -ENOMEM;
-
-        if (isempty(n))
-                return -EINVAL;
-
-        *error = e;
-        *name = TAKE_PTR(n);
-
-        return 0;
-}
-#endif
 #endif /* NM_IGNORED */
 
-=======
->>>>>>> 7935c110
 static const char *mangle_base(const char *s, unsigned *base) {
         const char *k;
 
