/* SPDX-License-Identifier: LGPL-2.1-or-later */

#include "nm-sd-adapt-shared.h"

#include <errno.h>
#include <inttypes.h>
#include <linux/ipv6.h>
#include <linux/netfilter/nf_tables.h>
#include <net/if.h>
#include <stdio.h>
#include <stdlib.h>
#include <sys/socket.h>

#include "alloc-util.h"
#include "errno-list.h"
#include "extract-word.h"
#include "locale-util.h"
#include "log.h"
#include "macro.h"
#include "missing_network.h"
#include "parse-util.h"
#include "process-util.h"
#include "stat-util.h"
#include "string-util.h"
#include "strv.h"

int parse_boolean(const char *v) {
        if (!v)
                return -EINVAL;

        if (STRCASE_IN_SET(v,
                           "1",
                           "yes",
                           "y",
                           "true",
                           "t",
                           "on"))
                return 1;

        if (STRCASE_IN_SET(v,
                           "0",
                           "no",
                           "n",
                           "false",
                           "f",
                           "off"))
                return 0;

        return -EINVAL;
}

#if 0 /* NM_IGNORED */
int parse_tristate_full(const char *v, const char *third, int *ret) {
        int r;

        if (isempty(v) || streq_ptr(v, third)) { /* Empty string is always taken as the third/invalid/auto state */
                if (ret)
                        *ret = -1;
        } else {
                r = parse_boolean(v);
                if (r < 0)
                        return r;

                if (ret)
                        *ret = r;
        }

        return 0;
}

int parse_pid(const char *s, pid_t* ret_pid) {
        unsigned long ul = 0;
        pid_t pid;
        int r;

        assert(s);

        r = safe_atolu(s, &ul);
        if (r < 0)
                return r;

        pid = (pid_t) ul;

        if ((unsigned long) pid != ul)
                return -ERANGE;

        if (!pid_is_valid(pid))
                return -ERANGE;

        if (ret_pid)
                *ret_pid = pid;
        return 0;
}

int parse_mode(const char *s, mode_t *ret) {
        unsigned m;
        int r;

        assert(s);

        r = safe_atou_full(s, 8 |
                           SAFE_ATO_REFUSE_PLUS_MINUS, /* Leading '+' or even '-' char? that's just weird,
                                                        * refuse. User might have wanted to add mode flags or
                                                        * so, but this parser doesn't allow that, so let's
                                                        * better be safe. */
                           &m);
        if (r < 0)
                return r;
        if (m > 07777)
                return -ERANGE;

        if (ret)
                *ret = m;
        return 0;
}
#endif /* NM_IGNORED */

int parse_ifindex(const char *s) {
        int ifi, r;

        assert(s);

        r = safe_atoi(s, &ifi);
        if (r < 0)
                return r;
        if (ifi <= 0)
                return -EINVAL;

        return ifi;
}

#if 0 /* NM_IGNORED */
int parse_mtu(int family, const char *s, uint32_t *ret) {
        uint64_t u, m;
        int r;

        r = parse_size(s, 1024, &u);
        if (r < 0)
                return r;

        if (u > UINT32_MAX)
                return -ERANGE;

        switch (family) {
        case AF_INET:
                m = IPV4_MIN_MTU; /* This is 68 */
                break;
        case AF_INET6:
                m = IPV6_MIN_MTU; /* This is 1280 */
                break;
        default:
                m = 0;
        }

        if (u < m)
                return -ERANGE;

        *ret = (uint32_t) u;
        return 0;
}

int parse_size(const char *t, uint64_t base, uint64_t *size) {

        /* Soo, sometimes we want to parse IEC binary suffixes, and
         * sometimes SI decimal suffixes. This function can parse
         * both. Which one is the right way depends on the
         * context. Wikipedia suggests that SI is customary for
         * hardware metrics and network speeds, while IEC is
         * customary for most data sizes used by software and volatile
         * (RAM) memory. Hence be careful which one you pick!
         *
         * In either case we use just K, M, G as suffix, and not Ki,
         * Mi, Gi or so (as IEC would suggest). That's because that's
         * frickin' ugly. But this means you really need to make sure
         * to document which base you are parsing when you use this
         * call. */

        struct table {
                const char *suffix;
                unsigned long long factor;
        };

        static const struct table iec[] = {
                { "E", 1024ULL*1024ULL*1024ULL*1024ULL*1024ULL*1024ULL },
                { "P", 1024ULL*1024ULL*1024ULL*1024ULL*1024ULL },
                { "T", 1024ULL*1024ULL*1024ULL*1024ULL },
                { "G", 1024ULL*1024ULL*1024ULL },
                { "M", 1024ULL*1024ULL },
                { "K", 1024ULL },
                { "B", 1ULL },
                { "",  1ULL },
        };

        static const struct table si[] = {
                { "E", 1000ULL*1000ULL*1000ULL*1000ULL*1000ULL*1000ULL },
                { "P", 1000ULL*1000ULL*1000ULL*1000ULL*1000ULL },
                { "T", 1000ULL*1000ULL*1000ULL*1000ULL },
                { "G", 1000ULL*1000ULL*1000ULL },
                { "M", 1000ULL*1000ULL },
                { "K", 1000ULL },
                { "B", 1ULL },
                { "",  1ULL },
        };

        const struct table *table;
        const char *p;
        unsigned long long r = 0;
        unsigned n_entries, start_pos = 0;

        assert(t);
        assert(IN_SET(base, 1000, 1024));
        assert(size);

        if (base == 1000) {
                table = si;
                n_entries = ELEMENTSOF(si);
        } else {
                table = iec;
                n_entries = ELEMENTSOF(iec);
        }

        p = t;
        do {
                unsigned long long l, tmp;
                double frac = 0;
                char *e;
                unsigned i;

                p += strspn(p, WHITESPACE);

                errno = 0;
                l = strtoull(p, &e, 10);
                if (errno > 0)
                        return -errno;
                if (e == p)
                        return -EINVAL;
                if (*p == '-')
                        return -ERANGE;

                if (*e == '.') {
                        e++;

                        /* strtoull() itself would accept space/+/- */
                        if (ascii_isdigit(*e)) {
                                unsigned long long l2;
                                char *e2;

                                l2 = strtoull(e, &e2, 10);
                                if (errno > 0)
                                        return -errno;

                                /* Ignore failure. E.g. 10.M is valid */
                                frac = l2;
                                for (; e < e2; e++)
                                        frac /= 10;
                        }
                }

                e += strspn(e, WHITESPACE);

                for (i = start_pos; i < n_entries; i++)
                        if (startswith(e, table[i].suffix))
                                break;

                if (i >= n_entries)
                        return -EINVAL;

                if (l + (frac > 0) > ULLONG_MAX / table[i].factor)
                        return -ERANGE;

                tmp = l * table[i].factor + (unsigned long long) (frac * table[i].factor);
                if (tmp > ULLONG_MAX - r)
                        return -ERANGE;

                r += tmp;
                if ((unsigned long long) (uint64_t) r != r)
                        return -ERANGE;

                p = e + strlen(table[i].suffix);

                start_pos = i + 1;

        } while (*p);

        *size = r;

        return 0;
}

int parse_sector_size(const char *t, uint64_t *ret) {
        int r;

        assert(t);
        assert(ret);

        uint64_t ss;

        r = safe_atou64(t, &ss);
        if (r < 0)
                return log_error_errno(r, "Failed to parse sector size parameter %s", t);
        if (ss < 512 || ss > 4096) /* Allow up to 4K due to dm-crypt support and 4K alignment by the homed LUKS backend */
                return log_error_errno(SYNTHETIC_ERRNO(ERANGE), "Sector size not between 512 and 4096: %s", t);
        if (!ISPOWEROF2(ss))
                return log_error_errno(SYNTHETIC_ERRNO(EINVAL), "Sector size not power of 2: %s", t);

        *ret = ss;
        return 0;
}

int parse_range(const char *t, unsigned *lower, unsigned *upper) {
        _cleanup_free_ char *word = NULL;
        unsigned l, u;
        int r;

        assert(lower);
        assert(upper);

        /* Extract the lower bound. */
        r = extract_first_word(&t, &word, "-", EXTRACT_DONT_COALESCE_SEPARATORS);
        if (r < 0)
                return r;
        if (r == 0)
                return -EINVAL;

        r = safe_atou(word, &l);
        if (r < 0)
                return r;

        /* Check for the upper bound and extract it if needed */
        if (!t)
                /* Single number with no dashes. */
                u = l;
        else if (!*t)
                /* Trailing dash is an error. */
                return -EINVAL;
        else {
                r = safe_atou(t, &u);
                if (r < 0)
                        return r;
        }

        *lower = l;
        *upper = u;
        return 0;
}

int parse_errno(const char *t) {
        int r, e;

        assert(t);

        r = errno_from_name(t);
        if (r > 0)
                return r;

        r = safe_atoi(t, &e);
        if (r < 0)
                return r;

        /* 0 is also allowed here */
        if (!errno_is_valid(e) && e != 0)
                return -ERANGE;

        return e;
}
#endif /* NM_IGNORED */

int parse_fd(const char *t) {
        int r, fd;

        assert(t);

        r = safe_atoi(t, &fd);
        if (r < 0)
                return r;

        if (fd < 0)
                return -EBADF;

        return fd;
}

static const char *mangle_base(const char *s, unsigned *base) {
        const char *k;

        assert(s);
        assert(base);

        /* Base already explicitly specified, then don't do anything. */
        if (SAFE_ATO_MASK_FLAGS(*base) != 0)
                return s;

        /* Support Python 3 style "0b" and 0x" prefixes, because they truly make sense, much more than C's "0" prefix for octal. */
        k = STARTSWITH_SET(s, "0b", "0B");
        if (k) {
                *base = 2 | (*base & SAFE_ATO_ALL_FLAGS);
                return k;
        }

        k = STARTSWITH_SET(s, "0o", "0O");
        if (k) {
                *base = 8 | (*base & SAFE_ATO_ALL_FLAGS);
                return k;
        }

        return s;
}

int safe_atou_full(const char *s, unsigned base, unsigned *ret_u) {
        char *x = NULL;
        unsigned long l;

        assert(s);
        assert(SAFE_ATO_MASK_FLAGS(base) <= 16);

        /* strtoul() is happy to parse negative values, and silently converts them to unsigned values without
         * generating an error. We want a clean error, hence let's look for the "-" prefix on our own, and
         * generate an error. But let's do so only after strtoul() validated that the string is clean
         * otherwise, so that we return EINVAL preferably over ERANGE. */

        if (FLAGS_SET(base, SAFE_ATO_REFUSE_LEADING_WHITESPACE) &&
            strchr(WHITESPACE, s[0]))
                return -EINVAL;

        s += strspn(s, WHITESPACE);

        if (FLAGS_SET(base, SAFE_ATO_REFUSE_PLUS_MINUS) &&
            IN_SET(s[0], '+', '-'))
                return -EINVAL; /* Note that we check the "-" prefix again a second time below, but return a
                                 * different error. I.e. if the SAFE_ATO_REFUSE_PLUS_MINUS flag is set we
                                 * blanket refuse +/- prefixed integers, while if it is missing we'll just
                                 * return ERANGE, because the string actually parses correctly, but doesn't
                                 * fit in the return type. */

        if (FLAGS_SET(base, SAFE_ATO_REFUSE_LEADING_ZERO) &&
            s[0] == '0' && !streq(s, "0"))
                return -EINVAL; /* This is particularly useful to avoid ambiguities between C's octal
                                 * notation and assumed-to-be-decimal integers with a leading zero. */

        s = mangle_base(s, &base);

        errno = 0;
        l = strtoul(s, &x, SAFE_ATO_MASK_FLAGS(base) /* Let's mask off the flags bits so that only the actual
                                                      * base is left */);
        if (errno > 0)
                return -errno;
        if (!x || x == s || *x != 0)
                return -EINVAL;
        if (l != 0 && s[0] == '-')
                return -ERANGE;
        if ((unsigned long) (unsigned) l != l)
                return -ERANGE;

        if (ret_u)
                *ret_u = (unsigned) l;

        return 0;
}

int safe_atou_bounded(const char *s, unsigned min, unsigned max, unsigned *ret) {
        unsigned v;
        int r;

        r = safe_atou(s, &v);
        if (r < 0)
                return r;

        if (v < min || v > max)
                return -ERANGE;

        *ret = v;
        return 0;
}

int safe_atoi(const char *s, int *ret_i) {
        unsigned base = 0;
        char *x = NULL;
        long l;

        assert(s);

        s += strspn(s, WHITESPACE);
        s = mangle_base(s, &base);

        errno = 0;
        l = strtol(s, &x, base);
        if (errno > 0)
                return -errno;
        if (!x || x == s || *x != 0)
                return -EINVAL;
        if ((long) (int) l != l)
                return -ERANGE;

        if (ret_i)
                *ret_i = (int) l;

        return 0;
}

int safe_atollu_full(const char *s, unsigned base, unsigned long long *ret_llu) {
        char *x = NULL;
        unsigned long long l;

        assert(s);
        assert(SAFE_ATO_MASK_FLAGS(base) <= 16);

        if (FLAGS_SET(base, SAFE_ATO_REFUSE_LEADING_WHITESPACE) &&
            strchr(WHITESPACE, s[0]))
                return -EINVAL;

        s += strspn(s, WHITESPACE);

        if (FLAGS_SET(base, SAFE_ATO_REFUSE_PLUS_MINUS) &&
            IN_SET(s[0], '+', '-'))
                return -EINVAL;

        if (FLAGS_SET(base, SAFE_ATO_REFUSE_LEADING_ZERO) &&
            s[0] == '0' && s[1] != 0)
                return -EINVAL;

        s = mangle_base(s, &base);

        errno = 0;
        l = strtoull(s, &x, SAFE_ATO_MASK_FLAGS(base));
        if (errno > 0)
                return -errno;
        if (!x || x == s || *x != 0)
                return -EINVAL;
        if (l != 0 && s[0] == '-')
                return -ERANGE;

        if (ret_llu)
                *ret_llu = l;

        return 0;
}

int safe_atolli(const char *s, long long *ret_lli) {
        unsigned base = 0;
        char *x = NULL;
        long long l;

        assert(s);

        s += strspn(s, WHITESPACE);
        s = mangle_base(s, &base);

        errno = 0;
        l = strtoll(s, &x, base);
        if (errno > 0)
                return -errno;
        if (!x || x == s || *x != 0)
                return -EINVAL;

        if (ret_lli)
                *ret_lli = l;

        return 0;
}

int safe_atou8_full(const char *s, unsigned base, uint8_t *ret) {
        unsigned u;
        int r;

        r = safe_atou_full(s, base, &u);
        if (r < 0)
                return r;
        if (u > UINT8_MAX)
                return -ERANGE;

        *ret = (uint8_t) u;
        return 0;
}

int safe_atou16_full(const char *s, unsigned base, uint16_t *ret) {
        unsigned u;
        int r;

        r = safe_atou_full(s, base, &u);
        if (r < 0)
                return r;
        if (u > UINT16_MAX)
                return -ERANGE;

        *ret = (uint16_t) u;
        return 0;
}

int safe_atoi16(const char *s, int16_t *ret) {
        unsigned base = 0;
        char *x = NULL;
        long l;

        assert(s);

        s += strspn(s, WHITESPACE);
        s = mangle_base(s, &base);

        errno = 0;
        l = strtol(s, &x, base);
        if (errno > 0)
                return -errno;
        if (!x || x == s || *x != 0)
                return -EINVAL;
        if ((long) (int16_t) l != l)
                return -ERANGE;

        if (ret)
                *ret = (int16_t) l;

        return 0;
}

#if 0 /* NM_IGNORED */
int safe_atod(const char *s, double *ret_d) {
        _cleanup_(freelocalep) locale_t loc = (locale_t) 0;
        char *x = NULL;
        double d = 0;

        assert(s);

        loc = newlocale(LC_NUMERIC_MASK, "C", (locale_t) 0);
        if (loc == (locale_t) 0)
                return -errno;

        errno = 0;
        d = strtod_l(s, &x, loc);
        if (errno > 0)
                return -errno;
        if (!x || x == s || *x != 0)
                return -EINVAL;

        if (ret_d)
                *ret_d = (double) d;

        return 0;
}

int parse_fractional_part_u(const char **p, size_t digits, unsigned *res) {
        unsigned val = 0;
        const char *s;

        s = *p;

        /* accept any number of digits, strtoull is limited to 19 */
        for (size_t i = 0; i < digits; i++, s++) {
                if (!ascii_isdigit(*s)) {
                        if (i == 0)
                                return -EINVAL;

                        /* too few digits, pad with 0 */
                        for (; i < digits; i++)
                                val *= 10;

                        break;
                }

                val *= 10;
                val += *s - '0';
        }

        /* maybe round up */
        if (*s >= '5' && *s <= '9')
                val++;

        s += strspn(s, DIGITS);

        *p = s;
        *res = val;

        return 0;
}

int parse_nice(const char *p, int *ret) {
        int n, r;

        r = safe_atoi(p, &n);
        if (r < 0)
                return r;

        if (!nice_is_valid(n))
                return -ERANGE;

        *ret = n;
        return 0;
}

int parse_ip_port(const char *s, uint16_t *ret) {
        uint16_t l;
        int r;

        r = safe_atou16_full(s, SAFE_ATO_REFUSE_LEADING_WHITESPACE, &l);
        if (r < 0)
                return r;

        if (l == 0)
                return -EINVAL;

        *ret = (uint16_t) l;

        return 0;
}

int parse_ip_port_range(const char *s, uint16_t *low, uint16_t *high, bool allow_zero) {
        unsigned l, h;
        int r;

        r = parse_range(s, &l, &h);
        if (r < 0)
                return r;

        if (l > 65535 || h > 65535)
                return -EINVAL;

        if (!allow_zero && (l == 0 || h == 0))
                return -EINVAL;

        if (h < l)
                return -EINVAL;

        *low = l;
        *high = h;

        return 0;
}

int parse_oom_score_adjust(const char *s, int *ret) {
        int r, v;

        assert(s);
        assert(ret);

        r = safe_atoi(s, &v);
        if (r < 0)
                return r;

        if (!oom_score_adjust_is_valid(v))
                return -ERANGE;

        *ret = v;
        return 0;
}

int store_loadavg_fixed_point(unsigned long i, unsigned long f, loadavg_t *ret) {
        assert(ret);

        if (i >= (~0UL << LOADAVG_PRECISION_BITS))
                return -ERANGE;

        i = i << LOADAVG_PRECISION_BITS;
        f = DIV_ROUND_UP((f << LOADAVG_PRECISION_BITS), 100);

        if (f >= LOADAVG_FIXED_POINT_1_0)
                return -ERANGE;

        *ret = i | f;
        return 0;
}

int parse_loadavg_fixed_point(const char *s, loadavg_t *ret) {
        const char *d, *f_str, *i_str;
        unsigned long i, f;
        int r;

        assert(s);
        assert(ret);

        d = strchr(s, '.');
        if (!d)
                return -EINVAL;

        i_str = strndupa_safe(s, d - s);
        f_str = d + 1;

        r = safe_atolu_full(i_str, 10, &i);
        if (r < 0)
                return r;

        r = safe_atolu_full(f_str, 10, &f);
        if (r < 0)
                return r;

        return store_loadavg_fixed_point(i, f, ret);
}

/* Limitations are described in https://www.netfilter.org/projects/nftables/manpage.html and
 * https://bugzilla.netfilter.org/show_bug.cgi?id=1175 */
bool nft_identifier_valid(const char *id) {
        if (isempty(id))
                return false;

        if (strlen(id) >= NFT_NAME_MAXLEN)
                return false;

        if (!ascii_isalpha(id[0]))
                return false;

<<<<<<< HEAD
        for (size_t i = 1; i < len; i++)
                if (!ascii_isalpha(id[i]) && !ascii_isdigit(id[i]) && !IN_SET(id[i], '/', '\\', '_', '.'))
                        return false;
        return true;
}
#endif /* NM_IGNORED */
=======
        return in_charset(id + 1, ALPHANUMERICAL "/\\_.");
}
>>>>>>> 3ae6505d
<|MERGE_RESOLUTION|>--- conflicted
+++ resolved
@@ -795,14 +795,6 @@
         if (!ascii_isalpha(id[0]))
                 return false;
 
-<<<<<<< HEAD
-        for (size_t i = 1; i < len; i++)
-                if (!ascii_isalpha(id[i]) && !ascii_isdigit(id[i]) && !IN_SET(id[i], '/', '\\', '_', '.'))
-                        return false;
-        return true;
-}
-#endif /* NM_IGNORED */
-=======
         return in_charset(id + 1, ALPHANUMERICAL "/\\_.");
 }
->>>>>>> 3ae6505d
+#endif /* NM_IGNORED */