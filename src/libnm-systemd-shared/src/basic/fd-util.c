/* SPDX-License-Identifier: LGPL-2.1-or-later */

#include "nm-sd-adapt-shared.h"

#include <errno.h>
#include <fcntl.h>
#include <linux/btrfs.h>
#include <linux/magic.h>
#include <sys/ioctl.h>
#include <sys/resource.h>
#include <sys/stat.h>
#include <unistd.h>

#include "alloc-util.h"
#include "dirent-util.h"
#include "fd-util.h"
#include "fileio.h"
#include "fs-util.h"
#include "io-util.h"
#include "macro.h"
#include "missing_fcntl.h"
#include "missing_syscall.h"
#include "parse-util.h"
#include "path-util.h"
#include "process-util.h"
#include "socket-util.h"
#include "sort-util.h"
#include "stat-util.h"
#include "stdio-util.h"
#include "tmpfile-util.h"
#include "util.h"

/* The maximum number of iterations in the loop to close descriptors in the fallback case
 * when /proc/self/fd/ is inaccessible. */
#define MAX_FD_LOOP_LIMIT (1024*1024)

int close_nointr(int fd) {
        assert(fd >= 0);

        if (close(fd) >= 0)
                return 0;

        /*
         * Just ignore EINTR; a retry loop is the wrong thing to do on
         * Linux.
         *
         * http://lkml.indiana.edu/hypermail/linux/kernel/0509.1/0877.html
         * https://bugzilla.gnome.org/show_bug.cgi?id=682819
         * http://utcc.utoronto.ca/~cks/space/blog/unix/CloseEINTR
         * https://sites.google.com/site/michaelsafyan/software-engineering/checkforeintrwheninvokingclosethinkagain
         */
        if (errno == EINTR)
                return 0;

        return -errno;
}

int safe_close(int fd) {

        /*
         * Like close_nointr() but cannot fail. Guarantees errno is
         * unchanged. Is a NOP with negative fds passed, and returns
         * -1, so that it can be used in this syntax:
         *
         * fd = safe_close(fd);
         */

        if (fd >= 0) {
                PROTECT_ERRNO;

                /* The kernel might return pretty much any error code
                 * via close(), but the fd will be closed anyway. The
                 * only condition we want to check for here is whether
                 * the fd was invalid at all... */

                assert_se(close_nointr(fd) != -EBADF);
        }

        return -1;
}

void safe_close_pair(int p[static 2]) {
        assert(p);

        if (p[0] == p[1]) {
                /* Special case pairs which use the same fd in both
                 * directions... */
                p[0] = p[1] = safe_close(p[0]);
                return;
        }

        p[0] = safe_close(p[0]);
        p[1] = safe_close(p[1]);
}

void close_many(const int fds[], size_t n_fd) {
        assert(fds || n_fd <= 0);

        for (size_t i = 0; i < n_fd; i++)
                safe_close(fds[i]);
}

int fclose_nointr(FILE *f) {
        assert(f);

        /* Same as close_nointr(), but for fclose() */

        errno = 0; /* Extra safety: if the FILE* object is not encapsulating an fd, it might not set errno
                    * correctly. Let's hence initialize it to zero first, so that we aren't confused by any
                    * prior errno here */
        if (fclose(f) == 0)
                return 0;

        if (errno == EINTR)
                return 0;

        return errno_or_else(EIO);
}

FILE* safe_fclose(FILE *f) {

        /* Same as safe_close(), but for fclose() */

        if (f) {
                PROTECT_ERRNO;

                assert_se(fclose_nointr(f) != -EBADF);
        }

        return NULL;
}

DIR* safe_closedir(DIR *d) {

        if (d) {
                PROTECT_ERRNO;

                assert_se(closedir(d) >= 0 || errno != EBADF);
        }

        return NULL;
}

int fd_nonblock(int fd, bool nonblock) {
        int flags, nflags;

        assert(fd >= 0);

        flags = fcntl(fd, F_GETFL, 0);
        if (flags < 0)
                return -errno;

        nflags = UPDATE_FLAG(flags, O_NONBLOCK, nonblock);
        if (nflags == flags)
                return 0;

        if (fcntl(fd, F_SETFL, nflags) < 0)
                return -errno;

        return 0;
}

int fd_cloexec(int fd, bool cloexec) {
        int flags, nflags;

        assert(fd >= 0);

        flags = fcntl(fd, F_GETFD, 0);
        if (flags < 0)
                return -errno;

        nflags = UPDATE_FLAG(flags, FD_CLOEXEC, cloexec);
        if (nflags == flags)
                return 0;

        if (fcntl(fd, F_SETFD, nflags) < 0)
                return -errno;

        return 0;
}

#if 0 /* NM_IGNORED */
_pure_ static bool fd_in_set(int fd, const int fdset[], size_t n_fdset) {
        assert(n_fdset == 0 || fdset);

        for (size_t i = 0; i < n_fdset; i++)
                if (fdset[i] == fd)
                        return true;

        return false;
}

static int get_max_fd(void) {
        struct rlimit rl;
        rlim_t m;

        /* Return the highest possible fd, based RLIMIT_NOFILE, but enforcing FD_SETSIZE-1 as lower boundary
         * and INT_MAX as upper boundary. */

        if (getrlimit(RLIMIT_NOFILE, &rl) < 0)
                return -errno;

        m = MAX(rl.rlim_cur, rl.rlim_max);
        if (m < FD_SETSIZE) /* Let's always cover at least 1024 fds */
                return FD_SETSIZE-1;

        if (m == RLIM_INFINITY || m > INT_MAX) /* Saturate on overflow. After all fds are "int", hence can
                                                * never be above INT_MAX */
                return INT_MAX;

        return (int) (m - 1);
}

int close_all_fds_full(int except[], size_t n_except, bool allow_alloc) {
        static bool have_close_range = true; /* Assume we live in the future */
        _cleanup_closedir_ DIR *d = NULL;
        int r = 0;

        assert(n_except == 0 || except);

        if (have_close_range) {
                /* In the best case we have close_range() to close all fds between a start and an end fd,
                 * which we can use on the "inverted" exception array, i.e. all intervals between all
                 * adjacent pairs from the sorted exception array. This changes loop complexity from O(n)
                 * where n is number of open fds to O(m⋅log(m)) where m is the number of fds to keep
                 * open. Given that we assume n ≫ m that's preferable to us. */

                if (n_except == 0) {
                        /* Close everything. Yay! */

                        if (close_range(3, -1, 0) >= 0)
                                return 0;

                        if (ERRNO_IS_NOT_SUPPORTED(errno) || ERRNO_IS_PRIVILEGE(errno))
                                have_close_range = false;
                        else
                                return -errno;

                } else {
                        typesafe_qsort(except, n_except, cmp_int);

                        for (size_t i = 0; i < n_except; i++) {
                                int start = i == 0 ? 2 : MAX(except[i-1], 2); /* The first three fds shall always remain open */
                                int end = MAX(except[i], 2);

                                assert(end >= start);

                                if (end - start <= 1)
                                        continue;

                                /* Close everything between the start and end fds (both of which shall stay open) */
                                if (close_range(start + 1, end - 1, 0) < 0) {
                                        if (ERRNO_IS_NOT_SUPPORTED(errno) || ERRNO_IS_PRIVILEGE(errno))
                                                have_close_range = false;
                                        else
                                                return -errno;
                                        goto opendir_fallback;
                                }
                        }

                        /* The loop succeeded. Let's now close everything beyond the end */

                        if (except[n_except-1] >= INT_MAX) /* Don't let the addition below overflow */
                                return 0;

                        int start = MAX(except[n_except-1], 2);

                        if (close_range(start + 1, -1, 0) >= 0)
                                return 0;

                        if (ERRNO_IS_NOT_SUPPORTED(errno) || ERRNO_IS_PRIVILEGE(errno))
                                have_close_range = false;
                        else
                                return -errno;
                }
        }

        /* Fallback for when close_range() is not supported */
 opendir_fallback:
        d = allow_alloc ? opendir("/proc/self/fd") : NULL;
        if (d) {
                struct dirent *de;

                FOREACH_DIRENT(de, d, return -errno) {
                        int fd = -1, q;

                        if (safe_atoi(de->d_name, &fd) < 0)
                                /* Let's better ignore this, just in case */
                                continue;

                        if (fd < 3)
                                continue;

                        if (fd == dirfd(d))
                                continue;

                        if (fd_in_set(fd, except, n_except))
                                continue;

                        q = close_nointr(fd);
                        if (q < 0 && q != -EBADF && r >= 0) /* Valgrind has its own FD and doesn't want to have it closed */
                                r = q;
                }

                return r;
        }

        /* Fallback for when /proc isn't available (for example in chroots) or when we cannot allocate by
         * brute-forcing through the file descriptor table. */

        int max_fd = get_max_fd();
        if (max_fd < 0)
                return max_fd;

        /* Refuse to do the loop over more too many elements. It's better to fail immediately than to
         * spin the CPU for a long time. */
        if (max_fd > MAX_FD_LOOP_LIMIT)
                return log_debug_errno(SYNTHETIC_ERRNO(EPERM),
                                       "/proc/self/fd is inaccessible. Refusing to loop over %d potential fds.",
                                       max_fd);

        for (int fd = 3; fd >= 0; fd = fd < max_fd ? fd + 1 : -1) {
                int q;

                if (fd_in_set(fd, except, n_except))
                        continue;

                q = close_nointr(fd);
                if (q < 0 && q != -EBADF && r >= 0)
                        r = q;
        }

        return r;
}

int same_fd(int a, int b) {
        struct stat sta, stb;
        pid_t pid;
        int r, fa, fb;

        assert(a >= 0);
        assert(b >= 0);

        /* Compares two file descriptors. Note that semantics are
         * quite different depending on whether we have kcmp() or we
         * don't. If we have kcmp() this will only return true for
         * dup()ed file descriptors, but not otherwise. If we don't
         * have kcmp() this will also return true for two fds of the same
         * file, created by separate open() calls. Since we use this
         * call mostly for filtering out duplicates in the fd store
         * this difference hopefully doesn't matter too much. */

        if (a == b)
                return true;

        /* Try to use kcmp() if we have it. */
        pid = getpid_cached();
        r = kcmp(pid, pid, KCMP_FILE, a, b);
        if (r == 0)
                return true;
        if (r > 0)
                return false;
        if (!IN_SET(errno, ENOSYS, EACCES, EPERM))
                return -errno;

        /* We don't have kcmp(), use fstat() instead. */
        if (fstat(a, &sta) < 0)
                return -errno;

        if (fstat(b, &stb) < 0)
                return -errno;

        if ((sta.st_mode & S_IFMT) != (stb.st_mode & S_IFMT))
                return false;

        /* We consider all device fds different, since two device fds
         * might refer to quite different device contexts even though
         * they share the same inode and backing dev_t. */

        if (S_ISCHR(sta.st_mode) || S_ISBLK(sta.st_mode))
                return false;

        if (sta.st_dev != stb.st_dev || sta.st_ino != stb.st_ino)
                return false;

        /* The fds refer to the same inode on disk, let's also check
         * if they have the same fd flags. This is useful to
         * distinguish the read and write side of a pipe created with
         * pipe(). */
        fa = fcntl(a, F_GETFL);
        if (fa < 0)
                return -errno;

        fb = fcntl(b, F_GETFL);
        if (fb < 0)
                return -errno;

        return fa == fb;
}
#endif /* NM_IGNORED */

void cmsg_close_all(struct msghdr *mh) {
        struct cmsghdr *cmsg;

        assert(mh);

        CMSG_FOREACH(cmsg, mh)
                if (cmsg->cmsg_level == SOL_SOCKET && cmsg->cmsg_type == SCM_RIGHTS)
                        close_many((int*) CMSG_DATA(cmsg), (cmsg->cmsg_len - CMSG_LEN(0)) / sizeof(int));
}

bool fdname_is_valid(const char *s) {
        const char *p;

        /* Validates a name for $LISTEN_FDNAMES. We basically allow
         * everything ASCII that's not a control character. Also, as
         * special exception the ":" character is not allowed, as we
         * use that as field separator in $LISTEN_FDNAMES.
         *
         * Note that the empty string is explicitly allowed
         * here. However, we limit the length of the names to 255
         * characters. */

        if (!s)
                return false;

        for (p = s; *p; p++) {
                if (*p < ' ')
                        return false;
                if (*p >= 127)
                        return false;
                if (*p == ':')
                        return false;
        }

        return p - s <= FDNAME_MAX;
}

#if 0 /* NM_IGNORED */
int fd_get_path(int fd, char **ret) {
        char procfs_path[STRLEN("/proc/self/fd/") + DECIMAL_STR_MAX(int)];
        int r;

        xsprintf(procfs_path, "/proc/self/fd/%i", fd);
        r = readlink_malloc(procfs_path, ret);
        if (r == -ENOENT) {
                /* ENOENT can mean two things: that the fd does not exist or that /proc is not mounted. Let's make
                 * things debuggable and distinguish the two. */

                if (proc_mounted() == 0)
                        return -ENOSYS;  /* /proc is not available or not set up properly, we're most likely in some chroot
                                          * environment. */
                return -EBADF; /* The directory exists, hence it's the fd that doesn't. */
        }

        return r;
}

int move_fd(int from, int to, int cloexec) {
        int r;

        /* Move fd 'from' to 'to', make sure FD_CLOEXEC remains equal if requested, and release the old fd. If
         * 'cloexec' is passed as -1, the original FD_CLOEXEC is inherited for the new fd. If it is 0, it is turned
         * off, if it is > 0 it is turned on. */

        if (from < 0)
                return -EBADF;
        if (to < 0)
                return -EBADF;

        if (from == to) {

                if (cloexec >= 0) {
                        r = fd_cloexec(to, cloexec);
                        if (r < 0)
                                return r;
                }

                return to;
        }

        if (cloexec < 0) {
                int fl;

                fl = fcntl(from, F_GETFD, 0);
                if (fl < 0)
                        return -errno;

                cloexec = !!(fl & FD_CLOEXEC);
        }

        r = dup3(from, to, cloexec ? O_CLOEXEC : 0);
        if (r < 0)
                return -errno;

        assert(r == to);

        safe_close(from);

        return to;
}

<<<<<<< HEAD
int acquire_data_fd(const void *data, size_t size, unsigned flags) {

        _cleanup_close_pair_ int pipefds[2] = { -1, -1 };
        char pattern[] = "/dev/shm/data-fd-XXXXXX";
        _cleanup_close_ int fd = -1;
        int isz = 0, r;
        ssize_t n;
        off_t f;

        assert(data || size == 0);

        /* Acquire a read-only file descriptor that when read from returns the specified data. This is much more
         * complex than I wish it was. But here's why:
         *
         * a) First we try to use memfds. They are the best option, as we can seal them nicely to make them
         *    read-only. Unfortunately they require kernel 3.17, and – at the time of writing – we still support 3.14.
         *
         * b) Then, we try classic pipes. They are the second best options, as we can close the writing side, retaining
         *    a nicely read-only fd in the reading side. However, they are by default quite small, and unprivileged
         *    clients can only bump their size to a system-wide limit, which might be quite low.
         *
         * c) Then, we try an O_TMPFILE file in /dev/shm (that dir is the only suitable one known to exist from
         *    earliest boot on). To make it read-only we open the fd a second time with O_RDONLY via
         *    /proc/self/<fd>. Unfortunately O_TMPFILE is not available on older kernels on tmpfs.
         *
         * d) Finally, we try creating a regular file in /dev/shm, which we then delete.
         *
         * It sucks a bit that depending on the situation we return very different objects here, but that's Linux I
         * figure. */

        if (size == 0 && ((flags & ACQUIRE_NO_DEV_NULL) == 0)) {
                /* As a special case, return /dev/null if we have been called for an empty data block */
                r = open("/dev/null", O_RDONLY|O_CLOEXEC|O_NOCTTY);
                if (r < 0)
                        return -errno;

                return r;
        }

        if ((flags & ACQUIRE_NO_MEMFD) == 0) {
                fd = memfd_new("data-fd");
                if (fd < 0)
                        goto try_pipe;

                n = write(fd, data, size);
                if (n < 0)
                        return -errno;
                if ((size_t) n != size)
                        return -EIO;

                f = lseek(fd, 0, SEEK_SET);
                if (f != 0)
                        return -errno;

                r = memfd_set_sealed(fd);
                if (r < 0)
                        return r;

                return TAKE_FD(fd);
        }

try_pipe:
        if ((flags & ACQUIRE_NO_PIPE) == 0) {
                if (pipe2(pipefds, O_CLOEXEC|O_NONBLOCK) < 0)
                        return -errno;

                isz = fcntl(pipefds[1], F_GETPIPE_SZ, 0);
                if (isz < 0)
                        return -errno;

                if ((size_t) isz < size) {
                        isz = (int) size;
                        if (isz < 0 || (size_t) isz != size)
                                return -E2BIG;

                        /* Try to bump the pipe size */
                        (void) fcntl(pipefds[1], F_SETPIPE_SZ, isz);

                        /* See if that worked */
                        isz = fcntl(pipefds[1], F_GETPIPE_SZ, 0);
                        if (isz < 0)
                                return -errno;

                        if ((size_t) isz < size)
                                goto try_dev_shm;
                }

                n = write(pipefds[1], data, size);
                if (n < 0)
                        return -errno;
                if ((size_t) n != size)
                        return -EIO;

                (void) fd_nonblock(pipefds[0], false);

                return TAKE_FD(pipefds[0]);
        }

try_dev_shm:
        if ((flags & ACQUIRE_NO_TMPFILE) == 0) {
                fd = open("/dev/shm", O_RDWR|O_TMPFILE|O_CLOEXEC, 0500);
                if (fd < 0)
                        goto try_dev_shm_without_o_tmpfile;

                n = write(fd, data, size);
                if (n < 0)
                        return -errno;
                if ((size_t) n != size)
                        return -EIO;

                /* Let's reopen the thing, in order to get an O_RDONLY fd for the original O_RDWR one */
                return fd_reopen(fd, O_RDONLY|O_CLOEXEC);
        }

try_dev_shm_without_o_tmpfile:
        if ((flags & ACQUIRE_NO_REGULAR) == 0) {
                fd = mkostemp_safe(pattern);
                if (fd < 0)
                        return fd;

                n = write(fd, data, size);
                if (n < 0) {
                        r = -errno;
                        goto unlink_and_return;
                }
                if ((size_t) n != size) {
                        r = -EIO;
                        goto unlink_and_return;
                }

                /* Let's reopen the thing, in order to get an O_RDONLY fd for the original O_RDWR one */
                r = open(pattern, O_RDONLY|O_CLOEXEC);
                if (r < 0)
                        r = -errno;

        unlink_and_return:
                (void) unlink(pattern);
                return r;
        }

        return -EOPNOTSUPP;
}

/* When the data is smaller or equal to 64K, try to place the copy in a memfd/pipe */
#define DATA_FD_MEMORY_LIMIT (64U*1024U)

/* If memfd/pipe didn't work out, then let's use a file in /tmp up to a size of 1M. If it's large than that use /var/tmp instead. */
#define DATA_FD_TMP_LIMIT (1024U*1024U)

int fd_duplicate_data_fd(int fd) {

        _cleanup_close_ int copy_fd = -1, tmp_fd = -1;
        _cleanup_free_ void *remains = NULL;
        size_t remains_size = 0;
        const char *td;
        struct stat st;
        int r;

        /* Creates a 'data' fd from the specified source fd, containing all the same data in a read-only fashion, but
         * independent of it (i.e. the source fd can be closed and unmounted after this call succeeded). Tries to be
         * somewhat smart about where to place the data. In the best case uses a memfd(). If memfd() are not supported
         * uses a pipe instead. For larger data will use an unlinked file in /tmp, and for even larger data one in
         * /var/tmp. */

        if (fstat(fd, &st) < 0)
                return -errno;

        /* For now, let's only accept regular files, sockets, pipes and char devices */
        if (S_ISDIR(st.st_mode))
                return -EISDIR;
        if (S_ISLNK(st.st_mode))
                return -ELOOP;
        if (!S_ISREG(st.st_mode) && !S_ISSOCK(st.st_mode) && !S_ISFIFO(st.st_mode) && !S_ISCHR(st.st_mode))
                return -EBADFD;

        /* If we have reason to believe the data is bounded in size, then let's use memfds or pipes as backing fd. Note
         * that we use the reported regular file size only as a hint, given that there are plenty special files in
         * /proc and /sys which report a zero file size but can be read from. */

        if (!S_ISREG(st.st_mode) || st.st_size < DATA_FD_MEMORY_LIMIT) {

                /* Try a memfd first */
                copy_fd = memfd_new("data-fd");
                if (copy_fd >= 0) {
                        off_t f;

                        r = copy_bytes(fd, copy_fd, DATA_FD_MEMORY_LIMIT, 0);
                        if (r < 0)
                                return r;

                        f = lseek(copy_fd, 0, SEEK_SET);
                        if (f != 0)
                                return -errno;

                        if (r == 0) {
                                /* Did it fit into the limit? If so, we are done. */
                                r = memfd_set_sealed(copy_fd);
                                if (r < 0)
                                        return r;

                                return TAKE_FD(copy_fd);
                        }

                        /* Hmm, pity, this didn't fit. Let's fall back to /tmp then, see below */

                } else {
                        _cleanup_(close_pairp) int pipefds[2] = { -1, -1 };
                        int isz;

                        /* If memfds aren't available, use a pipe. Set O_NONBLOCK so that we will get EAGAIN rather
                         * then block indefinitely when we hit the pipe size limit */

                        if (pipe2(pipefds, O_CLOEXEC|O_NONBLOCK) < 0)
                                return -errno;

                        isz = fcntl(pipefds[1], F_GETPIPE_SZ, 0);
                        if (isz < 0)
                                return -errno;

                        /* Try to enlarge the pipe size if necessary */
                        if ((size_t) isz < DATA_FD_MEMORY_LIMIT) {

                                (void) fcntl(pipefds[1], F_SETPIPE_SZ, DATA_FD_MEMORY_LIMIT);

                                isz = fcntl(pipefds[1], F_GETPIPE_SZ, 0);
                                if (isz < 0)
                                        return -errno;
                        }

                        if ((size_t) isz >= DATA_FD_MEMORY_LIMIT) {

                                r = copy_bytes_full(fd, pipefds[1], DATA_FD_MEMORY_LIMIT, 0, &remains, &remains_size, NULL, NULL);
                                if (r < 0 && r != -EAGAIN)
                                        return r; /* If we get EAGAIN it could be because of the source or because of
                                                   * the destination fd, we can't know, as sendfile() and friends won't
                                                   * tell us. Hence, treat this as reason to fall back, just to be
                                                   * sure. */
                                if (r == 0) {
                                        /* Everything fit in, yay! */
                                        (void) fd_nonblock(pipefds[0], false);

                                        return TAKE_FD(pipefds[0]);
                                }

                                /* Things didn't fit in. But we read data into the pipe, let's remember that, so that
                                 * when writing the new file we incorporate this first. */
                                copy_fd = TAKE_FD(pipefds[0]);
                        }
                }
        }

        /* If we have reason to believe this will fit fine in /tmp, then use that as first fallback. */
        if ((!S_ISREG(st.st_mode) || st.st_size < DATA_FD_TMP_LIMIT) &&
            (DATA_FD_MEMORY_LIMIT + remains_size) < DATA_FD_TMP_LIMIT) {
                off_t f;

                tmp_fd = open_tmpfile_unlinkable(NULL /* NULL as directory means /tmp */, O_RDWR|O_CLOEXEC);
                if (tmp_fd < 0)
                        return tmp_fd;

                if (copy_fd >= 0) {
                        /* If we tried a memfd/pipe first and it ended up being too large, then copy this into the
                         * temporary file first. */

                        r = copy_bytes(copy_fd, tmp_fd, UINT64_MAX, 0);
                        if (r < 0)
                                return r;

                        assert(r == 0);
                }

                if (remains_size > 0) {
                        /* If there were remaining bytes (i.e. read into memory, but not written out yet) from the
                         * failed copy operation, let's flush them out next. */

                        r = loop_write(tmp_fd, remains, remains_size, false);
                        if (r < 0)
                                return r;
                }

                r = copy_bytes(fd, tmp_fd, DATA_FD_TMP_LIMIT - DATA_FD_MEMORY_LIMIT - remains_size, COPY_REFLINK);
                if (r < 0)
                        return r;
                if (r == 0)
                        goto finish;  /* Yay, it fit in */

                /* It didn't fit in. Let's not forget to use what we already used */
                f = lseek(tmp_fd, 0, SEEK_SET);
                if (f != 0)
                        return -errno;

                CLOSE_AND_REPLACE(copy_fd, tmp_fd);

                remains = mfree(remains);
                remains_size = 0;
        }

        /* As last fallback use /var/tmp */
        r = var_tmp_dir(&td);
        if (r < 0)
                return r;

        tmp_fd = open_tmpfile_unlinkable(td, O_RDWR|O_CLOEXEC);
        if (tmp_fd < 0)
                return tmp_fd;

        if (copy_fd >= 0) {
                /* If we tried a memfd/pipe first, or a file in /tmp, and it ended up being too large, than copy this
                 * into the temporary file first. */
                r = copy_bytes(copy_fd, tmp_fd, UINT64_MAX, COPY_REFLINK);
                if (r < 0)
                        return r;

                assert(r == 0);
        }

        if (remains_size > 0) {
                /* Then, copy in any read but not yet written bytes. */
                r = loop_write(tmp_fd, remains, remains_size, false);
                if (r < 0)
                        return r;
        }

        /* Copy in the rest */
        r = copy_bytes(fd, tmp_fd, UINT64_MAX, COPY_REFLINK);
        if (r < 0)
                return r;

        assert(r == 0);

finish:
        /* Now convert the O_RDWR file descriptor into an O_RDONLY one (and as side effect seek to the beginning of the
         * file again */

        return fd_reopen(tmp_fd, O_RDONLY|O_CLOEXEC);
}
#endif /* NM_IGNORED */

=======
>>>>>>> 08ee0a83
int fd_move_above_stdio(int fd) {
        int flags, copy;
        PROTECT_ERRNO;

        /* Moves the specified file descriptor if possible out of the range [0…2], i.e. the range of
         * stdin/stdout/stderr. If it can't be moved outside of this range the original file descriptor is
         * returned. This call is supposed to be used for long-lasting file descriptors we allocate in our code that
         * might get loaded into foreign code, and where we want ensure our fds are unlikely used accidentally as
         * stdin/stdout/stderr of unrelated code.
         *
         * Note that this doesn't fix any real bugs, it just makes it less likely that our code will be affected by
         * buggy code from others that mindlessly invokes 'fprintf(stderr, …' or similar in places where stderr has
         * been closed before.
         *
         * This function is written in a "best-effort" and "least-impact" style. This means whenever we encounter an
         * error we simply return the original file descriptor, and we do not touch errno. */

        if (fd < 0 || fd > 2)
                return fd;

        flags = fcntl(fd, F_GETFD, 0);
        if (flags < 0)
                return fd;

        if (flags & FD_CLOEXEC)
                copy = fcntl(fd, F_DUPFD_CLOEXEC, 3);
        else
                copy = fcntl(fd, F_DUPFD, 3);
        if (copy < 0)
                return fd;

        assert(copy > 2);

        (void) close(fd);
        return copy;
}

#if 0 /* NM_IGNORED */
int rearrange_stdio(int original_input_fd, int original_output_fd, int original_error_fd) {

        int fd[3] = { /* Put together an array of fds we work on */
                original_input_fd,
                original_output_fd,
                original_error_fd
        };

        int r, i,
                null_fd = -1,                /* if we open /dev/null, we store the fd to it here */
                copy_fd[3] = { -1, -1, -1 }; /* This contains all fds we duplicate here temporarily, and hence need to close at the end */
        bool null_readable, null_writable;

        /* Sets up stdin, stdout, stderr with the three file descriptors passed in. If any of the descriptors is
         * specified as -1 it will be connected with /dev/null instead. If any of the file descriptors is passed as
         * itself (e.g. stdin as STDIN_FILENO) it is left unmodified, but the O_CLOEXEC bit is turned off should it be
         * on.
         *
         * Note that if any of the passed file descriptors are > 2 they will be closed — both on success and on
         * failure! Thus, callers should assume that when this function returns the input fds are invalidated.
         *
         * Note that when this function fails stdin/stdout/stderr might remain half set up!
         *
         * O_CLOEXEC is turned off for all three file descriptors (which is how it should be for
         * stdin/stdout/stderr). */

        null_readable = original_input_fd < 0;
        null_writable = original_output_fd < 0 || original_error_fd < 0;

        /* First step, open /dev/null once, if we need it */
        if (null_readable || null_writable) {

                /* Let's open this with O_CLOEXEC first, and convert it to non-O_CLOEXEC when we move the fd to the final position. */
                null_fd = open("/dev/null", (null_readable && null_writable ? O_RDWR :
                                             null_readable ? O_RDONLY : O_WRONLY) | O_CLOEXEC);
                if (null_fd < 0) {
                        r = -errno;
                        goto finish;
                }

                /* If this fd is in the 0…2 range, let's move it out of it */
                if (null_fd < 3) {
                        int copy;

                        copy = fcntl(null_fd, F_DUPFD_CLOEXEC, 3); /* Duplicate this with O_CLOEXEC set */
                        if (copy < 0) {
                                r = -errno;
                                goto finish;
                        }

                        CLOSE_AND_REPLACE(null_fd, copy);
                }
        }

        /* Let's assemble fd[] with the fds to install in place of stdin/stdout/stderr */
        for (i = 0; i < 3; i++) {

                if (fd[i] < 0)
                        fd[i] = null_fd;        /* A negative parameter means: connect this one to /dev/null */
                else if (fd[i] != i && fd[i] < 3) {
                        /* This fd is in the 0…2 territory, but not at its intended place, move it out of there, so that we can work there. */
                        copy_fd[i] = fcntl(fd[i], F_DUPFD_CLOEXEC, 3); /* Duplicate this with O_CLOEXEC set */
                        if (copy_fd[i] < 0) {
                                r = -errno;
                                goto finish;
                        }

                        fd[i] = copy_fd[i];
                }
        }

        /* At this point we now have the fds to use in fd[], and they are all above the stdio range, so that we
         * have freedom to move them around. If the fds already were at the right places then the specific fds are
         * -1. Let's now move them to the right places. This is the point of no return. */
        for (i = 0; i < 3; i++) {

                if (fd[i] == i) {

                        /* fd is already in place, but let's make sure O_CLOEXEC is off */
                        r = fd_cloexec(i, false);
                        if (r < 0)
                                goto finish;

                } else {
                        assert(fd[i] > 2);

                        if (dup2(fd[i], i) < 0) { /* Turns off O_CLOEXEC on the new fd. */
                                r = -errno;
                                goto finish;
                        }
                }
        }

        r = 0;

finish:
        /* Close the original fds, but only if they were outside of the stdio range. Also, properly check for the same
         * fd passed in multiple times. */
        safe_close_above_stdio(original_input_fd);
        if (original_output_fd != original_input_fd)
                safe_close_above_stdio(original_output_fd);
        if (original_error_fd != original_input_fd && original_error_fd != original_output_fd)
                safe_close_above_stdio(original_error_fd);

        /* Close the copies we moved > 2 */
        for (i = 0; i < 3; i++)
                safe_close(copy_fd[i]);

        /* Close our null fd, if it's > 2 */
        safe_close_above_stdio(null_fd);

        return r;
}

int fd_reopen(int fd, int flags) {
        char procfs_path[STRLEN("/proc/self/fd/") + DECIMAL_STR_MAX(int)];
        int new_fd;

        /* Reopens the specified fd with new flags. This is useful for convert an O_PATH fd into a regular one, or to
         * turn O_RDWR fds into O_RDONLY fds.
         *
         * This doesn't work on sockets (since they cannot be open()ed, ever).
         *
         * This implicitly resets the file read index to 0. */

        xsprintf(procfs_path, "/proc/self/fd/%i", fd);
        new_fd = open(procfs_path, flags);
        if (new_fd < 0) {
                if (errno != ENOENT)
                        return -errno;

                if (proc_mounted() == 0)
                        return -ENOSYS; /* if we have no /proc/, the concept is not implementable */

                return -ENOENT;
        }

        return new_fd;
}

int read_nr_open(void) {
        _cleanup_free_ char *nr_open = NULL;
        int r;

        /* Returns the kernel's current fd limit, either by reading it of /proc/sys if that works, or using the
         * hard-coded default compiled-in value of current kernels (1M) if not. This call will never fail. */

        r = read_one_line_file("/proc/sys/fs/nr_open", &nr_open);
        if (r < 0)
                log_debug_errno(r, "Failed to read /proc/sys/fs/nr_open, ignoring: %m");
        else {
                int v;

                r = safe_atoi(nr_open, &v);
                if (r < 0)
                        log_debug_errno(r, "Failed to parse /proc/sys/fs/nr_open value '%s', ignoring: %m", nr_open);
                else
                        return v;
        }

        /* If we fail, fall back to the hard-coded kernel limit of 1024 * 1024. */
        return 1024 * 1024;
}
<<<<<<< HEAD
#endif /* NM_IGNORED */
=======

/* This is here because it's fd-related and is called from sd-journal code. Other btrfs-related utilities are
 * in src/shared, but libsystemd must not link to libsystemd-shared, see docs/ARCHITECTURE.md. */
int btrfs_defrag_fd(int fd) {
        int r;

        assert(fd >= 0);

        r = fd_verify_regular(fd);
        if (r < 0)
                return r;

        if (ioctl(fd, BTRFS_IOC_DEFRAG, NULL) < 0)
                return -errno;

        return 0;
}
>>>>>>> 08ee0a83
<|MERGE_RESOLUTION|>--- conflicted
+++ resolved
@@ -499,348 +499,8 @@
 
         return to;
 }
-
-<<<<<<< HEAD
-int acquire_data_fd(const void *data, size_t size, unsigned flags) {
-
-        _cleanup_close_pair_ int pipefds[2] = { -1, -1 };
-        char pattern[] = "/dev/shm/data-fd-XXXXXX";
-        _cleanup_close_ int fd = -1;
-        int isz = 0, r;
-        ssize_t n;
-        off_t f;
-
-        assert(data || size == 0);
-
-        /* Acquire a read-only file descriptor that when read from returns the specified data. This is much more
-         * complex than I wish it was. But here's why:
-         *
-         * a) First we try to use memfds. They are the best option, as we can seal them nicely to make them
-         *    read-only. Unfortunately they require kernel 3.17, and – at the time of writing – we still support 3.14.
-         *
-         * b) Then, we try classic pipes. They are the second best options, as we can close the writing side, retaining
-         *    a nicely read-only fd in the reading side. However, they are by default quite small, and unprivileged
-         *    clients can only bump their size to a system-wide limit, which might be quite low.
-         *
-         * c) Then, we try an O_TMPFILE file in /dev/shm (that dir is the only suitable one known to exist from
-         *    earliest boot on). To make it read-only we open the fd a second time with O_RDONLY via
-         *    /proc/self/<fd>. Unfortunately O_TMPFILE is not available on older kernels on tmpfs.
-         *
-         * d) Finally, we try creating a regular file in /dev/shm, which we then delete.
-         *
-         * It sucks a bit that depending on the situation we return very different objects here, but that's Linux I
-         * figure. */
-
-        if (size == 0 && ((flags & ACQUIRE_NO_DEV_NULL) == 0)) {
-                /* As a special case, return /dev/null if we have been called for an empty data block */
-                r = open("/dev/null", O_RDONLY|O_CLOEXEC|O_NOCTTY);
-                if (r < 0)
-                        return -errno;
-
-                return r;
-        }
-
-        if ((flags & ACQUIRE_NO_MEMFD) == 0) {
-                fd = memfd_new("data-fd");
-                if (fd < 0)
-                        goto try_pipe;
-
-                n = write(fd, data, size);
-                if (n < 0)
-                        return -errno;
-                if ((size_t) n != size)
-                        return -EIO;
-
-                f = lseek(fd, 0, SEEK_SET);
-                if (f != 0)
-                        return -errno;
-
-                r = memfd_set_sealed(fd);
-                if (r < 0)
-                        return r;
-
-                return TAKE_FD(fd);
-        }
-
-try_pipe:
-        if ((flags & ACQUIRE_NO_PIPE) == 0) {
-                if (pipe2(pipefds, O_CLOEXEC|O_NONBLOCK) < 0)
-                        return -errno;
-
-                isz = fcntl(pipefds[1], F_GETPIPE_SZ, 0);
-                if (isz < 0)
-                        return -errno;
-
-                if ((size_t) isz < size) {
-                        isz = (int) size;
-                        if (isz < 0 || (size_t) isz != size)
-                                return -E2BIG;
-
-                        /* Try to bump the pipe size */
-                        (void) fcntl(pipefds[1], F_SETPIPE_SZ, isz);
-
-                        /* See if that worked */
-                        isz = fcntl(pipefds[1], F_GETPIPE_SZ, 0);
-                        if (isz < 0)
-                                return -errno;
-
-                        if ((size_t) isz < size)
-                                goto try_dev_shm;
-                }
-
-                n = write(pipefds[1], data, size);
-                if (n < 0)
-                        return -errno;
-                if ((size_t) n != size)
-                        return -EIO;
-
-                (void) fd_nonblock(pipefds[0], false);
-
-                return TAKE_FD(pipefds[0]);
-        }
-
-try_dev_shm:
-        if ((flags & ACQUIRE_NO_TMPFILE) == 0) {
-                fd = open("/dev/shm", O_RDWR|O_TMPFILE|O_CLOEXEC, 0500);
-                if (fd < 0)
-                        goto try_dev_shm_without_o_tmpfile;
-
-                n = write(fd, data, size);
-                if (n < 0)
-                        return -errno;
-                if ((size_t) n != size)
-                        return -EIO;
-
-                /* Let's reopen the thing, in order to get an O_RDONLY fd for the original O_RDWR one */
-                return fd_reopen(fd, O_RDONLY|O_CLOEXEC);
-        }
-
-try_dev_shm_without_o_tmpfile:
-        if ((flags & ACQUIRE_NO_REGULAR) == 0) {
-                fd = mkostemp_safe(pattern);
-                if (fd < 0)
-                        return fd;
-
-                n = write(fd, data, size);
-                if (n < 0) {
-                        r = -errno;
-                        goto unlink_and_return;
-                }
-                if ((size_t) n != size) {
-                        r = -EIO;
-                        goto unlink_and_return;
-                }
-
-                /* Let's reopen the thing, in order to get an O_RDONLY fd for the original O_RDWR one */
-                r = open(pattern, O_RDONLY|O_CLOEXEC);
-                if (r < 0)
-                        r = -errno;
-
-        unlink_and_return:
-                (void) unlink(pattern);
-                return r;
-        }
-
-        return -EOPNOTSUPP;
-}
-
-/* When the data is smaller or equal to 64K, try to place the copy in a memfd/pipe */
-#define DATA_FD_MEMORY_LIMIT (64U*1024U)
-
-/* If memfd/pipe didn't work out, then let's use a file in /tmp up to a size of 1M. If it's large than that use /var/tmp instead. */
-#define DATA_FD_TMP_LIMIT (1024U*1024U)
-
-int fd_duplicate_data_fd(int fd) {
-
-        _cleanup_close_ int copy_fd = -1, tmp_fd = -1;
-        _cleanup_free_ void *remains = NULL;
-        size_t remains_size = 0;
-        const char *td;
-        struct stat st;
-        int r;
-
-        /* Creates a 'data' fd from the specified source fd, containing all the same data in a read-only fashion, but
-         * independent of it (i.e. the source fd can be closed and unmounted after this call succeeded). Tries to be
-         * somewhat smart about where to place the data. In the best case uses a memfd(). If memfd() are not supported
-         * uses a pipe instead. For larger data will use an unlinked file in /tmp, and for even larger data one in
-         * /var/tmp. */
-
-        if (fstat(fd, &st) < 0)
-                return -errno;
-
-        /* For now, let's only accept regular files, sockets, pipes and char devices */
-        if (S_ISDIR(st.st_mode))
-                return -EISDIR;
-        if (S_ISLNK(st.st_mode))
-                return -ELOOP;
-        if (!S_ISREG(st.st_mode) && !S_ISSOCK(st.st_mode) && !S_ISFIFO(st.st_mode) && !S_ISCHR(st.st_mode))
-                return -EBADFD;
-
-        /* If we have reason to believe the data is bounded in size, then let's use memfds or pipes as backing fd. Note
-         * that we use the reported regular file size only as a hint, given that there are plenty special files in
-         * /proc and /sys which report a zero file size but can be read from. */
-
-        if (!S_ISREG(st.st_mode) || st.st_size < DATA_FD_MEMORY_LIMIT) {
-
-                /* Try a memfd first */
-                copy_fd = memfd_new("data-fd");
-                if (copy_fd >= 0) {
-                        off_t f;
-
-                        r = copy_bytes(fd, copy_fd, DATA_FD_MEMORY_LIMIT, 0);
-                        if (r < 0)
-                                return r;
-
-                        f = lseek(copy_fd, 0, SEEK_SET);
-                        if (f != 0)
-                                return -errno;
-
-                        if (r == 0) {
-                                /* Did it fit into the limit? If so, we are done. */
-                                r = memfd_set_sealed(copy_fd);
-                                if (r < 0)
-                                        return r;
-
-                                return TAKE_FD(copy_fd);
-                        }
-
-                        /* Hmm, pity, this didn't fit. Let's fall back to /tmp then, see below */
-
-                } else {
-                        _cleanup_(close_pairp) int pipefds[2] = { -1, -1 };
-                        int isz;
-
-                        /* If memfds aren't available, use a pipe. Set O_NONBLOCK so that we will get EAGAIN rather
-                         * then block indefinitely when we hit the pipe size limit */
-
-                        if (pipe2(pipefds, O_CLOEXEC|O_NONBLOCK) < 0)
-                                return -errno;
-
-                        isz = fcntl(pipefds[1], F_GETPIPE_SZ, 0);
-                        if (isz < 0)
-                                return -errno;
-
-                        /* Try to enlarge the pipe size if necessary */
-                        if ((size_t) isz < DATA_FD_MEMORY_LIMIT) {
-
-                                (void) fcntl(pipefds[1], F_SETPIPE_SZ, DATA_FD_MEMORY_LIMIT);
-
-                                isz = fcntl(pipefds[1], F_GETPIPE_SZ, 0);
-                                if (isz < 0)
-                                        return -errno;
-                        }
-
-                        if ((size_t) isz >= DATA_FD_MEMORY_LIMIT) {
-
-                                r = copy_bytes_full(fd, pipefds[1], DATA_FD_MEMORY_LIMIT, 0, &remains, &remains_size, NULL, NULL);
-                                if (r < 0 && r != -EAGAIN)
-                                        return r; /* If we get EAGAIN it could be because of the source or because of
-                                                   * the destination fd, we can't know, as sendfile() and friends won't
-                                                   * tell us. Hence, treat this as reason to fall back, just to be
-                                                   * sure. */
-                                if (r == 0) {
-                                        /* Everything fit in, yay! */
-                                        (void) fd_nonblock(pipefds[0], false);
-
-                                        return TAKE_FD(pipefds[0]);
-                                }
-
-                                /* Things didn't fit in. But we read data into the pipe, let's remember that, so that
-                                 * when writing the new file we incorporate this first. */
-                                copy_fd = TAKE_FD(pipefds[0]);
-                        }
-                }
-        }
-
-        /* If we have reason to believe this will fit fine in /tmp, then use that as first fallback. */
-        if ((!S_ISREG(st.st_mode) || st.st_size < DATA_FD_TMP_LIMIT) &&
-            (DATA_FD_MEMORY_LIMIT + remains_size) < DATA_FD_TMP_LIMIT) {
-                off_t f;
-
-                tmp_fd = open_tmpfile_unlinkable(NULL /* NULL as directory means /tmp */, O_RDWR|O_CLOEXEC);
-                if (tmp_fd < 0)
-                        return tmp_fd;
-
-                if (copy_fd >= 0) {
-                        /* If we tried a memfd/pipe first and it ended up being too large, then copy this into the
-                         * temporary file first. */
-
-                        r = copy_bytes(copy_fd, tmp_fd, UINT64_MAX, 0);
-                        if (r < 0)
-                                return r;
-
-                        assert(r == 0);
-                }
-
-                if (remains_size > 0) {
-                        /* If there were remaining bytes (i.e. read into memory, but not written out yet) from the
-                         * failed copy operation, let's flush them out next. */
-
-                        r = loop_write(tmp_fd, remains, remains_size, false);
-                        if (r < 0)
-                                return r;
-                }
-
-                r = copy_bytes(fd, tmp_fd, DATA_FD_TMP_LIMIT - DATA_FD_MEMORY_LIMIT - remains_size, COPY_REFLINK);
-                if (r < 0)
-                        return r;
-                if (r == 0)
-                        goto finish;  /* Yay, it fit in */
-
-                /* It didn't fit in. Let's not forget to use what we already used */
-                f = lseek(tmp_fd, 0, SEEK_SET);
-                if (f != 0)
-                        return -errno;
-
-                CLOSE_AND_REPLACE(copy_fd, tmp_fd);
-
-                remains = mfree(remains);
-                remains_size = 0;
-        }
-
-        /* As last fallback use /var/tmp */
-        r = var_tmp_dir(&td);
-        if (r < 0)
-                return r;
-
-        tmp_fd = open_tmpfile_unlinkable(td, O_RDWR|O_CLOEXEC);
-        if (tmp_fd < 0)
-                return tmp_fd;
-
-        if (copy_fd >= 0) {
-                /* If we tried a memfd/pipe first, or a file in /tmp, and it ended up being too large, than copy this
-                 * into the temporary file first. */
-                r = copy_bytes(copy_fd, tmp_fd, UINT64_MAX, COPY_REFLINK);
-                if (r < 0)
-                        return r;
-
-                assert(r == 0);
-        }
-
-        if (remains_size > 0) {
-                /* Then, copy in any read but not yet written bytes. */
-                r = loop_write(tmp_fd, remains, remains_size, false);
-                if (r < 0)
-                        return r;
-        }
-
-        /* Copy in the rest */
-        r = copy_bytes(fd, tmp_fd, UINT64_MAX, COPY_REFLINK);
-        if (r < 0)
-                return r;
-
-        assert(r == 0);
-
-finish:
-        /* Now convert the O_RDWR file descriptor into an O_RDONLY one (and as side effect seek to the beginning of the
-         * file again */
-
-        return fd_reopen(tmp_fd, O_RDONLY|O_CLOEXEC);
-}
 #endif /* NM_IGNORED */
 
-=======
->>>>>>> 08ee0a83
 int fd_move_above_stdio(int fd) {
         int flags, copy;
         PROTECT_ERRNO;
@@ -1042,9 +702,6 @@
         /* If we fail, fall back to the hard-coded kernel limit of 1024 * 1024. */
         return 1024 * 1024;
 }
-<<<<<<< HEAD
-#endif /* NM_IGNORED */
-=======
 
 /* This is here because it's fd-related and is called from sd-journal code. Other btrfs-related utilities are
  * in src/shared, but libsystemd must not link to libsystemd-shared, see docs/ARCHITECTURE.md. */
@@ -1062,4 +719,4 @@
 
         return 0;
 }
->>>>>>> 08ee0a83
+#endif /* NM_IGNORED */