/* SPDX-License-Identifier: LGPL-2.1-or-later */
#pragma once

#include <dirent.h>
#include <fcntl.h>
#include <limits.h>
#include <stdbool.h>
#include <stdint.h>
#include <sys/stat.h>
#include <sys/types.h>
#include <unistd.h>

#include "alloc-util.h"
#include "errno-util.h"
#include "lock-util.h"
#include "time-util.h"
#include "user-util.h"

#define MODE_INVALID ((mode_t) -1)

/* The following macros add 1 when converting things, since 0 is a valid mode, while the pointer
 * NULL is special */
#define PTR_TO_MODE(p) ((mode_t) ((uintptr_t) (p)-1))
#define MODE_TO_PTR(u) ((void *) ((uintptr_t) (u)+1))

int rmdir_parents(const char *path, const char *stop);

int rename_noreplace(int olddirfd, const char *oldpath, int newdirfd, const char *newpath);

int readlinkat_malloc(int fd, const char *p, char **ret);
static inline int readlink_malloc(const char *p, char **ret) {
        return readlinkat_malloc(AT_FDCWD, p, ret);
}
int readlink_value(const char *p, char **ret);
int readlink_and_make_absolute(const char *p, char **ret);

int chmod_and_chown_at(int dir_fd, const char *path, mode_t mode, uid_t uid, gid_t gid);
static inline int chmod_and_chown(const char *path, mode_t mode, uid_t uid, gid_t gid) {
        return chmod_and_chown_at(AT_FDCWD, path, mode, uid, gid);
}
int fchmod_and_chown_with_fallback(int fd, const char *path, mode_t mode, uid_t uid, gid_t gid);
static inline int fchmod_and_chown(int fd, mode_t mode, uid_t uid, gid_t gid) {
        return fchmod_and_chown_with_fallback(fd, NULL, mode, uid, gid); /* no fallback */
}

int fchmod_umask(int fd, mode_t mode);
int fchmod_opath(int fd, mode_t m);

int futimens_opath(int fd, const struct timespec ts[2]);

int fd_warn_permissions(const char *path, int fd);
int stat_warn_permissions(const char *path, const struct stat *st);

#define access_nofollow(path, mode)                                             \
        RET_NERRNO(faccessat(AT_FDCWD, (path), (mode), AT_SYMLINK_NOFOLLOW))

int touch_fd(int fd, usec_t stamp);

int touch_file(const char *path, bool parents, usec_t stamp, uid_t uid, gid_t gid, mode_t mode);

static inline int touch(const char *path) {
        return touch_file(path, false, USEC_INFINITY, UID_INVALID, GID_INVALID, MODE_INVALID);
}

int symlinkat_idempotent(const char *from, int atfd, const char *to, bool make_relative);
static inline int symlink_idempotent(const char *from, const char *to, bool make_relative) {
        return symlinkat_idempotent(from, AT_FDCWD, to, make_relative);
}

int symlinkat_atomic_full(const char *from, int atfd, const char *to, bool make_relative);
static inline int symlink_atomic(const char *from, const char *to) {
        return symlinkat_atomic_full(from, AT_FDCWD, to, false);
}

int mknodat_atomic(int atfd, const char *path, mode_t mode, dev_t dev);
static inline int mknod_atomic(const char *path, mode_t mode, dev_t dev) {
        return mknodat_atomic(AT_FDCWD, path, mode, dev);
}

int mkfifoat_atomic(int dir_fd, const char *path, mode_t mode);
static inline int mkfifo_atomic(const char *path, mode_t mode) {
        return mkfifoat_atomic(AT_FDCWD, path, mode);
}

int get_files_in_directory(const char *path, char ***list);

int tmp_dir(const char **ret);
int var_tmp_dir(const char **ret);

int unlink_or_warn(const char *filename);

/* Useful for usage with _cleanup_(), removes a directory and frees the pointer */
static inline char *rmdir_and_free(char *p) {
        PROTECT_ERRNO;

        if (!p)
                return NULL;

        (void) rmdir(p);
        return mfree(p);
}
DEFINE_TRIVIAL_CLEANUP_FUNC(char*, rmdir_and_free);

static inline char* unlink_and_free(char *p) {
        if (!p)
                return NULL;

        (void) unlink(p);
        return mfree(p);
}
DEFINE_TRIVIAL_CLEANUP_FUNC(char*, unlink_and_free);

int access_fd(int fd, int mode);

typedef enum UnlinkDeallocateFlags {
        UNLINK_REMOVEDIR = 1 << 0,
        UNLINK_ERASE     = 1 << 1,
} UnlinkDeallocateFlags;

int unlinkat_deallocate(int fd, const char *name, UnlinkDeallocateFlags flags);

int open_parent_at(int dir_fd, const char *path, int flags, mode_t mode);
static inline int open_parent(const char *path, int flags, mode_t mode) {
        return open_parent_at(AT_FDCWD, path, flags, mode);
}

int conservative_renameat(int olddirfd, const char *oldpath, int newdirfd, const char *newpath);
static inline int conservative_rename(const char *oldpath, const char *newpath) {
        return conservative_renameat(AT_FDCWD, oldpath, AT_FDCWD, newpath);
}

int posix_fallocate_loop(int fd, uint64_t offset, uint64_t size);

int parse_cifs_service(const char *s, char **ret_host, char **ret_service, char **ret_path);

typedef enum XOpenFlags {
        XO_LABEL     = 1 << 0, /* When creating: relabel */
        XO_SUBVOLUME = 1 << 1, /* When creating as directory: make it a subvolume */
        XO_NOCOW     = 1 << 2, /* Enable NOCOW mode after opening */
        XO_REGULAR   = 1 << 3, /* Fail if the inode is not a regular file */
} XOpenFlags;

int open_mkdir_at_full(int dirfd, const char *path, int flags, XOpenFlags xopen_flags, mode_t mode);
static inline int open_mkdir_at(int dirfd, const char *path, int flags, mode_t mode) {
        return open_mkdir_at_full(dirfd, path, flags, 0, mode);
}
static inline int open_mkdir(const char *path, int flags, mode_t mode) {
        return open_mkdir_at_full(AT_FDCWD, path, flags, 0, mode);
}

int openat_report_new(int dirfd, const char *pathname, int flags, mode_t mode, bool *ret_newly_created);

int xopenat_full(int dir_fd, const char *path, int open_flags, XOpenFlags xopen_flags, mode_t mode);
static inline int xopenat(int dir_fd, const char *path, int open_flags) {
        return xopenat_full(dir_fd, path, open_flags, 0, 0);
}

int xopenat_lock_full(int dir_fd, const char *path, int open_flags, XOpenFlags xopen_flags, mode_t mode, LockType locktype, int operation);
static inline int xopenat_lock(int dir_fd, const char *path, int open_flags, LockType locktype, int operation) {
        return xopenat_lock_full(dir_fd, path, open_flags, 0, 0, locktype, operation);
}

int link_fd(int fd, int newdirfd, const char *newpath);

<<<<<<< HEAD
int xopenat_full(int dir_fd, const char *path, int open_flags, XOpenFlags xopen_flags, mode_t mode);
static inline int xopenat(int dir_fd, const char *path, int open_flags) {
        return xopenat_full(dir_fd, path, open_flags, 0, 0);
}

int xopenat_lock_full(int dir_fd, const char *path, int open_flags, XOpenFlags xopen_flags, mode_t mode, LockType locktype, int operation);
static inline int xopenat_lock(int dir_fd, const char *path, int open_flags, LockType locktype, int operation) {
        return xopenat_lock_full(dir_fd, path, open_flags, 0, 0, locktype, operation);
=======
int linkat_replace(int olddirfd, const char *oldpath, int newdirfd, const char *newpath);

static inline int at_flags_normalize_nofollow(int flags) {
        if (FLAGS_SET(flags, AT_SYMLINK_FOLLOW)) {
                assert(!FLAGS_SET(flags, AT_SYMLINK_NOFOLLOW));
                flags &= ~AT_SYMLINK_FOLLOW;
        } else
                flags |= AT_SYMLINK_NOFOLLOW;
        return flags;
>>>>>>> 9282f93f
}<|MERGE_RESOLUTION|>--- conflicted
+++ resolved
@@ -162,16 +162,6 @@
 
 int link_fd(int fd, int newdirfd, const char *newpath);
 
-<<<<<<< HEAD
-int xopenat_full(int dir_fd, const char *path, int open_flags, XOpenFlags xopen_flags, mode_t mode);
-static inline int xopenat(int dir_fd, const char *path, int open_flags) {
-        return xopenat_full(dir_fd, path, open_flags, 0, 0);
-}
-
-int xopenat_lock_full(int dir_fd, const char *path, int open_flags, XOpenFlags xopen_flags, mode_t mode, LockType locktype, int operation);
-static inline int xopenat_lock(int dir_fd, const char *path, int open_flags, LockType locktype, int operation) {
-        return xopenat_lock_full(dir_fd, path, open_flags, 0, 0, locktype, operation);
-=======
 int linkat_replace(int olddirfd, const char *oldpath, int newdirfd, const char *newpath);
 
 static inline int at_flags_normalize_nofollow(int flags) {
@@ -181,5 +171,4 @@
         } else
                 flags |= AT_SYMLINK_NOFOLLOW;
         return flags;
->>>>>>> 9282f93f
 }