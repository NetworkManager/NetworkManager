--- conflicted
+++ resolved
@@ -689,546 +689,7 @@
 
         return 0;
 }
-#endif /* NM_IGNORED */
-
-<<<<<<< HEAD
-int inotify_add_watch_fd(int fd, int what, uint32_t mask) {
-        char path[STRLEN("/proc/self/fd/") + DECIMAL_STR_MAX(int) + 1];
-        int wd;
-
-        /* This is like inotify_add_watch(), except that the file to watch is not referenced by a path, but by an fd */
-        xsprintf(path, "/proc/self/fd/%i", what);
-
-        wd = inotify_add_watch(fd, path, mask);
-        if (wd < 0)
-                return -errno;
-
-        return wd;
-}
-
-#if 0 /* NM_IGNORED */
-int inotify_add_watch_and_warn(int fd, const char *pathname, uint32_t mask) {
-        int wd;
-
-        wd = inotify_add_watch(fd, pathname, mask);
-        if (wd < 0) {
-                if (errno == ENOSPC)
-                        return log_error_errno(errno, "Failed to add a watch for %s: inotify watch limit reached", pathname);
-
-                return log_error_errno(errno, "Failed to add a watch for %s: %m", pathname);
-        }
-
-        return wd;
-}
-
-bool unsafe_transition(const struct stat *a, const struct stat *b) {
-        /* Returns true if the transition from a to b is safe, i.e. that we never transition from unprivileged to
-         * privileged files or directories. Why bother? So that unprivileged code can't symlink to privileged files
-         * making us believe we read something safe even though it isn't safe in the specific context we open it in. */
-
-        if (a->st_uid == 0) /* Transitioning from privileged to unprivileged is always fine */
-                return false;
-
-        return a->st_uid != b->st_uid; /* Otherwise we need to stay within the same UID */
-}
-
-static int log_unsafe_transition(int a, int b, const char *path, unsigned flags) {
-        _cleanup_free_ char *n1 = NULL, *n2 = NULL, *user_a = NULL, *user_b = NULL;
-        struct stat st;
-
-        if (!FLAGS_SET(flags, CHASE_WARN))
-                return -ENOLINK;
-
-        (void) fd_get_path(a, &n1);
-        (void) fd_get_path(b, &n2);
-
-        if (fstat(a, &st) == 0)
-                user_a = uid_to_name(st.st_uid);
-        if (fstat(b, &st) == 0)
-                user_b = uid_to_name(st.st_uid);
-
-        return log_warning_errno(SYNTHETIC_ERRNO(ENOLINK),
-                                 "Detected unsafe path transition %s (owned by %s) %s %s (owned by %s) during canonicalization of %s.",
-                                 strna(n1), strna(user_a), special_glyph(SPECIAL_GLYPH_ARROW), strna(n2), strna(user_b), path);
-}
-
-static int log_autofs_mount_point(int fd, const char *path, unsigned flags) {
-        _cleanup_free_ char *n1 = NULL;
-
-        if (!FLAGS_SET(flags, CHASE_WARN))
-                return -EREMOTE;
-
-        (void) fd_get_path(fd, &n1);
-
-        return log_warning_errno(SYNTHETIC_ERRNO(EREMOTE),
-                                 "Detected autofs mount point %s during canonicalization of %s.",
-                                 strna(n1), path);
-}
-
-int chase_symlinks(const char *path, const char *original_root, unsigned flags, char **ret_path, int *ret_fd) {
-        _cleanup_free_ char *buffer = NULL, *done = NULL, *root = NULL;
-        _cleanup_close_ int fd = -1;
-        unsigned max_follow = CHASE_SYMLINKS_MAX; /* how many symlinks to follow before giving up and returning ELOOP */
-        bool exists = true, append_trail_slash = false;
-        struct stat previous_stat;
-        const char *todo;
-        int r;
-
-        assert(path);
-
-        /* Either the file may be missing, or we return an fd to the final object, but both make no sense */
-        if ((flags & CHASE_NONEXISTENT) && ret_fd)
-                return -EINVAL;
-
-        if ((flags & CHASE_STEP) && ret_fd)
-                return -EINVAL;
-
-        if (isempty(path))
-                return -EINVAL;
-
-        /* This is a lot like canonicalize_file_name(), but takes an additional "root" parameter, that allows following
-         * symlinks relative to a root directory, instead of the root of the host.
-         *
-         * Note that "root" primarily matters if we encounter an absolute symlink. It is also used when following
-         * relative symlinks to ensure they cannot be used to "escape" the root directory. The path parameter passed is
-         * assumed to be already prefixed by it, except if the CHASE_PREFIX_ROOT flag is set, in which case it is first
-         * prefixed accordingly.
-         *
-         * Algorithmically this operates on two path buffers: "done" are the components of the path we already
-         * processed and resolved symlinks, "." and ".." of. "todo" are the components of the path we still need to
-         * process. On each iteration, we move one component from "todo" to "done", processing it's special meaning
-         * each time. The "todo" path always starts with at least one slash, the "done" path always ends in no
-         * slash. We always keep an O_PATH fd to the component we are currently processing, thus keeping lookup races
-         * to a minimum.
-         *
-         * Suggested usage: whenever you want to canonicalize a path, use this function. Pass the absolute path you got
-         * as-is: fully qualified and relative to your host's root. Optionally, specify the root parameter to tell this
-         * function what to do when encountering a symlink with an absolute path as directory: prefix it by the
-         * specified path.
-         *
-         * There are five ways to invoke this function:
-         *
-         * 1. Without CHASE_STEP or ret_fd: in this case the path is resolved and the normalized path is
-         *    returned in `ret_path`. The return value is < 0 on error. If CHASE_NONEXISTENT is also set, 0
-         *    is returned if the file doesn't exist, > 0 otherwise. If CHASE_NONEXISTENT is not set, >= 0 is
-         *    returned if the destination was found, -ENOENT if it wasn't.
-         *
-         * 2. With ret_fd: in this case the destination is opened after chasing it as O_PATH and this file
-         *    descriptor is returned as return value. This is useful to open files relative to some root
-         *    directory. Note that the returned O_PATH file descriptors must be converted into a regular one (using
-         *    fd_reopen() or such) before it can be used for reading/writing. ret_fd may not be combined with
-         *    CHASE_NONEXISTENT.
-         *
-         * 3. With CHASE_STEP: in this case only a single step of the normalization is executed, i.e. only the first
-         *    symlink or ".." component of the path is resolved, and the resulting path is returned. This is useful if
-         *    a caller wants to trace the path through the file system verbosely. Returns < 0 on error, > 0 if the
-         *    path is fully normalized, and == 0 for each normalization step. This may be combined with
-         *    CHASE_NONEXISTENT, in which case 1 is returned when a component is not found.
-         *
-         * 4. With CHASE_SAFE: in this case the path must not contain unsafe transitions, i.e. transitions from
-         *    unprivileged to privileged files or directories. In such cases the return value is -ENOLINK. If
-         *    CHASE_WARN is also set, a warning describing the unsafe transition is emitted.
-         *
-         * 5. With CHASE_NO_AUTOFS: in this case if an autofs mount point is encountered, path normalization
-         *    is aborted and -EREMOTE is returned. If CHASE_WARN is also set, a warning showing the path of
-         *    the mount point is emitted.
-         */
-
-        /* A root directory of "/" or "" is identical to none */
-        if (empty_or_root(original_root))
-                original_root = NULL;
-
-        if (!original_root && !ret_path && !(flags & (CHASE_NONEXISTENT|CHASE_NO_AUTOFS|CHASE_SAFE|CHASE_STEP)) && ret_fd) {
-                /* Shortcut the ret_fd case if the caller isn't interested in the actual path and has no root set
-                 * and doesn't care about any of the other special features we provide either. */
-                r = open(path, O_PATH|O_CLOEXEC|((flags & CHASE_NOFOLLOW) ? O_NOFOLLOW : 0));
-                if (r < 0)
-                        return -errno;
-
-                *ret_fd = r;
-                return 0;
-        }
-
-        if (original_root) {
-                r = path_make_absolute_cwd(original_root, &root);
-                if (r < 0)
-                        return r;
-
-                /* Simplify the root directory, so that it has no duplicate slashes and nothing at the
-                 * end. While we won't resolve the root path we still simplify it. Note that dropping the
-                 * trailing slash should not change behaviour, since when opening it we specify O_DIRECTORY
-                 * anyway. Moreover at the end of this function after processing everything we'll always turn
-                 * the empty string back to "/". */
-                delete_trailing_chars(root, "/");
-                path_simplify(root);
-
-                if (flags & CHASE_PREFIX_ROOT) {
-                        /* We don't support relative paths in combination with a root directory */
-                        if (!path_is_absolute(path))
-                                return -EINVAL;
-
-                        path = prefix_roota(root, path);
-                }
-        }
-
-        r = path_make_absolute_cwd(path, &buffer);
-        if (r < 0)
-                return r;
-
-        fd = open(root ?: "/", O_CLOEXEC|O_DIRECTORY|O_PATH);
-        if (fd < 0)
-                return -errno;
-
-        if (flags & CHASE_SAFE)
-                if (fstat(fd, &previous_stat) < 0)
-                        return -errno;
-
-        if (flags & CHASE_TRAIL_SLASH)
-                append_trail_slash = endswith(buffer, "/") || endswith(buffer, "/.");
-
-        if (root) {
-                /* If we are operating on a root directory, let's take the root directory as it is. */
-
-                todo = path_startswith(buffer, root);
-                if (!todo)
-                        return log_full_errno(flags & CHASE_WARN ? LOG_WARNING : LOG_DEBUG,
-                                              SYNTHETIC_ERRNO(ECHRNG),
-                                              "Specified path '%s' is outside of specified root directory '%s', refusing to resolve.",
-                                              path, root);
-
-                done = strdup(root);
-        } else {
-                todo = buffer;
-                done = strdup("/");
-        }
-
-        for (;;) {
-                _cleanup_free_ char *first = NULL;
-                _cleanup_close_ int child = -1;
-                struct stat st;
-                const char *e;
-
-                r = path_find_first_component(&todo, true, &e);
-                if (r < 0)
-                        return r;
-                if (r == 0) { /* We reached the end. */
-                        if (append_trail_slash)
-                                if (!strextend(&done, "/"))
-                                        return -ENOMEM;
-                        break;
-                }
-
-                first = strndup(e, r);
-                if (!first)
-                        return -ENOMEM;
-
-                /* Two dots? Then chop off the last bit of what we already found out. */
-                if (path_equal(first, "..")) {
-                        _cleanup_free_ char *parent = NULL;
-                        _cleanup_close_ int fd_parent = -1;
-
-                        /* If we already are at the top, then going up will not change anything. This is in-line with
-                         * how the kernel handles this. */
-                        if (empty_or_root(done))
-                                continue;
-
-                        parent = dirname_malloc(done);
-                        if (!parent)
-                                return -ENOMEM;
-
-                        /* Don't allow this to leave the root dir.  */
-                        if (root &&
-                            path_startswith(done, root) &&
-                            !path_startswith(parent, root))
-                                continue;
-
-                        free_and_replace(done, parent);
-
-                        if (flags & CHASE_STEP)
-                                goto chased_one;
-
-                        fd_parent = openat(fd, "..", O_CLOEXEC|O_NOFOLLOW|O_PATH);
-                        if (fd_parent < 0)
-                                return -errno;
-
-                        if (flags & CHASE_SAFE) {
-                                if (fstat(fd_parent, &st) < 0)
-                                        return -errno;
-
-                                if (unsafe_transition(&previous_stat, &st))
-                                        return log_unsafe_transition(fd, fd_parent, path, flags);
-
-                                previous_stat = st;
-                        }
-
-                        safe_close(fd);
-                        fd = TAKE_FD(fd_parent);
-
-                        continue;
-                }
-
-                /* Otherwise let's see what this is. */
-                child = openat(fd, first, O_CLOEXEC|O_NOFOLLOW|O_PATH);
-                if (child < 0) {
-                        if (errno == ENOENT &&
-                            (flags & CHASE_NONEXISTENT) &&
-                            (isempty(todo) || path_is_safe(todo))) {
-                                /* If CHASE_NONEXISTENT is set, and the path does not exist, then
-                                 * that's OK, return what we got so far. But don't allow this if the
-                                 * remaining path contains "../" or something else weird. */
-
-                                if (!path_extend(&done, first, todo))
-                                        return -ENOMEM;
-
-                                exists = false;
-                                break;
-                        }
-
-                        return -errno;
-                }
-
-                if (fstat(child, &st) < 0)
-                        return -errno;
-                if ((flags & CHASE_SAFE) &&
-                    unsafe_transition(&previous_stat, &st))
-                        return log_unsafe_transition(fd, child, path, flags);
-
-                previous_stat = st;
-
-                if ((flags & CHASE_NO_AUTOFS) &&
-                    fd_is_fs_type(child, AUTOFS_SUPER_MAGIC) > 0)
-                        return log_autofs_mount_point(child, path, flags);
-
-                if (S_ISLNK(st.st_mode) && !((flags & CHASE_NOFOLLOW) && isempty(todo))) {
-                        _cleanup_free_ char *destination = NULL;
-
-                        /* This is a symlink, in this case read the destination. But let's make sure we
-                         * don't follow symlinks without bounds. */
-                        if (--max_follow <= 0)
-                                return -ELOOP;
-
-                        r = readlinkat_malloc(fd, first, &destination);
-                        if (r < 0)
-                                return r;
-                        if (isempty(destination))
-                                return -EINVAL;
-
-                        if (path_is_absolute(destination)) {
-
-                                /* An absolute destination. Start the loop from the beginning, but use the root
-                                 * directory as base. */
-
-                                safe_close(fd);
-                                fd = open(root ?: "/", O_CLOEXEC|O_DIRECTORY|O_PATH);
-                                if (fd < 0)
-                                        return -errno;
-
-                                if (flags & CHASE_SAFE) {
-                                        if (fstat(fd, &st) < 0)
-                                                return -errno;
-
-                                        if (unsafe_transition(&previous_stat, &st))
-                                                return log_unsafe_transition(child, fd, path, flags);
-
-                                        previous_stat = st;
-                                }
-
-                                /* Note that we do not revalidate the root, we take it as is. */
-                                r = free_and_strdup(&done, empty_to_root(root));
-                                if (r < 0)
-                                        return r;
-                        }
-
-                        /* Prefix what's left to do with what we just read, and start the loop again, but
-                         * remain in the current directory. */
-                        if (!path_extend(&destination, todo))
-                                return -ENOMEM;
-
-                        free_and_replace(buffer, destination);
-                        todo = buffer;
-
-                        if (flags & CHASE_STEP)
-                                goto chased_one;
-
-                        continue;
-                }
-
-                /* If this is not a symlink, then let's just add the name we read to what we already verified. */
-                if (!path_extend(&done, first))
-                        return -ENOMEM;
-
-                /* And iterate again, but go one directory further down. */
-                safe_close(fd);
-                fd = TAKE_FD(child);
-        }
-
-        if (ret_path)
-                *ret_path = TAKE_PTR(done);
-
-        if (ret_fd) {
-                /* Return the O_PATH fd we currently are looking to the caller. It can translate it to a
-                 * proper fd by opening /proc/self/fd/xyz. */
-
-                assert(fd >= 0);
-                *ret_fd = TAKE_FD(fd);
-        }
-
-        if (flags & CHASE_STEP)
-                return 1;
-
-        return exists;
-
-chased_one:
-        if (ret_path) {
-                const char *e;
-
-                /* todo may contain slashes at the beginning. */
-                r = path_find_first_component(&todo, true, &e);
-                if (r < 0)
-                        return r;
-                if (r == 0)
-                        *ret_path = TAKE_PTR(done);
-                else {
-                        char *c;
-
-                        c = path_join(done, e);
-                        if (!c)
-                                return -ENOMEM;
-
-                        *ret_path = c;
-                }
-        }
-
-        return 0;
-}
-
-int chase_symlinks_and_open(
-                const char *path,
-                const char *root,
-                unsigned chase_flags,
-                int open_flags,
-                char **ret_path) {
-
-        _cleanup_close_ int path_fd = -1;
-        _cleanup_free_ char *p = NULL;
-        int r;
-
-        if (chase_flags & CHASE_NONEXISTENT)
-                return -EINVAL;
-
-        if (empty_or_root(root) && !ret_path && (chase_flags & (CHASE_NO_AUTOFS|CHASE_SAFE)) == 0) {
-                /* Shortcut this call if none of the special features of this call are requested */
-                r = open(path, open_flags);
-                if (r < 0)
-                        return -errno;
-
-                return r;
-        }
-
-        r = chase_symlinks(path, root, chase_flags, ret_path ? &p : NULL, &path_fd);
-        if (r < 0)
-                return r;
-        assert(path_fd >= 0);
-
-        r = fd_reopen(path_fd, open_flags);
-        if (r < 0)
-                return r;
-
-        if (ret_path)
-                *ret_path = TAKE_PTR(p);
-
-        return r;
-}
-
-int chase_symlinks_and_opendir(
-                const char *path,
-                const char *root,
-                unsigned chase_flags,
-                char **ret_path,
-                DIR **ret_dir) {
-
-        char procfs_path[STRLEN("/proc/self/fd/") + DECIMAL_STR_MAX(int)];
-        _cleanup_close_ int path_fd = -1;
-        _cleanup_free_ char *p = NULL;
-        DIR *d;
-        int r;
-
-        if (!ret_dir)
-                return -EINVAL;
-        if (chase_flags & CHASE_NONEXISTENT)
-                return -EINVAL;
-
-        if (empty_or_root(root) && !ret_path && (chase_flags & (CHASE_NO_AUTOFS|CHASE_SAFE)) == 0) {
-                /* Shortcut this call if none of the special features of this call are requested */
-                d = opendir(path);
-                if (!d)
-                        return -errno;
-
-                *ret_dir = d;
-                return 0;
-        }
-
-        r = chase_symlinks(path, root, chase_flags, ret_path ? &p : NULL, &path_fd);
-        if (r < 0)
-                return r;
-        assert(path_fd >= 0);
-
-        xsprintf(procfs_path, "/proc/self/fd/%i", path_fd);
-        d = opendir(procfs_path);
-        if (!d)
-                return -errno;
-
-        if (ret_path)
-                *ret_path = TAKE_PTR(p);
-
-        *ret_dir = d;
-        return 0;
-}
-
-int chase_symlinks_and_stat(
-                const char *path,
-                const char *root,
-                unsigned chase_flags,
-                char **ret_path,
-                struct stat *ret_stat,
-                int *ret_fd) {
-
-        _cleanup_close_ int path_fd = -1;
-        _cleanup_free_ char *p = NULL;
-        int r;
-
-        assert(path);
-        assert(ret_stat);
-
-        if (chase_flags & CHASE_NONEXISTENT)
-                return -EINVAL;
-
-        if (empty_or_root(root) && !ret_path && (chase_flags & (CHASE_NO_AUTOFS|CHASE_SAFE)) == 0) {
-                /* Shortcut this call if none of the special features of this call are requested */
-                if (stat(path, ret_stat) < 0)
-                        return -errno;
-
-                return 1;
-        }
-
-        r = chase_symlinks(path, root, chase_flags, ret_path ? &p : NULL, &path_fd);
-        if (r < 0)
-                return r;
-        assert(path_fd >= 0);
-
-        if (fstat(path_fd, ret_stat) < 0)
-                return -errno;
-
-        if (ret_path)
-                *ret_path = TAKE_PTR(p);
-        if (ret_fd)
-                *ret_fd = TAKE_FD(path_fd);
-
-        return 1;
-}
-
-=======
->>>>>>> 51f93e00
+
 int access_fd(int fd, int mode) {
         /* Like access() but operates on an already open fd */
 
@@ -1367,177 +828,6 @@
         return 0;
 }
 
-<<<<<<< HEAD
-#if 0 /* NM_IGNORED */
-int fsync_directory_of_file(int fd) {
-        _cleanup_close_ int dfd = -1;
-        struct stat st;
-        int r;
-
-        assert(fd >= 0);
-
-        /* We only reasonably can do this for regular files and directories, or for O_PATH fds, hence check
-         * for the inode type first */
-        if (fstat(fd, &st) < 0)
-                return -errno;
-
-        if (S_ISDIR(st.st_mode)) {
-                dfd = openat(fd, "..", O_RDONLY|O_DIRECTORY|O_CLOEXEC, 0);
-                if (dfd < 0)
-                        return -errno;
-
-        } else if (!S_ISREG(st.st_mode)) { /* Regular files are OK regardless if O_PATH or not, for all other
-                                            * types check O_PATH flag */
-                int flags;
-
-                flags = fcntl(fd, F_GETFL);
-                if (flags < 0)
-                        return -errno;
-
-                if (!FLAGS_SET(flags, O_PATH)) /* If O_PATH this refers to the inode in the fs, in which case
-                                                * we can sensibly do what is requested. Otherwise this refers
-                                                * to a socket, fifo or device node, where the concept of a
-                                                * containing directory doesn't make too much sense. */
-                        return -ENOTTY;
-        }
-
-        if (dfd < 0) {
-                _cleanup_free_ char *path = NULL;
-
-                r = fd_get_path(fd, &path);
-                if (r < 0) {
-                        log_debug_errno(r, "Failed to query /proc/self/fd/%d%s: %m",
-                                        fd,
-                                        r == -ENOSYS ? ", ignoring" : "");
-
-                        if (r == -ENOSYS)
-                                /* If /proc is not available, we're most likely running in some
-                                 * chroot environment, and syncing the directory is not very
-                                 * important in that case. Let's just silently do nothing. */
-                                return 0;
-
-                        return r;
-                }
-
-                if (!path_is_absolute(path))
-                        return -EINVAL;
-
-                dfd = open_parent(path, O_CLOEXEC|O_NOFOLLOW, 0);
-                if (dfd < 0)
-                        return dfd;
-        }
-
-        if (fsync(dfd) < 0)
-                return -errno;
-
-        return 0;
-}
-#endif /* NM_IGNORED */
-
-int fsync_full(int fd) {
-        int r, q;
-
-        /* Sync both the file and the directory */
-
-        r = fsync(fd) < 0 ? -errno : 0;
-
-        q = fsync_directory_of_file(fd);
-        if (r < 0) /* Return earlier error */
-                return r;
-        if (q == -ENOTTY) /* Ignore if the 'fd' refers to a block device or so which doesn't really have a
-                           * parent dir */
-                return 0;
-        return q;
-}
-
-int fsync_path_at(int at_fd, const char *path) {
-        _cleanup_close_ int opened_fd = -1;
-        int fd;
-
-        if (isempty(path)) {
-                if (at_fd == AT_FDCWD) {
-                        opened_fd = open(".", O_RDONLY|O_DIRECTORY|O_CLOEXEC);
-                        if (opened_fd < 0)
-                                return -errno;
-
-                        fd = opened_fd;
-                } else
-                        fd = at_fd;
-        } else {
-                opened_fd = openat(at_fd, path, O_RDONLY|O_CLOEXEC|O_NONBLOCK);
-                if (opened_fd < 0)
-                        return -errno;
-
-                fd = opened_fd;
-        }
-
-        if (fsync(fd) < 0)
-                return -errno;
-
-        return 0;
-}
-
-int fsync_parent_at(int at_fd, const char *path) {
-        _cleanup_close_ int opened_fd = -1;
-
-        if (isempty(path)) {
-                if (at_fd != AT_FDCWD)
-                        return fsync_directory_of_file(at_fd);
-
-                opened_fd = open("..", O_RDONLY|O_DIRECTORY|O_CLOEXEC);
-                if (opened_fd < 0)
-                        return -errno;
-
-                if (fsync(opened_fd) < 0)
-                        return -errno;
-
-                return 0;
-        }
-
-        opened_fd = openat(at_fd, path, O_PATH|O_CLOEXEC|O_NOFOLLOW);
-        if (opened_fd < 0)
-                return -errno;
-
-        return fsync_directory_of_file(opened_fd);
-}
-
-int fsync_path_and_parent_at(int at_fd, const char *path) {
-        _cleanup_close_ int opened_fd = -1;
-
-        if (isempty(path)) {
-                if (at_fd != AT_FDCWD)
-                        return fsync_full(at_fd);
-
-                opened_fd = open(".", O_RDONLY|O_DIRECTORY|O_CLOEXEC);
-        } else
-                opened_fd = openat(at_fd, path, O_RDONLY|O_NOFOLLOW|O_NONBLOCK|O_CLOEXEC);
-        if (opened_fd < 0)
-                return -errno;
-
-        return fsync_full(opened_fd);
-}
-
-int syncfs_path(int atfd, const char *path) {
-        _cleanup_close_ int fd = -1;
-
-        if (isempty(path)) {
-                if (atfd != AT_FDCWD)
-                        return syncfs(atfd) < 0 ? -errno : 0;
-
-                fd = open(".", O_RDONLY|O_DIRECTORY|O_CLOEXEC);
-        } else
-                fd = openat(atfd, path, O_RDONLY|O_CLOEXEC|O_NONBLOCK);
-        if (fd < 0)
-                return -errno;
-
-        if (syncfs(fd) < 0)
-                return -errno;
-
-        return 0;
-}
-
-=======
->>>>>>> 51f93e00
 int open_parent(const char *path, int flags, mode_t mode) {
         _cleanup_free_ char *parent = NULL;
         int fd, r;
