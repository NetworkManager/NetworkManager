--- conflicted
+++ resolved
@@ -38,15 +38,7 @@
 #include "umask-util.h"
 #include "user-util.h"
 
-<<<<<<< HEAD
-int unlink_noerrno(const char *path) {
-        PROTECT_ERRNO;
-        return RET_NERRNO(unlink(path));
-}
-
 #if 0 /* NM_IGNORED */
-=======
->>>>>>> cf6b7bb0
 int rmdir_parents(const char *path, const char *stop) {
         char *p;
         int r;
@@ -1177,6 +1169,7 @@
         return TAKE_FD(fd);
 }
 
+#if 0 /* NM_IGNORED */
 int xopenat_lock(
                 int dir_fd,
                 const char *path,
@@ -1222,4 +1215,5 @@
         }
 
         return TAKE_FD(fd);
-}+}
+#endif /* NM_IGNORED */