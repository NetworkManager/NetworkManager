--- conflicted
+++ resolved
@@ -2277,9 +2277,6 @@
 };
 
 DEFINE_STRING_TABLE_LOOKUP_WITH_FALLBACK(sched_policy, int, INT_MAX);
-<<<<<<< HEAD
-#endif /* NM_IGNORED */
-=======
 
 _noreturn_ void report_errno_and_exit(int errno_fd, int error) {
         int r;
@@ -2322,4 +2319,4 @@
         /* the process exited without reporting an error, assuming success */
         return 0;
 }
->>>>>>> 9282f93f
+#endif /* NM_IGNORED */