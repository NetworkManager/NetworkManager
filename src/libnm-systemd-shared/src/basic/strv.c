/* SPDX-License-Identifier: LGPL-2.1-or-later */

#include "nm-sd-adapt-shared.h"

#include <errno.h>
#include <fnmatch.h>
#include <stdarg.h>
#include <stdio.h>
#include <stdlib.h>

#include "alloc-util.h"
#include "env-util.h"
#include "escape.h"
#include "extract-word.h"
#include "fileio.h"
#include "gunicode.h"
#include "log.h"
#include "memory-util.h"
#include "nulstr-util.h"
#include "sort-util.h"
#include "string-util.h"
#include "strv.h"
#include "utf8.h"

char* strv_find(char * const *l, const char *name) {
        assert(name);

        STRV_FOREACH(i, l)
                if (streq(*i, name))
                        return *i;

        return NULL;
}

char* strv_find_case(char * const *l, const char *name) {
        assert(name);

        STRV_FOREACH(i, l)
                if (strcaseeq(*i, name))
                        return *i;

        return NULL;
}

char* strv_find_prefix(char * const *l, const char *name) {
        assert(name);

        STRV_FOREACH(i, l)
                if (startswith(*i, name))
                        return *i;

        return NULL;
}

char* strv_find_startswith(char * const *l, const char *name) {
        assert(name);

        /* Like strv_find_prefix, but actually returns only the
         * suffix, not the whole item */

        STRV_FOREACH(i, l) {
                char *e;

                e = startswith(*i, name);
                if (e)
                        return e;
        }

        return NULL;
}

static char* strv_find_closest_prefix(char * const *l, const char *name) {
        size_t best_distance = SIZE_MAX;
        char *best = NULL;

        assert(name);

        STRV_FOREACH(s, l) {
                char *e = startswith(*s, name);
                if (!e)
                        continue;

                size_t n = strlen(e);
                if (n < best_distance) {
                        best_distance = n;
                        best = *s;
                }
        }

        return best;
}

static char* strv_find_closest_by_levenshtein(char * const *l, const char *name) {
        ssize_t best_distance = SSIZE_MAX;
        char *best = NULL;

        assert(name);

        STRV_FOREACH(i, l) {
                ssize_t distance;

                distance = strlevenshtein(*i, name);
                if (distance < 0) {
                        log_debug_errno(distance, "Failed to determine Levenshtein distance between %s and %s: %m", *i, name);
                        return NULL;
                }

                if (distance > 5) /* If the distance is just too far off, don't make a bad suggestion */
                        continue;

                if (distance < best_distance) {
                        best_distance = distance;
                        best = *i;
                }
        }

        return best;
}

char* strv_find_closest(char * const *l, const char *name) {
        assert(name);

        /* Be more helpful to the user, and give a hint what the user might have wanted to type. We search
         * with two mechanisms: a simple prefix match and – if that didn't yield results –, a Levenshtein
         * word distance based match. */

        char *found = strv_find_closest_prefix(l, name);
        if (found)
                return found;

        return strv_find_closest_by_levenshtein(l, name);
}

char* strv_find_first_field(char * const *needles, char * const *haystack) {
        STRV_FOREACH(k, needles) {
                char *value = strv_env_pairs_get((char **)haystack, *k);
                if (value)
                        return value;
        }

        return NULL;
}

char** strv_free(char **l) {
        STRV_FOREACH(k, l)
                free(*k);

        return mfree(l);
}

char** strv_free_erase(char **l) {
        STRV_FOREACH(i, l)
                erase_and_freep(i);

        return mfree(l);
}

void strv_free_many(char ***strvs, size_t n) {
        assert(strvs || n == 0);

        FOREACH_ARRAY (i, strvs, n)
                strv_free(*i);

        free(strvs);
}

char** strv_copy_n(char * const *l, size_t m) {
        _cleanup_strv_free_ char **result = NULL;
        char **k;

        result = new(char*, MIN(strv_length(l), m) + 1);
        if (!result)
                return NULL;

        k = result;
        STRV_FOREACH(i, l) {
                if (m == 0)
                        break;

                *k = strdup(*i);
                if (!*k)
                        return NULL;
                k++;

                if (m != SIZE_MAX)
                        m--;
        }

        *k = NULL;
        return TAKE_PTR(result);
}

int strv_copy_unless_empty(char * const *l, char ***ret) {
        assert(ret);

        if (strv_isempty(l)) {
                *ret = NULL;
                return 0;
        }

        char **copy = strv_copy(l);
        if (!copy)
                return -ENOMEM;

        *ret = TAKE_PTR(copy);
        return 1;
}

size_t strv_length(char * const *l) {
        size_t n = 0;

        STRV_FOREACH(i, l)
                n++;

        return n;
}

char** strv_new_ap(const char *x, va_list ap) {
        _cleanup_strv_free_ char **a = NULL;
        size_t n = 0, i = 0;
        va_list aq;

        /* As a special trick we ignore all listed strings that equal
         * STRV_IGNORE. This is supposed to be used with the
         * STRV_IFNOTNULL() macro to include possibly NULL strings in
         * the string list. */

        va_copy(aq, ap);
        for (const char *s = x; s; s = va_arg(aq, const char*)) {
                if (s == STRV_IGNORE)
                        continue;

                n++;
        }
        va_end(aq);

        a = new(char*, n+1);
        if (!a)
                return NULL;

        for (const char *s = x; s; s = va_arg(ap, const char*)) {
                if (s == STRV_IGNORE)
                        continue;

                a[i] = strdup(s);
                if (!a[i])
                        return NULL;

                i++;
        }

        a[i] = NULL;

        return TAKE_PTR(a);
}

char** strv_new_internal(const char *x, ...) {
        char **r;
        va_list ap;

        va_start(ap, x);
        r = strv_new_ap(x, ap);
        va_end(ap);

        return r;
}

int strv_extend_strv(char ***a, char * const *b, bool filter_duplicates) {
        size_t p, q, i = 0;

        assert(a);

        q = strv_length(b);
        if (q == 0)
                return 0;

        p = strv_length(*a);
        if (p >= SIZE_MAX - q)
                return -ENOMEM;

        char **t = reallocarray(*a, GREEDY_ALLOC_ROUND_UP(p + q + 1), sizeof(char *));
        if (!t)
                return -ENOMEM;

        t[p] = NULL;
        *a = t;

        STRV_FOREACH(s, b) {
                if (filter_duplicates && strv_contains(t, *s))
                        continue;

                t[p+i] = strdup(*s);
                if (!t[p+i])
                        goto rollback;

                i++;
                t[p+i] = NULL;
        }

        assert(i <= q);

        return (int) i;

rollback:
        free_many_charp(t + p, i);
        t[p] = NULL;
        return -ENOMEM;
}

int strv_extend_strv_consume(char ***a, char **b, bool filter_duplicates) {
        _cleanup_strv_free_ char **b_consume = b;
        size_t p, q, i;

        assert(a);

        q = strv_length(b);
        if (q == 0)
                return 0;

        p = strv_length(*a);
        if (p == 0) {
                strv_free_and_replace(*a, b_consume);

                if (filter_duplicates)
                        strv_uniq(*a);

                return strv_length(*a);
        }

        if (p >= SIZE_MAX - q)
                return -ENOMEM;

        char **t = reallocarray(*a, GREEDY_ALLOC_ROUND_UP(p + q + 1), sizeof(char *));
        if (!t)
                return -ENOMEM;

        t[p] = NULL;
        *a = t;

        if (!filter_duplicates) {
                *mempcpy_typesafe(t + p, b, q) = NULL;
                i = q;
        } else {
                i = 0;

                STRV_FOREACH(s, b) {
                        if (strv_contains(t, *s)) {
                                free(*s);
                                continue;
                        }

                        t[p+i] = *s;

                        i++;
                        t[p+i] = NULL;
                }
        }

        assert(i <= q);

        b_consume = mfree(b_consume);

        return (int) i;
}

#if 0 /* NM_IGNORED */
int strv_extend_strv_biconcat(char ***a, const char *prefix, const char* const *b, const char *suffix) {
        int r;

        assert(a);

        STRV_FOREACH(s, b) {
                char *v;

                v = strjoin(strempty(prefix), *s, suffix);
                if (!v)
                        return -ENOMEM;

                r = strv_consume(a, v);
                if (r < 0)
                        return r;
        }

        return 0;
}
#endif /* NM_IGNORED */

int strv_split_newlines_full(char ***ret, const char *s, ExtractFlags flags) {
        _cleanup_strv_free_ char **l = NULL;
        size_t n;
        int r;

        assert(s);

        /* Special version of strv_split_full() that splits on newlines and
         * suppresses an empty string at the end. */

        r = strv_split_full(&l, s, NEWLINE, flags);
        if (r < 0)
                return r;

        n = strv_length(l);
        if (n > 0 && isempty(l[n - 1])) {
                l[n - 1] = mfree(l[n - 1]);
                n--;
        }

        *ret = TAKE_PTR(l);
        return n;
}

int strv_split_full(char ***t, const char *s, const char *separators, ExtractFlags flags) {
        _cleanup_strv_free_ char **l = NULL;
        size_t n = 0;
        int r;

        assert(t);
        assert(s);

        for (;;) {
                _cleanup_free_ char *word = NULL;

                r = extract_first_word(&s, &word, separators, flags);
                if (r < 0)
                        return r;
                if (r == 0)
                        break;

                if (!GREEDY_REALLOC(l, n + 2))
                        return -ENOMEM;

                l[n++] = TAKE_PTR(word);
                l[n] = NULL;
        }

        if (!l) {
                l = new0(char*, 1);
                if (!l)
                        return -ENOMEM;
        }

        *t = TAKE_PTR(l);

        return (int) n;
}

#if 0 /* NM_IGNORED */
int strv_split_and_extend_full(char ***t, const char *s, const char *separators, bool filter_duplicates, ExtractFlags flags) {
        char **l;
        int r;

        assert(t);
        assert(s);

        r = strv_split_full(&l, s, separators, flags);
        if (r < 0)
                return r;

        r = strv_extend_strv_consume(t, l, filter_duplicates);
        if (r < 0)
                return r;

        return (int) strv_length(*t);
}

int strv_split_colon_pairs(char ***t, const char *s) {
        _cleanup_strv_free_ char **l = NULL;
        size_t n = 0;
        int r;

        assert(t);
        assert(s);

        for (;;) {
                _cleanup_free_ char *first = NULL, *second = NULL, *tuple = NULL, *second_or_empty = NULL;

                r = extract_first_word(&s, &tuple, NULL, EXTRACT_UNQUOTE|EXTRACT_RETAIN_ESCAPE);
                if (r < 0)
                        return r;
                if (r == 0)
                        break;

                const char *p = tuple;
                r = extract_many_words(&p, ":", EXTRACT_CUNESCAPE|EXTRACT_UNESCAPE_SEPARATORS,
                                       &first, &second);
                if (r < 0)
                        return r;
                if (r == 0)
                        continue;
                /* Enforce that at most 2 colon-separated words are contained in each group */
                if (!isempty(p))
                        return -EINVAL;

                second_or_empty = strdup(strempty(second));
                if (!second_or_empty)
                        return -ENOMEM;

                if (!GREEDY_REALLOC(l, n + 3))
                        return -ENOMEM;

                l[n++] = TAKE_PTR(first);
                l[n++] = TAKE_PTR(second_or_empty);

                l[n] = NULL;
        }

        if (!l) {
                l = new0(char*, 1);
                if (!l)
                        return -ENOMEM;
        }

        *t = TAKE_PTR(l);

        return (int) n;
}
#endif /* NM_IGNORED */

char* strv_join_full(char * const *l, const char *separator, const char *prefix, bool escape_separator) {
        char *r, *e;
        size_t n, k, m;

        if (!separator)
                separator = " ";

        k = strlen(separator);
        m = strlen_ptr(prefix);

        if (escape_separator) /* If the separator was multi-char, we wouldn't know how to escape it. */
                assert(k == 1);

        n = 0;
        STRV_FOREACH(s, l) {
                if (s != l)
                        n += k;

                bool needs_escaping = escape_separator && strchr(*s, *separator);

                n += m + strlen(*s) * (1 + needs_escaping);
        }

        r = new(char, n+1);
        if (!r)
                return NULL;

        e = r;
        STRV_FOREACH(s, l) {
                if (s != l)
                        e = stpcpy(e, separator);

                if (prefix)
                        e = stpcpy(e, prefix);

                bool needs_escaping = escape_separator && strchr(*s, *separator);

                if (needs_escaping)
                        for (size_t i = 0; (*s)[i]; i++) {
                                if ((*s)[i] == *separator)
                                        *(e++) = '\\';
                                *(e++) = (*s)[i];
                        }
                else
                        e = stpcpy(e, *s);
        }

        *e = 0;

        return r;
}

int strv_push_with_size(char ***l, size_t *n, char *value) {
        /* n is a pointer to a variable to store the size of l.
         * If not given (i.e. n is NULL or *n is SIZE_MAX), size will be calculated using strv_length().
         * If n is not NULL, the size after the push will be returned.
         * If value is empty, no action is taken and *n is not set. */

        if (!value)
                return 0;

        size_t size = n ? *n : SIZE_MAX;
        if (size == SIZE_MAX)
                size = strv_length(*l);

        /* Check for overflow */
        if (size > SIZE_MAX-2)
                return -ENOMEM;

        char **c = reallocarray(*l, GREEDY_ALLOC_ROUND_UP(size + 2), sizeof(char*));
        if (!c)
                return -ENOMEM;

        c[size] = value;
        c[size+1] = NULL;

        *l = c;
        if (n)
                *n = size + 1;
        return 0;
}

int strv_push_pair(char ***l, char *a, char *b) {
        char **c;
        size_t n;

        if (!a && !b)
                return 0;

        n = strv_length(*l);

        /* Check for overflow */
        if (n > SIZE_MAX-3)
                return -ENOMEM;

        /* increase and check for overflow */
        c = reallocarray(*l, GREEDY_ALLOC_ROUND_UP(n + !!a + !!b + 1), sizeof(char*));
        if (!c)
                return -ENOMEM;

        if (a)
                c[n++] = a;
        if (b)
                c[n++] = b;
        c[n] = NULL;

        *l = c;
        return 0;
}

int strv_insert(char ***l, size_t position, char *value) {
        char **c;
        size_t n, m;

        assert(l);

        if (!value)
                return 0;

        n = strv_length(*l);
        position = MIN(position, n);

        /* check for overflow and increase */
        if (n > SIZE_MAX - 2)
                return -ENOMEM;
        m = n + 2;

        c = reallocarray(*l, GREEDY_ALLOC_ROUND_UP(m), sizeof(char*));
        if (!c)
                return -ENOMEM;

        if (n > position)
                memmove(c + position + 1, c + position, (n - position) * sizeof(char*));

        c[position] = value;
        c[n + 1] = NULL;

        *l = c;
        return 0;
}

int strv_consume_with_size(char ***l, size_t *n, char *value) {
        int r;

        r = strv_push_with_size(l, n, value);
        if (r < 0)
                free(value);

        return r;
}

int strv_consume_pair(char ***l, char *a, char *b) {
        int r;

        r = strv_push_pair(l, a, b);
        if (r < 0) {
                free(a);
                free(b);
        }

        return r;
}

int strv_consume_prepend(char ***l, char *value) {
        int r;

        r = strv_push_prepend(l, value);
        if (r < 0)
                free(value);

        return r;
}

int strv_prepend(char ***l, const char *value) {
        char *v;

        if (!value)
                return 0;

        v = strdup(value);
        if (!v)
                return -ENOMEM;

        return strv_consume_prepend(l, v);
}

int strv_extend_with_size(char ***l, size_t *n, const char *value) {
        char *v;

        if (!value)
                return 0;

        v = strdup(value);
        if (!v)
                return -ENOMEM;

        return strv_consume_with_size(l, n, v);
}

int strv_extend_many_internal(char ***l, const char *value, ...) {
        va_list ap;
        size_t n, m;
        int r;

        assert(l);

        m = n = strv_length(*l);

        r = 0;
        va_start(ap, value);
        for (const char *s = value; s != POINTER_MAX; s = va_arg(ap, const char*)) {
                if (!s)
                        continue;

                if (m > SIZE_MAX-1) { /* overflow */
                        r = -ENOMEM;
                        break;
                }
                m++;
        }
        va_end(ap);

        if (r < 0)
                return r;
        if (m > SIZE_MAX-1)
                return -ENOMEM;

        char **c = reallocarray(*l, GREEDY_ALLOC_ROUND_UP(m+1), sizeof(char*));
        if (!c)
                return -ENOMEM;
        *l = c;

        r = 0;
        size_t i = n;
        va_start(ap, value);
        for (const char *s = value; s != POINTER_MAX; s = va_arg(ap, const char*)) {
                if (!s)
                        continue;

                c[i] = strdup(s);
                if (!c[i]) {
                        r = -ENOMEM;
                        break;
                }
                i++;
        }
        va_end(ap);

        if (r < 0) {
                /* rollback on error */
                for (size_t j = n; j < i; j++)
                        c[j] = mfree(c[j]);
                return r;
        }

        c[i] = NULL;
        return 0;
}

char** strv_uniq(char **l) {
        /* Drops duplicate entries. The first identical string will be
         * kept, the others dropped */

        STRV_FOREACH(i, l)
                strv_remove(i+1, *i);

        return l;
}

bool strv_is_uniq(char * const *l) {
        STRV_FOREACH(i, l)
                if (strv_contains(i+1, *i))
                        return false;

        return true;
}

char** strv_remove(char **l, const char *s) {
        char **f, **t;

        if (!l)
                return NULL;

        assert(s);

        /* Drops every occurrence of s in the string list, edits
         * in-place. */

        for (f = t = l; *f; f++)
                if (streq(*f, s))
                        free(*f);
                else
                        *(t++) = *f;

        *t = NULL;
        return l;
}

bool strv_overlap(char * const *a, char * const *b) {
        STRV_FOREACH(i, a)
                if (strv_contains(b, *i))
                        return true;

        return false;
}

#if 0 /* NM_IGNORED */
static int str_compare(char * const *a, char * const *b) {
        return strcmp(*a, *b);
}

char** strv_sort(char **l) {
        typesafe_qsort(l, strv_length(l), str_compare);
        return l;
}

char** strv_sort_uniq(char **l) {
        if (strv_isempty(l))
                return l;

        char **tail = strv_sort(l), *prev = NULL;
        STRV_FOREACH(i, l)
                if (streq_ptr(*i, prev))
                        free(*i);
                else
                        *(tail++) = prev = *i;

        *tail = NULL;
        return l;
}

int strv_compare(char * const *a, char * const *b) {
        int r;

        if (strv_isempty(a)) {
                if (strv_isempty(b))
                        return 0;
                else
                        return -1;
        }

        if (strv_isempty(b))
                return 1;

        for ( ; *a || *b; ++a, ++b) {
                r = strcmp_ptr(*a, *b);
                if (r != 0)
                        return r;
        }

        return 0;
}

bool strv_equal_ignore_order(char * const *a, char * const *b) {

        /* Just like strv_equal(), but doesn't care about the order of elements or about redundant entries
         * (i.e. it's even ok if the number of entries in the array differ, as long as the difference just
         * consists of repetitions). */

        if (a == b)
                return true;

        STRV_FOREACH(i, a)
                if (!strv_contains(b, *i))
                        return false;

        STRV_FOREACH(i, b)
                if (!strv_contains(a, *i))
                        return false;

        return true;
}

void strv_print_full(char * const *l, const char *prefix) {
        STRV_FOREACH(s, l)
                printf("%s%s\n", strempty(prefix), *s);
}

int strv_extendf(char ***l, const char *format, ...) {
        va_list ap;
        char *x;
        int r;

        va_start(ap, format);
        r = vasprintf(&x, format, ap);
        va_end(ap);

        if (r < 0)
                return -ENOMEM;

        return strv_consume(l, x);
}
#endif /* NM_IGNORED */

char* startswith_strv(const char *s, char * const *l) {
        STRV_FOREACH(i, l) {
                char *found = startswith(s, *i);
                if (found)
                        return found;
        }

        return NULL;
}

char* endswith_strv(const char *s, char * const *l) {
        STRV_FOREACH(i, l) {
                char *found = endswith(s, *i);
                if (found)
                        return found;
        }

        return NULL;
}

char** strv_reverse(char **l) {
        size_t n;

        n = strv_length(l);
        if (n <= 1)
                return l;

        for (size_t i = 0; i < n / 2; i++)
                SWAP_TWO(l[i], l[n-1-i]);

        return l;
}

#if 0 /* NM_IGNORED */
char** strv_shell_escape(char **l, const char *bad) {
        /* Escapes every character in every string in l that is in bad,
         * edits in-place, does not roll-back on error. */

        STRV_FOREACH(s, l) {
                char *v;

                v = shell_escape(*s, bad);
                if (!v)
                        return NULL;

                free_and_replace(*s, v);
        }

        return l;
}
#endif /* NM_IGNORED */

bool strv_fnmatch_full(
                char* const* patterns,
                const char *s,
                int flags,
                size_t *ret_matched_pos) {

        assert(s);

        if (patterns)
                for (size_t i = 0; patterns[i]; i++)
                        /* NB: We treat all fnmatch() errors as equivalent to FNM_NOMATCH, i.e. if fnmatch() fails to
                         * process the pattern for some reason we'll consider this equivalent to non-matching. */
                        if (fnmatch(patterns[i], s, flags) == 0) {
                                if (ret_matched_pos)
                                        *ret_matched_pos = i;
                                return true;
                        }

        if (ret_matched_pos)
                *ret_matched_pos = SIZE_MAX;

        return false;
}

char** strv_skip(char **l, size_t n) {
        while (n > 0) {
                if (strv_isempty(l))
                        return NULL;

                l++, n--;
        }

        /* To simplify callers, always return NULL instead of a zero-item array. */
        if (strv_isempty(l))
                return NULL;
        return l;
}

int strv_extend_n(char ***l, const char *value, size_t n) {
        size_t i, k;
        char **nl;

        assert(l);

        if (!value)
                return 0;
        if (n == 0)
                return 0;

        /* Adds the value n times to l */

        k = strv_length(*l);
        if (n >= SIZE_MAX - k)
                return -ENOMEM;

        nl = reallocarray(*l, GREEDY_ALLOC_ROUND_UP(k + n + 1), sizeof(char *));
        if (!nl)
                return -ENOMEM;

        *l = nl;

        for (i = k; i < k + n; i++) {
                nl[i] = strdup(value);
                if (!nl[i])
                        goto rollback;
        }
        nl[i] = NULL;

        return 0;

rollback:
        for (size_t j = k; j < i; j++)
                free(nl[j]);
        nl[k] = NULL;

        return -ENOMEM;
}

int strv_extend_assignment(char ***l, const char *lhs, const char *rhs) {
        char *j;

        assert(l);
        assert(lhs);

        if (!rhs) /* value is optional, in which case we suppress the field */
                return 0;

        j = strjoin(lhs, "=", rhs);
        if (!j)
                return -ENOMEM;

        return strv_consume(l, j);
}

int fputstrv(FILE *f, char * const *l, const char *separator, bool *space) {
        bool b = false;
        int r;

        assert(f);

        /* Like fputs(), but for strv, and with a less stupid argument order */

        if (!space)
                space = &b;

        STRV_FOREACH(s, l) {
                r = fputs_with_separator(f, *s, separator, space);
                if (r < 0)
                        return r;
        }

        return 0;
}

<<<<<<< HEAD
#if 0 /* NM_IGNORED */
DEFINE_PRIVATE_HASH_OPS_FULL(string_strv_hash_ops, char, string_hash_func, string_compare_func, free, char*, strv_free);
=======
void string_strv_hashmap_remove(Hashmap *h, const char *key, const char *value) {
        assert(key);

        if (value) {
                char **l = hashmap_get(h, key);
                if (!l)
                        return;

                strv_remove(l, value);
                if (!strv_isempty(l))
                        return;
        }

        _unused_ _cleanup_free_ char *key_free = NULL;
        strv_free(hashmap_remove2(h, key, (void**) &key_free));
}
>>>>>>> 3ae6505d

static int string_strv_hashmap_put_internal(Hashmap *h, const char *key, const char *value) {
        char **l;
        int r;

        assert(h);
        assert(key);
        assert(value);

        l = hashmap_get(h, key);
        if (l) {
                /* A list for this key already exists, let's append to it if it is not listed yet */
                if (strv_contains(l, value))
                        return 0;

                r = strv_extend(&l, value);
                if (r < 0)
                        return r;

                assert_se(hashmap_update(h, key, l) >= 0);
        } else {
                /* No list for this key exists yet, create one */
                _cleanup_strv_free_ char **l2 = NULL;
                _cleanup_free_ char *t = NULL;

                t = strdup(key);
                if (!t)
                        return -ENOMEM;

                r = strv_extend(&l2, value);
                if (r < 0)
                        return r;

                r = hashmap_put(h, t, l2);
                if (r < 0)
                        return r;

                TAKE_PTR(t);
                TAKE_PTR(l2);
        }

        return 1;
}

int _string_strv_hashmap_put(Hashmap **h, const char *key, const char *value  HASHMAP_DEBUG_PARAMS) {
        int r;

        assert(h);
        assert(key);
        assert(value);

        r = _hashmap_ensure_allocated(h, &string_hash_ops_free_strv_free  HASHMAP_DEBUG_PASS_ARGS);
        if (r < 0)
                return r;

        return string_strv_hashmap_put_internal(*h, key, value);
}

int _string_strv_ordered_hashmap_put(OrderedHashmap **h, const char *key, const char *value  HASHMAP_DEBUG_PARAMS) {
        int r;

        assert(h);
        assert(key);
        assert(value);

        r = _ordered_hashmap_ensure_allocated(h, &string_hash_ops_free_strv_free  HASHMAP_DEBUG_PASS_ARGS);
        if (r < 0)
                return r;

        return string_strv_hashmap_put_internal(PLAIN_HASHMAP(*h), key, value);
}

int strv_rebreak_lines(char **l, size_t width, char ***ret) {
        _cleanup_strv_free_ char **broken = NULL;
        int r;

        assert(ret);

        /* Implements a simple UTF-8 line breaking algorithm
         *
         * Goes through all entries in *l, and line-breaks each line that is longer than the specified
         * character width. Breaks at the end of words/beginning of whitespace. Lines that do not contain whitespace are not
         * broken. Retains whitespace at beginning of lines, removes it at end of lines. */

        if (width == SIZE_MAX) { /* NOP? */
                broken = strv_copy(l);
                if (!broken)
                        return -ENOMEM;

                *ret = TAKE_PTR(broken);
                return 0;
        }

        STRV_FOREACH(i, l) {
                const char *start = *i, *whitespace_begin = NULL, *whitespace_end = NULL;
                bool in_prefix = true; /* still in the whitespace in the beginning of the line? */
                size_t w = 0;

                for (const char *p = start; *p != 0; p = utf8_next_char(p)) {
                        if (strchr(NEWLINE, *p)) {
                                in_prefix = true;
                                whitespace_begin = whitespace_end = NULL;
                                w = 0;
                        } else if (strchr(WHITESPACE, *p)) {
                                if (!in_prefix && (!whitespace_begin || whitespace_end)) {
                                        whitespace_begin = p;
                                        whitespace_end = NULL;
                                }
                        } else {
                                if (whitespace_begin && !whitespace_end)
                                        whitespace_end = p;

                                in_prefix = false;
                        }

                        int cw = utf8_char_console_width(p);
                        if (cw < 0) {
                                log_debug_errno(cw, "Comment to line break contains invalid UTF-8, ignoring.");
                                cw = 1;
                        }

                        w += cw;

                        if (w > width && whitespace_begin && whitespace_end) {
                                _cleanup_free_ char *truncated = NULL;

                                truncated = strndup(start, whitespace_begin - start);
                                if (!truncated)
                                        return -ENOMEM;

                                r = strv_consume(&broken, TAKE_PTR(truncated));
                                if (r < 0)
                                        return r;

                                p = start = whitespace_end;
                                whitespace_begin = whitespace_end = NULL;
                                w = cw;
                        }
                }

                /* Process rest of the line */
                assert(start);
                if (in_prefix) /* Never seen anything non-whitespace? Generate empty line! */
                        r = strv_extend(&broken, "");
                else if (whitespace_begin && !whitespace_end) { /* Ends in whitespace? Chop it off! */
                        _cleanup_free_ char *truncated = strndup(start, whitespace_begin - start);
                        if (!truncated)
                                return -ENOMEM;

                        r = strv_consume(&broken, TAKE_PTR(truncated));
                } else /* Otherwise use line as is */
                        r = strv_extend(&broken, start);
                if (r < 0)
                        return r;
        }

        *ret = TAKE_PTR(broken);
        return 0;
}
<<<<<<< HEAD
#endif /* NM_IGNORED */
=======

char** strv_filter_prefix(char * const *l, const char *prefix) {

        /* Allocates a copy of 'l', but only copies over entries starting with 'prefix' */

        if (isempty(prefix))
                return strv_copy(l);

        _cleanup_strv_free_ char **f = NULL;
        size_t sz = 0;

        STRV_FOREACH(i, l) {
                if (!startswith(*i, prefix))
                        continue;

                if (strv_extend_with_size(&f, &sz, *i) < 0)
                        return NULL;
        }

        return TAKE_PTR(f);
}
>>>>>>> 3ae6505d
<|MERGE_RESOLUTION|>--- conflicted
+++ resolved
@@ -893,6 +893,7 @@
         STRV_FOREACH(s, l)
                 printf("%s%s\n", strempty(prefix), *s);
 }
+#endif /* NM_IGNORED */
 
 int strv_extendf(char ***l, const char *format, ...) {
         va_list ap;
@@ -908,7 +909,7 @@
 
         return strv_consume(l, x);
 }
-#endif /* NM_IGNORED */
+
 
 char* startswith_strv(const char *s, char * const *l) {
         STRV_FOREACH(i, l) {
@@ -1076,10 +1077,7 @@
         return 0;
 }
 
-<<<<<<< HEAD
 #if 0 /* NM_IGNORED */
-DEFINE_PRIVATE_HASH_OPS_FULL(string_strv_hash_ops, char, string_hash_func, string_compare_func, free, char*, strv_free);
-=======
 void string_strv_hashmap_remove(Hashmap *h, const char *key, const char *value) {
         assert(key);
 
@@ -1096,7 +1094,6 @@
         _unused_ _cleanup_free_ char *key_free = NULL;
         strv_free(hashmap_remove2(h, key, (void**) &key_free));
 }
->>>>>>> 3ae6505d
 
 static int string_strv_hashmap_put_internal(Hashmap *h, const char *key, const char *value) {
         char **l;
@@ -1256,9 +1253,6 @@
         *ret = TAKE_PTR(broken);
         return 0;
 }
-<<<<<<< HEAD
-#endif /* NM_IGNORED */
-=======
 
 char** strv_filter_prefix(char * const *l, const char *prefix) {
 
@@ -1280,4 +1274,4 @@
 
         return TAKE_PTR(f);
 }
->>>>>>> 3ae6505d
+#endif /* NM_IGNORED */