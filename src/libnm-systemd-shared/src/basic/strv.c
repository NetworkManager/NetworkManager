--- conflicted
+++ resolved
@@ -698,12 +698,8 @@
         return v;
 }
 
-<<<<<<< HEAD
 #if 0 /* NM_IGNORED */
-char **strv_split_nulstr(const char *s) {
-=======
 char** strv_split_nulstr(const char *s) {
->>>>>>> a4ff07aa
         const char *i;
         char **r = NULL;
 
@@ -843,12 +839,8 @@
         return l;
 }
 
-<<<<<<< HEAD
 #if 0 /* NM_IGNORED */
-char **strv_shell_escape(char **l, const char *bad) {
-=======
 char** strv_shell_escape(char **l, const char *bad) {
->>>>>>> a4ff07aa
         char **s;
 
         /* Escapes every character in every string in l that is in bad,
