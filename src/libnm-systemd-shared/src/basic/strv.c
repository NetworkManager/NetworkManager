/* SPDX-License-Identifier: LGPL-2.1-or-later */

#include "nm-sd-adapt-shared.h"

#include <errno.h>
#include <fnmatch.h>
#include <stdarg.h>
#include <stdio.h>
#include <stdlib.h>

#include "alloc-util.h"
#include "env-util.h"
#include "escape.h"
#include "extract-word.h"
#include "fileio.h"
#include "gunicode.h"
#include "memory-util.h"
#include "nulstr-util.h"
#include "sort-util.h"
#include "string-util.h"
#include "strv.h"
#include "utf8.h"

char* strv_find(char * const *l, const char *name) {
        assert(name);

        STRV_FOREACH(i, l)
                if (streq(*i, name))
                        return *i;

        return NULL;
}

char* strv_find_case(char * const *l, const char *name) {
        assert(name);

        STRV_FOREACH(i, l)
                if (strcaseeq(*i, name))
                        return *i;

        return NULL;
}

char* strv_find_prefix(char * const *l, const char *name) {
        assert(name);

        STRV_FOREACH(i, l)
                if (startswith(*i, name))
                        return *i;

        return NULL;
}

char* strv_find_startswith(char * const *l, const char *name) {
        assert(name);

        /* Like strv_find_prefix, but actually returns only the
         * suffix, not the whole item */

        STRV_FOREACH(i, l) {
                char *e;

                e = startswith(*i, name);
                if (e)
                        return e;
        }

        return NULL;
}

static char* strv_find_closest_prefix(char * const *l, const char *name) {
        size_t best_distance = SIZE_MAX;
        char *best = NULL;

        assert(name);

        STRV_FOREACH(s, l) {
                char *e = startswith(*s, name);
                if (!e)
                        continue;

                size_t n = strlen(e);
                if (n < best_distance) {
                        best_distance = n;
                        best = *s;
                }
        }

        return best;
}

static char* strv_find_closest_by_levenshtein(char * const *l, const char *name) {
        ssize_t best_distance = SSIZE_MAX;
        char *best = NULL;

        assert(name);

        STRV_FOREACH(i, l) {
                ssize_t distance;

                distance = strlevenshtein(*i, name);
                if (distance < 0) {
                        log_debug_errno(distance, "Failed to determine Levenshtein distance between %s and %s: %m", *i, name);
                        return NULL;
                }

                if (distance > 5) /* If the distance is just too far off, don't make a bad suggestion */
                        continue;

                if (distance < best_distance) {
                        best_distance = distance;
                        best = *i;
                }
        }

        return best;
}

char* strv_find_closest(char * const *l, const char *name) {
        assert(name);

        /* Be more helpful to the user, and give a hint what the user might have wanted to type. We search
         * with two mechanisms: a simple prefix match and – if that didn't yield results –, a Levenshtein
         * word distance based match. */

        char *found = strv_find_closest_prefix(l, name);
        if (found)
                return found;

        return strv_find_closest_by_levenshtein(l, name);
}

char* strv_find_first_field(char * const *needles, char * const *haystack) {
        STRV_FOREACH(k, needles) {
                char *value = strv_env_pairs_get((char **)haystack, *k);
                if (value)
                        return value;
        }

        return NULL;
}

char** strv_free(char **l) {
        STRV_FOREACH(k, l)
                free(*k);

        return mfree(l);
}

char** strv_free_erase(char **l) {
        STRV_FOREACH(i, l)
                erase_and_freep(i);

        return mfree(l);
}

void strv_free_many(char ***strvs, size_t n) {
        assert(strvs || n == 0);

        FOREACH_ARRAY (i, strvs, n)
                strv_free(*i);

        free(strvs);
}

char** strv_copy_n(char * const *l, size_t m) {
        _cleanup_strv_free_ char **result = NULL;
        char **k;

        result = new(char*, MIN(strv_length(l), m) + 1);
        if (!result)
                return NULL;

        k = result;
        STRV_FOREACH(i, l) {
                if (m == 0)
                        break;

                *k = strdup(*i);
                if (!*k)
                        return NULL;
                k++;

                if (m != SIZE_MAX)
                        m--;
        }

        *k = NULL;
        return TAKE_PTR(result);
}

int strv_copy_unless_empty(char * const *l, char ***ret) {
        assert(ret);

        if (strv_isempty(l)) {
                *ret = NULL;
                return 0;
        }

        char **copy = strv_copy(l);
        if (!copy)
                return -ENOMEM;

        *ret = TAKE_PTR(copy);
        return 1;
}

size_t strv_length(char * const *l) {
        size_t n = 0;

        STRV_FOREACH(i, l)
                n++;

        return n;
}

char** strv_new_ap(const char *x, va_list ap) {
        _cleanup_strv_free_ char **a = NULL;
        size_t n = 0, i = 0;
        va_list aq;

        /* As a special trick we ignore all listed strings that equal
         * STRV_IGNORE. This is supposed to be used with the
         * STRV_IFNOTNULL() macro to include possibly NULL strings in
         * the string list. */

        va_copy(aq, ap);
        for (const char *s = x; s; s = va_arg(aq, const char*)) {
                if (s == STRV_IGNORE)
                        continue;

                n++;
        }
        va_end(aq);

        a = new(char*, n+1);
        if (!a)
                return NULL;

        for (const char *s = x; s; s = va_arg(ap, const char*)) {
                if (s == STRV_IGNORE)
                        continue;

                a[i] = strdup(s);
                if (!a[i])
                        return NULL;

                i++;
        }

        a[i] = NULL;

        return TAKE_PTR(a);
}

char** strv_new_internal(const char *x, ...) {
        char **r;
        va_list ap;

        va_start(ap, x);
        r = strv_new_ap(x, ap);
        va_end(ap);

        return r;
}

int strv_extend_strv(char ***a, char * const *b, bool filter_duplicates) {
        size_t p, q, i = 0;

        assert(a);

        q = strv_length(b);
        if (q == 0)
                return 0;

        p = strv_length(*a);
        if (p >= SIZE_MAX - q)
                return -ENOMEM;

        char **t = reallocarray(*a, GREEDY_ALLOC_ROUND_UP(p + q + 1), sizeof(char *));
        if (!t)
                return -ENOMEM;

        t[p] = NULL;
        *a = t;

        STRV_FOREACH(s, b) {
                if (filter_duplicates && strv_contains(t, *s))
                        continue;

                t[p+i] = strdup(*s);
                if (!t[p+i])
                        goto rollback;

                i++;
                t[p+i] = NULL;
        }

        assert(i <= q);

        return (int) i;

rollback:
        free_many_charp(t + p, i);
        t[p] = NULL;
        return -ENOMEM;
}

<<<<<<< HEAD
#if 0 /* NM_IGNORED */
int strv_extend_strv_concat(char ***a, char * const *b, const char *suffix) {
=======
int strv_extend_strv_consume(char ***a, char **b, bool filter_duplicates) {
        _cleanup_strv_free_ char **b_consume = b;
        size_t p, q, i;

        assert(a);

        q = strv_length(b);
        if (q == 0)
                return 0;

        p = strv_length(*a);
        if (p == 0) {
                strv_free_and_replace(*a, b_consume);

                if (filter_duplicates)
                        strv_uniq(*a);

                return strv_length(*a);
        }

        if (p >= SIZE_MAX - q)
                return -ENOMEM;

        char **t = reallocarray(*a, GREEDY_ALLOC_ROUND_UP(p + q + 1), sizeof(char *));
        if (!t)
                return -ENOMEM;

        t[p] = NULL;
        *a = t;

        if (!filter_duplicates) {
                *mempcpy_typesafe(t + p, b, q) = NULL;
                i = q;
        } else {
                i = 0;

                STRV_FOREACH(s, b) {
                        if (strv_contains(t, *s)) {
                                free(*s);
                                continue;
                        }

                        t[p+i] = *s;

                        i++;
                        t[p+i] = NULL;
                }
        }

        assert(i <= q);

        b_consume = mfree(b_consume);

        return (int) i;
}

int strv_extend_strv_biconcat(char ***a, const char *prefix, const char* const *b, const char *suffix) {
>>>>>>> 9282f93f
        int r;

        assert(a);

        STRV_FOREACH(s, b) {
                char *v;

                v = strjoin(strempty(prefix), *s, suffix);
                if (!v)
                        return -ENOMEM;

                r = strv_consume(a, v);
                if (r < 0)
                        return r;
        }

        return 0;
}
#endif /* NM_IGNORED */

int strv_split_newlines_full(char ***ret, const char *s, ExtractFlags flags) {
        _cleanup_strv_free_ char **l = NULL;
        size_t n;
        int r;

        assert(s);

        /* Special version of strv_split_full() that splits on newlines and
         * suppresses an empty string at the end. */

        r = strv_split_full(&l, s, NEWLINE, flags);
        if (r < 0)
                return r;

        n = strv_length(l);
        if (n > 0 && isempty(l[n - 1])) {
                l[n - 1] = mfree(l[n - 1]);
                n--;
        }

        *ret = TAKE_PTR(l);
        return n;
}

int strv_split_full(char ***t, const char *s, const char *separators, ExtractFlags flags) {
        _cleanup_strv_free_ char **l = NULL;
        size_t n = 0;
        int r;

        assert(t);
        assert(s);

        for (;;) {
                _cleanup_free_ char *word = NULL;

                r = extract_first_word(&s, &word, separators, flags);
                if (r < 0)
                        return r;
                if (r == 0)
                        break;

                if (!GREEDY_REALLOC(l, n + 2))
                        return -ENOMEM;

                l[n++] = TAKE_PTR(word);
                l[n] = NULL;
        }

        if (!l) {
                l = new0(char*, 1);
                if (!l)
                        return -ENOMEM;
        }

        *t = TAKE_PTR(l);

        return (int) n;
}

#if 0 /* NM_IGNORED */
int strv_split_and_extend_full(char ***t, const char *s, const char *separators, bool filter_duplicates, ExtractFlags flags) {
        char **l;
        int r;

        assert(t);
        assert(s);

        r = strv_split_full(&l, s, separators, flags);
        if (r < 0)
                return r;

        r = strv_extend_strv_consume(t, l, filter_duplicates);
        if (r < 0)
                return r;

        return (int) strv_length(*t);
}

int strv_split_colon_pairs(char ***t, const char *s) {
        _cleanup_strv_free_ char **l = NULL;
        size_t n = 0;
        int r;

        assert(t);
        assert(s);

        for (;;) {
                _cleanup_free_ char *first = NULL, *second = NULL, *tuple = NULL, *second_or_empty = NULL;

                r = extract_first_word(&s, &tuple, NULL, EXTRACT_UNQUOTE|EXTRACT_RETAIN_ESCAPE);
                if (r < 0)
                        return r;
                if (r == 0)
                        break;

                const char *p = tuple;
                r = extract_many_words(&p, ":", EXTRACT_CUNESCAPE|EXTRACT_UNESCAPE_SEPARATORS,
                                       &first, &second);
                if (r < 0)
                        return r;
                if (r == 0)
                        continue;
                /* Enforce that at most 2 colon-separated words are contained in each group */
                if (!isempty(p))
                        return -EINVAL;

                second_or_empty = strdup(strempty(second));
                if (!second_or_empty)
                        return -ENOMEM;

                if (!GREEDY_REALLOC(l, n + 3))
                        return -ENOMEM;

                l[n++] = TAKE_PTR(first);
                l[n++] = TAKE_PTR(second_or_empty);

                l[n] = NULL;
        }

        if (!l) {
                l = new0(char*, 1);
                if (!l)
                        return -ENOMEM;
        }

        *t = TAKE_PTR(l);

        return (int) n;
}
#endif /* NM_IGNORED */

char* strv_join_full(char * const *l, const char *separator, const char *prefix, bool escape_separator) {
        char *r, *e;
        size_t n, k, m;

        if (!separator)
                separator = " ";

        k = strlen(separator);
        m = strlen_ptr(prefix);

        if (escape_separator) /* If the separator was multi-char, we wouldn't know how to escape it. */
                assert(k == 1);

        n = 0;
        STRV_FOREACH(s, l) {
                if (s != l)
                        n += k;

                bool needs_escaping = escape_separator && strchr(*s, *separator);

                n += m + strlen(*s) * (1 + needs_escaping);
        }

        r = new(char, n+1);
        if (!r)
                return NULL;

        e = r;
        STRV_FOREACH(s, l) {
                if (s != l)
                        e = stpcpy(e, separator);

                if (prefix)
                        e = stpcpy(e, prefix);

                bool needs_escaping = escape_separator && strchr(*s, *separator);

                if (needs_escaping)
                        for (size_t i = 0; (*s)[i]; i++) {
                                if ((*s)[i] == *separator)
                                        *(e++) = '\\';
                                *(e++) = (*s)[i];
                        }
                else
                        e = stpcpy(e, *s);
        }

        *e = 0;

        return r;
}

int strv_push_with_size(char ***l, size_t *n, char *value) {
        /* n is a pointer to a variable to store the size of l.
         * If not given (i.e. n is NULL or *n is SIZE_MAX), size will be calculated using strv_length().
         * If n is not NULL, the size after the push will be returned.
         * If value is empty, no action is taken and *n is not set. */

        if (!value)
                return 0;

        size_t size = n ? *n : SIZE_MAX;
        if (size == SIZE_MAX)
                size = strv_length(*l);

        /* Check for overflow */
        if (size > SIZE_MAX-2)
                return -ENOMEM;

        char **c = reallocarray(*l, GREEDY_ALLOC_ROUND_UP(size + 2), sizeof(char*));
        if (!c)
                return -ENOMEM;

        c[size] = value;
        c[size+1] = NULL;

        *l = c;
        if (n)
                *n = size + 1;
        return 0;
}

int strv_push_pair(char ***l, char *a, char *b) {
        char **c;
        size_t n;

        if (!a && !b)
                return 0;

        n = strv_length(*l);

        /* Check for overflow */
        if (n > SIZE_MAX-3)
                return -ENOMEM;

        /* increase and check for overflow */
        c = reallocarray(*l, GREEDY_ALLOC_ROUND_UP(n + !!a + !!b + 1), sizeof(char*));
        if (!c)
                return -ENOMEM;

        if (a)
                c[n++] = a;
        if (b)
                c[n++] = b;
        c[n] = NULL;

        *l = c;
        return 0;
}

int strv_insert(char ***l, size_t position, char *value) {
        char **c;
        size_t n, m;

        assert(l);

        if (!value)
                return 0;

        n = strv_length(*l);
        position = MIN(position, n);

        /* check for overflow and increase*/
        if (n > SIZE_MAX - 2)
                return -ENOMEM;
        m = n + 2;

        c = reallocarray(*l, GREEDY_ALLOC_ROUND_UP(m), sizeof(char*));
        if (!c)
                return -ENOMEM;

        if (n > position)
                memmove(c + position + 1, c + position, (n - position) * sizeof(char*));

        c[position] = value;
        c[n + 1] = NULL;

        *l = c;
        return 0;
}

int strv_consume_with_size(char ***l, size_t *n, char *value) {
        int r;

        r = strv_push_with_size(l, n, value);
        if (r < 0)
                free(value);

        return r;
}

int strv_consume_pair(char ***l, char *a, char *b) {
        int r;

        r = strv_push_pair(l, a, b);
        if (r < 0) {
                free(a);
                free(b);
        }

        return r;
}

int strv_consume_prepend(char ***l, char *value) {
        int r;

        r = strv_push_prepend(l, value);
        if (r < 0)
                free(value);

        return r;
}

int strv_prepend(char ***l, const char *value) {
        char *v;

        if (!value)
                return 0;

        v = strdup(value);
        if (!v)
                return -ENOMEM;

        return strv_consume_prepend(l, v);
}

int strv_extend_with_size(char ***l, size_t *n, const char *value) {
        char *v;

        if (!value)
                return 0;

        v = strdup(value);
        if (!v)
                return -ENOMEM;

        return strv_consume_with_size(l, n, v);
}

int strv_extend_many_internal(char ***l, const char *value, ...) {
        va_list ap;
        size_t n, m;
        int r;

        assert(l);

        m = n = strv_length(*l);

        r = 0;
        va_start(ap, value);
        for (const char *s = value; s != POINTER_MAX; s = va_arg(ap, const char*)) {
                if (!s)
                        continue;

                if (m > SIZE_MAX-1) { /* overflow */
                        r = -ENOMEM;
                        break;
                }
                m++;
        }
        va_end(ap);

        if (r < 0)
                return r;
        if (m > SIZE_MAX-1)
                return -ENOMEM;

        char **c = reallocarray(*l, GREEDY_ALLOC_ROUND_UP(m+1), sizeof(char*));
        if (!c)
                return -ENOMEM;
        *l = c;

        r = 0;
        size_t i = n;
        va_start(ap, value);
        for (const char *s = value; s != POINTER_MAX; s = va_arg(ap, const char*)) {
                if (!s)
                        continue;

                c[i] = strdup(s);
                if (!c[i]) {
                        r = -ENOMEM;
                        break;
                }
                i++;
        }
        va_end(ap);

        if (r < 0) {
                /* rollback on error */
                for (size_t j = n; j < i; j++)
                        c[j] = mfree(c[j]);
                return r;
        }

        c[i] = NULL;
        return 0;
}

char** strv_uniq(char **l) {
        /* Drops duplicate entries. The first identical string will be
         * kept, the others dropped */

        STRV_FOREACH(i, l)
                strv_remove(i+1, *i);

        return l;
}

bool strv_is_uniq(char * const *l) {
        STRV_FOREACH(i, l)
                if (strv_contains(i+1, *i))
                        return false;

        return true;
}

char** strv_remove(char **l, const char *s) {
        char **f, **t;

        if (!l)
                return NULL;

        assert(s);

        /* Drops every occurrence of s in the string list, edits
         * in-place. */

        for (f = t = l; *f; f++)
                if (streq(*f, s))
                        free(*f);
                else
                        *(t++) = *f;

        *t = NULL;
        return l;
}

bool strv_overlap(char * const *a, char * const *b) {
        STRV_FOREACH(i, a)
                if (strv_contains(b, *i))
                        return true;

        return false;
}

#if 0 /* NM_IGNORED */
static int str_compare(char * const *a, char * const *b) {
        return strcmp(*a, *b);
}

char** strv_sort(char **l) {
        typesafe_qsort(l, strv_length(l), str_compare);
        return l;
}
#endif /* NM_IGNORED */

char** strv_sort_uniq(char **l) {
        if (strv_isempty(l))
                return l;

        char **tail = strv_sort(l), *prev = NULL;
        STRV_FOREACH(i, l)
                if (streq_ptr(*i, prev))
                        free(*i);
                else
                        *(tail++) = prev = *i;

        *tail = NULL;
        return l;
}

int strv_compare(char * const *a, char * const *b) {
        int r;

        if (strv_isempty(a)) {
                if (strv_isempty(b))
                        return 0;
                else
                        return -1;
        }

        if (strv_isempty(b))
                return 1;

        for ( ; *a || *b; ++a, ++b) {
                r = strcmp_ptr(*a, *b);
                if (r != 0)
                        return r;
        }

        return 0;
}

bool strv_equal_ignore_order(char **a, char **b) {

        /* Just like strv_equal(), but doesn't care about the order of elements or about redundant entries
         * (i.e. it's even ok if the number of entries in the array differ, as long as the difference just
         * consists of repititions) */

        if (a == b)
                return true;

        STRV_FOREACH(i, a)
                if (!strv_contains(b, *i))
                        return false;

        STRV_FOREACH(i, b)
                if (!strv_contains(a, *i))
                        return false;

        return true;
}

void strv_print_full(char * const *l, const char *prefix) {
        STRV_FOREACH(s, l)
                printf("%s%s\n", strempty(prefix), *s);
}

int strv_extendf(char ***l, const char *format, ...) {
        va_list ap;
        char *x;
        int r;

        va_start(ap, format);
        r = vasprintf(&x, format, ap);
        va_end(ap);

        if (r < 0)
                return -ENOMEM;

        return strv_consume(l, x);
}

char* startswith_strv(const char *s, char * const *l) {
        STRV_FOREACH(i, l) {
                char *found = startswith(s, *i);
                if (found)
                        return found;
        }

        return NULL;
}

char* endswith_strv(const char *s, char * const *l) {
        STRV_FOREACH(i, l) {
                char *found = endswith(s, *i);
                if (found)
                        return found;
        }

        return NULL;
}

char** strv_reverse(char **l) {
        size_t n;

        n = strv_length(l);
        if (n <= 1)
                return l;

        for (size_t i = 0; i < n / 2; i++)
                SWAP_TWO(l[i], l[n-1-i]);

        return l;
}

#if 0 /* NM_IGNORED */
char** strv_shell_escape(char **l, const char *bad) {
        /* Escapes every character in every string in l that is in bad,
         * edits in-place, does not roll-back on error. */

        STRV_FOREACH(s, l) {
                char *v;

                v = shell_escape(*s, bad);
                if (!v)
                        return NULL;

                free_and_replace(*s, v);
        }

        return l;
}
#endif /* NM_IGNORED */

bool strv_fnmatch_full(
                char* const* patterns,
                const char *s,
                int flags,
                size_t *ret_matched_pos) {

        assert(s);

        if (patterns)
                for (size_t i = 0; patterns[i]; i++)
                        /* NB: We treat all fnmatch() errors as equivalent to FNM_NOMATCH, i.e. if fnmatch() fails to
                         * process the pattern for some reason we'll consider this equivalent to non-matching. */
                        if (fnmatch(patterns[i], s, flags) == 0) {
                                if (ret_matched_pos)
                                        *ret_matched_pos = i;
                                return true;
                        }

        if (ret_matched_pos)
                *ret_matched_pos = SIZE_MAX;

        return false;
}

char** strv_skip(char **l, size_t n) {

        while (n > 0) {
                if (strv_isempty(l))
                        return l;

                l++, n--;
        }

        return l;
}

int strv_extend_n(char ***l, const char *value, size_t n) {
        size_t i, k;
        char **nl;

        assert(l);

        if (!value)
                return 0;
        if (n == 0)
                return 0;

        /* Adds the value n times to l */

        k = strv_length(*l);
        if (n >= SIZE_MAX - k)
                return -ENOMEM;

        nl = reallocarray(*l, GREEDY_ALLOC_ROUND_UP(k + n + 1), sizeof(char *));
        if (!nl)
                return -ENOMEM;

        *l = nl;

        for (i = k; i < k + n; i++) {
                nl[i] = strdup(value);
                if (!nl[i])
                        goto rollback;
        }
        nl[i] = NULL;

        return 0;

rollback:
        for (size_t j = k; j < i; j++)
                free(nl[j]);
        nl[k] = NULL;

        return -ENOMEM;
}

int strv_extend_assignment(char ***l, const char *lhs, const char *rhs) {
        char *j;

        assert(l);
        assert(lhs);

        if (!rhs) /* value is optional, in which case we suppress the field */
                return 0;

        j = strjoin(lhs, "=", rhs);
        if (!j)
                return -ENOMEM;

        return strv_consume(l, j);
}

int fputstrv(FILE *f, char * const *l, const char *separator, bool *space) {
        bool b = false;
        int r;

        assert(f);

        /* Like fputs(), but for strv, and with a less stupid argument order */

        if (!space)
                space = &b;

        STRV_FOREACH(s, l) {
                r = fputs_with_separator(f, *s, separator, space);
                if (r < 0)
                        return r;
        }

        return 0;
}

DEFINE_PRIVATE_HASH_OPS_FULL(string_strv_hash_ops, char, string_hash_func, string_compare_func, free, char*, strv_free);

static int string_strv_hashmap_put_internal(Hashmap *h, const char *key, const char *value) {
        char **l;
        int r;

        assert(h);
        assert(key);
        assert(value);

        l = hashmap_get(h, key);
        if (l) {
                /* A list for this key already exists, let's append to it if it is not listed yet */
                if (strv_contains(l, value))
                        return 0;

                r = strv_extend(&l, value);
                if (r < 0)
                        return r;

                assert_se(hashmap_update(h, key, l) >= 0);
        } else {
                /* No list for this key exists yet, create one */
                _cleanup_strv_free_ char **l2 = NULL;
                _cleanup_free_ char *t = NULL;

                t = strdup(key);
                if (!t)
                        return -ENOMEM;

                r = strv_extend(&l2, value);
                if (r < 0)
                        return r;

                r = hashmap_put(h, t, l2);
                if (r < 0)
                        return r;

                TAKE_PTR(t);
                TAKE_PTR(l2);
        }

        return 1;
}

int _string_strv_hashmap_put(Hashmap **h, const char *key, const char *value  HASHMAP_DEBUG_PARAMS) {
        int r;

        assert(h);
        assert(key);
        assert(value);

        r = _hashmap_ensure_allocated(h, &string_strv_hash_ops  HASHMAP_DEBUG_PASS_ARGS);
        if (r < 0)
                return r;

        return string_strv_hashmap_put_internal(*h, key, value);
}

int _string_strv_ordered_hashmap_put(OrderedHashmap **h, const char *key, const char *value  HASHMAP_DEBUG_PARAMS) {
        int r;

        assert(h);
        assert(key);
        assert(value);

        r = _ordered_hashmap_ensure_allocated(h, &string_strv_hash_ops  HASHMAP_DEBUG_PASS_ARGS);
        if (r < 0)
                return r;

        return string_strv_hashmap_put_internal(PLAIN_HASHMAP(*h), key, value);
}

int strv_rebreak_lines(char **l, size_t width, char ***ret) {
        _cleanup_strv_free_ char **broken = NULL;
        int r;

        assert(ret);

        /* Implements a simple UTF-8 line breaking algorithm
         *
         * Goes through all entries in *l, and line-breaks each line that is longer than the specified
         * character width. Breaks at the end of words/beginning of whitespace. Lines that do not contain whitespace are not
         * broken. Retains whitespace at beginning of lines, removes it at end of lines. */

        if (width == SIZE_MAX) { /* NOP? */
                broken = strv_copy(l);
                if (!broken)
                        return -ENOMEM;

                *ret = TAKE_PTR(broken);
                return 0;
        }

        STRV_FOREACH(i, l) {
                const char *start = *i, *whitespace_begin = NULL, *whitespace_end = NULL;
                bool in_prefix = true; /* still in the whitespace in the beginning of the line? */
                size_t w = 0;

                for (const char *p = start; *p != 0; p = utf8_next_char(p)) {
                        if (strchr(NEWLINE, *p)) {
                                in_prefix = true;
                                whitespace_begin = whitespace_end = NULL;
                                w = 0;
                        } else if (strchr(WHITESPACE, *p)) {
                                if (!in_prefix && (!whitespace_begin || whitespace_end)) {
                                        whitespace_begin = p;
                                        whitespace_end = NULL;
                                }
                        } else {
                                if (whitespace_begin && !whitespace_end)
                                        whitespace_end = p;

                                in_prefix = false;
                        }

                        int cw = utf8_char_console_width(p);
                        if (cw < 0) {
                                log_debug_errno(cw, "Comment to line break contains invalid UTF-8, ignoring.");
                                cw = 1;
                        }

                        w += cw;

                        if (w > width && whitespace_begin && whitespace_end) {
                                _cleanup_free_ char *truncated = NULL;

                                truncated = strndup(start, whitespace_begin - start);
                                if (!truncated)
                                        return -ENOMEM;

                                r = strv_consume(&broken, TAKE_PTR(truncated));
                                if (r < 0)
                                        return r;

                                p = start = whitespace_end;
                                whitespace_begin = whitespace_end = NULL;
                                w = cw;
                        }
                }

                /* Process rest of the line */
                assert(start);
                if (in_prefix) /* Never seen anything non-whitespace? Generate empty line! */
                        r = strv_extend(&broken, "");
                else if (whitespace_begin && !whitespace_end) { /* Ends in whitespace? Chop it off! */
                        _cleanup_free_ char *truncated = strndup(start, whitespace_begin - start);
                        if (!truncated)
                                return -ENOMEM;

                        r = strv_consume(&broken, TAKE_PTR(truncated));
                } else /* Otherwise use line as is */
                        r = strv_extend(&broken, start);
                if (r < 0)
                        return r;
        }

        *ret = TAKE_PTR(broken);
        return 0;
}<|MERGE_RESOLUTION|>--- conflicted
+++ resolved
@@ -306,10 +306,6 @@
         return -ENOMEM;
 }
 
-<<<<<<< HEAD
-#if 0 /* NM_IGNORED */
-int strv_extend_strv_concat(char ***a, char * const *b, const char *suffix) {
-=======
 int strv_extend_strv_consume(char ***a, char **b, bool filter_duplicates) {
         _cleanup_strv_free_ char **b_consume = b;
         size_t p, q, i;
@@ -366,8 +362,8 @@
         return (int) i;
 }
 
+#if 0 /* NM_IGNORED */
 int strv_extend_strv_biconcat(char ***a, const char *prefix, const char* const *b, const char *suffix) {
->>>>>>> 9282f93f
         int r;
 
         assert(a);
@@ -834,7 +830,6 @@
         typesafe_qsort(l, strv_length(l), str_compare);
         return l;
 }
-#endif /* NM_IGNORED */
 
 char** strv_sort_uniq(char **l) {
         if (strv_isempty(l))
@@ -912,6 +907,7 @@
 
         return strv_consume(l, x);
 }
+#endif /* NM_IGNORED */
 
 char* startswith_strv(const char *s, char * const *l) {
         STRV_FOREACH(i, l) {
@@ -1077,6 +1073,7 @@
         return 0;
 }
 
+#if 0 /* NM_IGNORED */
 DEFINE_PRIVATE_HASH_OPS_FULL(string_strv_hash_ops, char, string_hash_func, string_compare_func, free, char*, strv_free);
 
 static int string_strv_hashmap_put_internal(Hashmap *h, const char *key, const char *value) {
@@ -1236,4 +1233,5 @@
 
         *ret = TAKE_PTR(broken);
         return 0;
-}+}
+#endif /* NM_IGNORED */