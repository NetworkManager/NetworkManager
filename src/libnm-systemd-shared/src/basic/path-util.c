--- conflicted
+++ resolved
@@ -623,12 +623,8 @@
         return nx;
 }
 
-<<<<<<< HEAD
 #if 0 /* NM_IGNORED */
-static int check_x_access(const char *path, int *ret_fd) {
-=======
 int open_and_check_executable(const char *name, const char *root, char **ret_path, int *ret_fd) {
->>>>>>> 3ae6505d
         _cleanup_close_ int fd = -EBADF;
         _cleanup_free_ char *resolved = NULL;
         int r;
