--- conflicted
+++ resolved
@@ -1679,9 +1679,7 @@
         return 0;
 }
 
-<<<<<<< HEAD
 #if 0 /* NM_IGNORED */
-=======
 int vsock_parse_port(const char *s, unsigned *ret) {
         int r;
 
@@ -1726,7 +1724,6 @@
         return 0;
 }
 
->>>>>>> a14a033e
 int socket_address_parse_vsock(SocketAddress *ret_address, const char *s) {
         /* AF_VSOCK socket in vsock:cid:port notation */
         _cleanup_free_ char *n = NULL;
@@ -1780,9 +1777,6 @@
 
         return 0;
 }
-<<<<<<< HEAD
-#endif /* NM_IGNORED */
-=======
 
 int vsock_get_local_cid(unsigned *ret) {
         _cleanup_close_ int vsock_fd = -EBADF;
@@ -1798,4 +1792,4 @@
 
         return 0;
 }
->>>>>>> a14a033e
+#endif /* NM_IGNORED */