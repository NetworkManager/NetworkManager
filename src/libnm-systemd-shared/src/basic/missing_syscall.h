/* SPDX-License-Identifier: LGPL-2.1-or-later */
#pragma once

/* Missing glibc definitions to access certain kernel APIs */

#include <errno.h>
#include <fcntl.h>
#if HAVE_LINUX_TIME_TYPES_H
/* This header defines __kernel_timespec for us, but is only available since Linux 5.1, hence conditionally
 * include this. */
#include <linux/time_types.h>
#endif
#include <signal.h>
#include <sys/syscall.h>
#include <sys/types.h>
#include <sys/wait.h>
#include <unistd.h>

#ifdef ARCH_MIPS
#include <asm/sgidefs.h>
#endif

#include "macro.h"
#include "missing_keyctl.h"
#include "missing_stat.h"
#include "missing_syscall_def.h"

#if 0 /* NM_IGNORED */

/* linux/kcmp.h */
#ifndef KCMP_FILE /* 3f4994cfc15f38a3159c6e3a4b3ab2e1481a6b02 (3.19) */
#define KCMP_FILE 0
#endif

/* ======================================================================= */

#if !HAVE_FCHMODAT2
static inline int missing_fchmodat2(int dirfd, const char *path, mode_t mode, int flags) {
#  ifdef __NR_fchmodat2
        return syscall(__NR_fchmodat2, dirfd, path, mode, flags);
#  else
        errno = ENOSYS;
        return -1;
#  endif
}

#  define fchmodat2 missing_fchmodat2
#endif

/* ======================================================================= */

#if !HAVE_PIVOT_ROOT
static inline int missing_pivot_root(const char *new_root, const char *put_old) {
        return syscall(__NR_pivot_root, new_root, put_old);
}

#  define pivot_root missing_pivot_root
#endif

/* ======================================================================= */

#if !HAVE_IOPRIO_GET
static inline int missing_ioprio_get(int which, int who) {
        return syscall(__NR_ioprio_get, which, who);
}

#  define ioprio_get missing_ioprio_get
#endif

/* ======================================================================= */

#if !HAVE_IOPRIO_SET
static inline int missing_ioprio_set(int which, int who, int ioprio) {
        return syscall(__NR_ioprio_set, which, who, ioprio);
}

#  define ioprio_set missing_ioprio_set
#endif

/* ======================================================================= */

#if !HAVE_MEMFD_CREATE
static inline int missing_memfd_create(const char *name, unsigned int flags) {
#  ifdef __NR_memfd_create
        return syscall(__NR_memfd_create, name, flags);
#  else
        errno = ENOSYS;
        return -1;
#  endif
}

#  define memfd_create missing_memfd_create
#endif
#endif /* NM_IGNORED */

/* ======================================================================= */

#if !HAVE_GETRANDOM
/* glibc says getrandom() returns ssize_t */
static inline ssize_t missing_getrandom(void *buffer, size_t count, unsigned flags) {
#  ifdef __NR_getrandom
        return syscall(__NR_getrandom, buffer, count, flags);
#  else
        errno = ENOSYS;
        return -1;
#  endif
}

#  define getrandom missing_getrandom
#endif

/* ======================================================================= */

#if 0 /* NM_IGNORED */
/* The syscall has been defined since forever, but the glibc wrapper was missing. */
#if !HAVE_GETTID
static inline pid_t missing_gettid(void) {
#  if defined __NR_gettid && __NR_gettid >= 0
        return (pid_t) syscall(__NR_gettid);
#  else
#    error "__NR_gettid not defined"
#  endif
}

#  define gettid missing_gettid
#endif

/* ======================================================================= */

#if !HAVE_NAME_TO_HANDLE_AT
struct file_handle {
        unsigned int handle_bytes;
        int handle_type;
        unsigned char f_handle[0];
};

static inline int missing_name_to_handle_at(int fd, const char *name, struct file_handle *handle, int *mnt_id, int flags) {
#  ifdef __NR_name_to_handle_at
        return syscall(__NR_name_to_handle_at, fd, name, handle, mnt_id, flags);
#  else
        errno = ENOSYS;
        return -1;
#  endif
}

#  define name_to_handle_at missing_name_to_handle_at
#endif

/* ======================================================================= */

#if !HAVE_SETNS
static inline int missing_setns(int fd, int nstype) {
#  ifdef __NR_setns
        return syscall(__NR_setns, fd, nstype);
#  else
        errno = ENOSYS;
        return -1;
#  endif
}

#  define setns missing_setns
#endif

/* ======================================================================= */

static inline pid_t raw_getpid(void) {
#if defined(__alpha__)
        return (pid_t) syscall(__NR_getxpid);
#else
        return (pid_t) syscall(__NR_getpid);
#endif
}

/* ======================================================================= */

#if !HAVE_RENAMEAT2
static inline int missing_renameat2(int oldfd, const char *oldname, int newfd, const char *newname, unsigned flags) {
#  ifdef __NR_renameat2
        return syscall(__NR_renameat2, oldfd, oldname, newfd, newname, flags);
#  else
        errno = ENOSYS;
        return -1;
#  endif
}

#  define renameat2 missing_renameat2
#endif

/* ======================================================================= */

#if !HAVE_KCMP
static inline int missing_kcmp(pid_t pid1, pid_t pid2, int type, unsigned long idx1, unsigned long idx2) {
#  if defined __NR_kcmp && __NR_kcmp >= 0
        return syscall(__NR_kcmp, pid1, pid2, type, idx1, idx2);
#  else
        errno = ENOSYS;
        return -1;
#  endif
}

#  define kcmp missing_kcmp
#endif

/* ======================================================================= */

#if !HAVE_KEYCTL
static inline long missing_keyctl(int cmd, unsigned long arg2, unsigned long arg3, unsigned long arg4, unsigned long arg5) {
#  if defined __NR_keyctl && __NR_keyctl >= 0
        return syscall(__NR_keyctl, cmd, arg2, arg3, arg4, arg5);
#  else
        errno = ENOSYS;
        return -1;
#  endif

#  define keyctl missing_keyctl
}

static inline key_serial_t missing_add_key(const char *type, const char *description, const void *payload, size_t plen, key_serial_t ringid) {
#  if defined __NR_add_key && __NR_add_key >= 0
        return syscall(__NR_add_key, type, description, payload, plen, ringid);
#  else
        errno = ENOSYS;
        return -1;
#  endif

#  define add_key missing_add_key
}

static inline key_serial_t missing_request_key(const char *type, const char *description, const char * callout_info, key_serial_t destringid) {
#  if defined __NR_request_key && __NR_request_key >= 0
        return syscall(__NR_request_key, type, description, callout_info, destringid);
#  else
        errno = ENOSYS;
        return -1;
#  endif

#  define request_key missing_request_key
}
#endif

/* ======================================================================= */

#if !HAVE_COPY_FILE_RANGE
static inline ssize_t missing_copy_file_range(int fd_in, loff_t *off_in,
                                              int fd_out, loff_t *off_out,
                                              size_t len,
                                              unsigned int flags) {
#  ifdef __NR_copy_file_range
        return syscall(__NR_copy_file_range, fd_in, off_in, fd_out, off_out, len, flags);
#  else
        errno = ENOSYS;
        return -1;
#  endif
}

#  define copy_file_range missing_copy_file_range
#endif

/* ======================================================================= */

#if !HAVE_BPF
union bpf_attr;

static inline int missing_bpf(int cmd, union bpf_attr *attr, size_t size) {
#ifdef __NR_bpf
        return (int) syscall(__NR_bpf, cmd, attr, size);
#else
        errno = ENOSYS;
        return -1;
#endif
}

#  define bpf missing_bpf
#endif

/* ======================================================================= */

#if !HAVE_STATX
struct statx;

static inline ssize_t missing_statx(int dfd, const char *filename, unsigned flags, unsigned int mask, struct statx *buffer) {
#  ifdef __NR_statx
        return syscall(__NR_statx, dfd, filename, flags, mask, buffer);
#  else
        errno = ENOSYS;
        return -1;
#  endif
}
#endif

/* This typedef is supposed to be always defined. */
typedef struct statx struct_statx;

#if !HAVE_STATX
#  define statx(dfd, filename, flags, mask, buffer) missing_statx(dfd, filename, flags, mask, buffer)
#endif

/* ======================================================================= */

#if !HAVE_SET_MEMPOLICY
enum {
        MPOL_DEFAULT,
        MPOL_PREFERRED,
        MPOL_BIND,
        MPOL_INTERLEAVE,
        MPOL_LOCAL,
};

static inline long missing_set_mempolicy(int mode, const unsigned long *nodemask,
                           unsigned long maxnode) {
        long i;
#  if defined __NR_set_mempolicy && __NR_set_mempolicy >= 0
        i = syscall(__NR_set_mempolicy, mode, nodemask, maxnode);
#  else
        errno = ENOSYS;
        i = -1;
#  endif
        return i;
}

#  define set_mempolicy missing_set_mempolicy
#endif

#if !HAVE_GET_MEMPOLICY
static inline long missing_get_mempolicy(int *mode, unsigned long *nodemask,
                           unsigned long maxnode, void *addr,
                           unsigned long flags) {
        long i;
#  if defined __NR_get_mempolicy && __NR_get_mempolicy >= 0
        i = syscall(__NR_get_mempolicy, mode, nodemask, maxnode, addr, flags);
#  else
        errno = ENOSYS;
        i = -1;
#  endif
        return i;
}

#  define get_mempolicy missing_get_mempolicy
#endif

#endif /* NM_IGNORED */

/* ======================================================================= */

#if !HAVE_PIDFD_SEND_SIGNAL
static inline int missing_pidfd_send_signal(int fd, int sig, siginfo_t *info, unsigned flags) {
#  ifdef __NR_pidfd_send_signal
        return syscall(__NR_pidfd_send_signal, fd, sig, info, flags);
#  else
        errno = ENOSYS;
        return -1;
#  endif
}

#  define pidfd_send_signal missing_pidfd_send_signal
#endif

#if !HAVE_PIDFD_OPEN
static inline int missing_pidfd_open(pid_t pid, unsigned flags) {
#  ifdef __NR_pidfd_open
        return syscall(__NR_pidfd_open, pid, flags);
#  else
        errno = ENOSYS;
        return -1;
#  endif
}

#  define pidfd_open missing_pidfd_open
#endif

/* ======================================================================= */

#if !HAVE_RT_SIGQUEUEINFO
static inline int missing_rt_sigqueueinfo(pid_t tgid, int sig, siginfo_t *info) {
#  if defined __NR_rt_sigqueueinfo && __NR_rt_sigqueueinfo >= 0
        return syscall(__NR_rt_sigqueueinfo, tgid, sig, info);
#  else
#    error "__NR_rt_sigqueueinfo not defined"
#  endif
}

#  define rt_sigqueueinfo missing_rt_sigqueueinfo
#endif

/* ======================================================================= */

#if 0 /* NM_IGNORED */
#if !HAVE_RT_TGSIGQUEUEINFO
static inline int missing_rt_tgsigqueueinfo(pid_t tgid, pid_t tid, int sig, siginfo_t *info) {
#  if defined __NR_rt_tgsigqueueinfo && __NR_rt_tgsigqueueinfo >= 0
        return syscall(__NR_rt_tgsigqueueinfo, tgid, tid, sig, info);
#  else
#    error "__NR_rt_tgsigqueueinfo not defined"
#  endif
}

#  define rt_tgsigqueueinfo missing_rt_tgsigqueueinfo
#endif

/* ======================================================================= */

#if !HAVE_EXECVEAT
static inline int missing_execveat(int dirfd, const char *pathname,
                                   char *const argv[], char *const envp[],
                                   int flags) {
#  if defined __NR_execveat && __NR_execveat >= 0
        return syscall(__NR_execveat, dirfd, pathname, argv, envp, flags);
#  else
        errno = ENOSYS;
        return -1;
#  endif
}

#  undef AT_EMPTY_PATH
#  define AT_EMPTY_PATH 0x1000
#  define execveat missing_execveat
#endif

/* ======================================================================= */

#if !HAVE_CLOSE_RANGE
static inline int missing_close_range(int first_fd, int end_fd, unsigned flags) {
#  ifdef __NR_close_range
        /* Kernel-side the syscall expects fds as unsigned integers (just like close() actually), while
         * userspace exclusively uses signed integers for fds. We don't know just yet how glibc is going to
         * wrap this syscall, but let's assume it's going to be similar to what they do for close(),
         * i.e. make the same unsigned → signed type change from the raw kernel syscall compared to the
         * userspace wrapper. There's only one caveat for this: unlike for close() there's the special
         * UINT_MAX fd value for the 'end_fd' argument. Let's safely map that to -1 here. And let's refuse
         * any other negative values. */
        if ((first_fd < 0) || (end_fd < 0 && end_fd != -1)) {
                errno = -EBADF;
                return -1;
        }

        return syscall(__NR_close_range,
                       (unsigned) first_fd,
                       end_fd == -1 ? UINT_MAX : (unsigned) end_fd, /* Of course, the compiler should figure out that this is the identity mapping IRL */
                       flags);
#  else
        errno = ENOSYS;
        return -1;
#  endif
}

#  define close_range missing_close_range
#endif

/* ======================================================================= */

#if !HAVE_MOUNT_SETATTR

#if !HAVE_STRUCT_MOUNT_ATTR
struct mount_attr {
        uint64_t attr_set;
        uint64_t attr_clr;
        uint64_t propagation;
        uint64_t userns_fd;
};
#else
struct mount_attr;
#endif

#ifndef MOUNT_ATTR_RDONLY
#define MOUNT_ATTR_RDONLY       0x00000001 /* Mount read-only */
#endif

#ifndef MOUNT_ATTR_NOSUID
#define MOUNT_ATTR_NOSUID       0x00000002 /* Ignore suid and sgid bits */
#endif

#ifndef MOUNT_ATTR_NODEV
#define MOUNT_ATTR_NODEV        0x00000004 /* Disallow access to device special files */
#endif

#ifndef MOUNT_ATTR_NOEXEC
#define MOUNT_ATTR_NOEXEC       0x00000008 /* Disallow program execution */
#endif

#ifndef MOUNT_ATTR__ATIME
#define MOUNT_ATTR__ATIME       0x00000070 /* Setting on how atime should be updated */
#endif

#ifndef MOUNT_ATTR_RELATIME
#define MOUNT_ATTR_RELATIME     0x00000000 /* - Update atime relative to mtime/ctime. */
#endif

#ifndef MOUNT_ATTR_NOATIME
#define MOUNT_ATTR_NOATIME      0x00000010 /* - Do not update access times. */
#endif

#ifndef MOUNT_ATTR_STRICTATIME
#define MOUNT_ATTR_STRICTATIME  0x00000020 /* - Always perform atime updates */
#endif

#ifndef MOUNT_ATTR_NODIRATIME
#define MOUNT_ATTR_NODIRATIME   0x00000080 /* Do not update directory access times */
#endif

#ifndef MOUNT_ATTR_IDMAP
#define MOUNT_ATTR_IDMAP        0x00100000 /* Idmap mount to @userns_fd in struct mount_attr. */
#endif

#ifndef MOUNT_ATTR_NOSYMFOLLOW
#define MOUNT_ATTR_NOSYMFOLLOW  0x00200000 /* Do not follow symlinks */
#endif

#ifndef MOUNT_ATTR_SIZE_VER0
#define MOUNT_ATTR_SIZE_VER0    32 /* sizeof first published struct */
#endif

#ifndef AT_RECURSIVE
#define AT_RECURSIVE 0x8000
#endif

static inline int missing_mount_setattr(
                int dfd,
                const char *path,
                unsigned flags,
                struct mount_attr *attr,
                size_t size) {

#  if defined __NR_mount_setattr && __NR_mount_setattr >= 0
        return syscall(__NR_mount_setattr, dfd, path, flags, attr, size);
#  else
        errno = ENOSYS;
        return -1;
#  endif
}

#  define mount_setattr missing_mount_setattr
#endif

/* ======================================================================= */

#if !HAVE_OPEN_TREE

#ifndef OPEN_TREE_CLONE
#define OPEN_TREE_CLONE 1
#endif

#ifndef OPEN_TREE_CLOEXEC
#define OPEN_TREE_CLOEXEC O_CLOEXEC
#endif

static inline int missing_open_tree(
                int dfd,
                const char *filename,
                unsigned flags) {

#  if defined __NR_open_tree && __NR_open_tree >= 0
        return syscall(__NR_open_tree, dfd, filename, flags);
#  else
        errno = ENOSYS;
        return -1;
#  endif
}

#  define open_tree missing_open_tree
#endif

/* ======================================================================= */

#ifndef MOVE_MOUNT_BENEATH
#define MOVE_MOUNT_BENEATH 0x00000200
#endif

#if !HAVE_MOVE_MOUNT

#ifndef MOVE_MOUNT_F_EMPTY_PATH
#define MOVE_MOUNT_F_EMPTY_PATH 0x00000004 /* Empty from path permitted */
#endif

#ifndef MOVE_MOUNT_T_EMPTY_PATH
#define MOVE_MOUNT_T_EMPTY_PATH 0x00000040 /* Empty to path permitted */
#endif

static inline int missing_move_mount(
                int from_dfd,
                const char *from_pathname,
                int to_dfd,
                const char *to_pathname,
                unsigned flags) {

#  if defined __NR_move_mount && __NR_move_mount >= 0
        return syscall(__NR_move_mount, from_dfd, from_pathname, to_dfd, to_pathname, flags);
#  else
        errno = ENOSYS;
        return -1;
#  endif
}

#  define move_mount missing_move_mount
#endif

/* ======================================================================= */

#if !HAVE_FSOPEN

#ifndef FSOPEN_CLOEXEC
#define FSOPEN_CLOEXEC 0x00000001
#endif

static inline int missing_fsopen(const char *fsname, unsigned flags) {
#  if defined __NR_fsopen && __NR_fsopen >= 0
        return syscall(__NR_fsopen, fsname, flags);
#  else
        errno = ENOSYS;
        return -1;
#  endif
}

#  define fsopen missing_fsopen
#endif

/* ======================================================================= */

#if !HAVE_FSCONFIG

#ifndef FSCONFIG_SET_FLAG
#define FSCONFIG_SET_FLAG 0 /* Set parameter, supplying no value */
#endif

#ifndef FSCONFIG_SET_STRING
#define FSCONFIG_SET_STRING 1 /* Set parameter, supplying a string value */
#endif

#ifndef FSCONFIG_SET_FD
#define FSCONFIG_SET_FD 5 /* Set parameter, supplying an object by fd */
#endif

#ifndef FSCONFIG_CMD_CREATE
#define FSCONFIG_CMD_CREATE 6 /* Invoke superblock creation */
#endif

static inline int missing_fsconfig(int fd, unsigned cmd, const char *key, const void *value, int aux) {
#  if defined __NR_fsconfig && __NR_fsconfig >= 0
        return syscall(__NR_fsconfig, fd, cmd, key, value, aux);
#  else
        errno = ENOSYS;
        return -1;
#  endif
}

#  define fsconfig missing_fsconfig
#endif

/* ======================================================================= */

#if !HAVE_FSMOUNT

#ifndef FSMOUNT_CLOEXEC
#define FSMOUNT_CLOEXEC 0x00000001
#endif

static inline int missing_fsmount(int fd, unsigned flags, unsigned ms_flags) {
#  if defined __NR_fsmount && __NR_fsmount >= 0
        return syscall(__NR_fsmount, fd, flags, ms_flags);
#  else
        errno = ENOSYS;
        return -1;
#  endif
}

#  define fsmount missing_fsmount
#endif

/* ======================================================================= */

#if !HAVE_GETDENTS64

static inline ssize_t missing_getdents64(int fd, void *buffer, size_t length) {
#  if defined __NR_getdents64 && __NR_getdents64 >= 0
        return syscall(__NR_getdents64, fd, buffer, length);
#  else
        errno = ENOSYS;
        return -1;
#  endif
}

#  define getdents64 missing_getdents64
#endif
<<<<<<< HEAD
#endif /* NM_IGNORED */
=======

/* ======================================================================= */

/* glibc does not provide clone() on ia64, only clone2(). Not only that, but it also doesn't provide a
 * prototype, only the symbol in the shared library (it provides a prototype for clone(), but not the
 * symbol in the shared library). */
#if defined(__ia64__)
int __clone2(int (*fn)(void *), void *stack_base, size_t stack_size, int flags, void *arg);
#define HAVE_CLONE 0
#else
/* We know that everywhere else clone() is available, so we don't bother with a meson check (that takes time
 * at build time) and just define it. Once the kernel drops ia64 support, we can drop this too. */
#define HAVE_CLONE 1
#endif
>>>>>>> a14a033e
<|MERGE_RESOLUTION|>--- conflicted
+++ resolved
@@ -680,9 +680,7 @@
 
 #  define getdents64 missing_getdents64
 #endif
-<<<<<<< HEAD
 #endif /* NM_IGNORED */
-=======
 
 /* ======================================================================= */
 
@@ -696,5 +694,4 @@
 /* We know that everywhere else clone() is available, so we don't bother with a meson check (that takes time
  * at build time) and just define it. Once the kernel drops ia64 support, we can drop this too. */
 #define HAVE_CLONE 1
-#endif
->>>>>>> a14a033e
+#endif