/* SPDX-License-Identifier: LGPL-2.1-or-later */
#pragma once

/* Missing glibc definitions to access certain kernel APIs */

#include <errno.h>
#include <fcntl.h>
#if HAVE_LINUX_TIME_TYPES_H
/* This header defines __kernel_timespec for us, but is only available since Linux 5.1, hence conditionally
 * include this. */
#include <linux/time_types.h>
#endif
#include <signal.h>
#include <sys/syscall.h>
#include <sys/types.h>
#include <sys/wait.h>
#include <unistd.h>

#ifdef ARCH_MIPS
#include <asm/sgidefs.h>
#endif

#include "missing_keyctl.h"
#include "missing_stat.h"
#include "missing_syscall_def.h"

#if 0 /* NM_IGNORED */

/* linux/kcmp.h */
#ifndef KCMP_FILE /* 3f4994cfc15f38a3159c6e3a4b3ab2e1481a6b02 (3.19) */
#define KCMP_FILE 0
#endif

/* ======================================================================= */

#if !HAVE_PIVOT_ROOT
static inline int missing_pivot_root(const char *new_root, const char *put_old) {
        return syscall(__NR_pivot_root, new_root, put_old);
}

#  define pivot_root missing_pivot_root
#endif

/* ======================================================================= */

#if !HAVE_MEMFD_CREATE
static inline int missing_memfd_create(const char *name, unsigned int flags) {
#  ifdef __NR_memfd_create
        return syscall(__NR_memfd_create, name, flags);
#  else
        errno = ENOSYS;
        return -1;
#  endif
}

#  define memfd_create missing_memfd_create
#endif

/* ======================================================================= */

#if !HAVE_GETRANDOM
static inline int missing_getrandom(void *buffer, size_t count, unsigned flags) {
#  ifdef __NR_getrandom
        return syscall(__NR_getrandom, buffer, count, flags);
#  else
        errno = ENOSYS;
        return -1;
#  endif
}

#  define getrandom missing_getrandom
#endif

/* ======================================================================= */

/* The syscall has been defined since forever, but the glibc wrapper was missing. */
#if !HAVE_GETTID
static inline pid_t missing_gettid(void) {
#  if defined __NR_gettid && __NR_gettid >= 0
        return (pid_t) syscall(__NR_gettid);
#  else
#    error "__NR_gettid not defined"
#  endif
}

#  define gettid missing_gettid
#endif

/* ======================================================================= */

#if !HAVE_NAME_TO_HANDLE_AT
struct file_handle {
        unsigned int handle_bytes;
        int handle_type;
        unsigned char f_handle[0];
};

static inline int missing_name_to_handle_at(int fd, const char *name, struct file_handle *handle, int *mnt_id, int flags) {
#  ifdef __NR_name_to_handle_at
        return syscall(__NR_name_to_handle_at, fd, name, handle, mnt_id, flags);
#  else
        errno = ENOSYS;
        return -1;
#  endif
}

#  define name_to_handle_at missing_name_to_handle_at
#endif

/* ======================================================================= */

#if !HAVE_SETNS
static inline int missing_setns(int fd, int nstype) {
#  ifdef __NR_setns
        return syscall(__NR_setns, fd, nstype);
#  else
        errno = ENOSYS;
        return -1;
#  endif
}

#  define setns missing_setns
#endif

/* ======================================================================= */

static inline pid_t raw_getpid(void) {
#if defined(__alpha__)
        return (pid_t) syscall(__NR_getxpid);
#else
        return (pid_t) syscall(__NR_getpid);
#endif
}

/* ======================================================================= */

#if !HAVE_RENAMEAT2
static inline int missing_renameat2(int oldfd, const char *oldname, int newfd, const char *newname, unsigned flags) {
#  ifdef __NR_renameat2
        return syscall(__NR_renameat2, oldfd, oldname, newfd, newname, flags);
#  else
        errno = ENOSYS;
        return -1;
#  endif
}

#  define renameat2 missing_renameat2
#endif

/* ======================================================================= */

#if !HAVE_KCMP
static inline int missing_kcmp(pid_t pid1, pid_t pid2, int type, unsigned long idx1, unsigned long idx2) {
#  if defined __NR_kcmp && __NR_kcmp >= 0
        return syscall(__NR_kcmp, pid1, pid2, type, idx1, idx2);
#  else
        errno = ENOSYS;
        return -1;
#  endif
}

#  define kcmp missing_kcmp
#endif

/* ======================================================================= */

#if !HAVE_KEYCTL
static inline long missing_keyctl(int cmd, unsigned long arg2, unsigned long arg3, unsigned long arg4, unsigned long arg5) {
#  if defined __NR_keyctl && __NR_keyctl >= 0
        return syscall(__NR_keyctl, cmd, arg2, arg3, arg4, arg5);
#  else
        errno = ENOSYS;
        return -1;
#  endif

#  define keyctl missing_keyctl
}

static inline key_serial_t missing_add_key(const char *type, const char *description, const void *payload, size_t plen, key_serial_t ringid) {
#  if defined __NR_add_key && __NR_add_key >= 0
        return syscall(__NR_add_key, type, description, payload, plen, ringid);
#  else
        errno = ENOSYS;
        return -1;
#  endif

#  define add_key missing_add_key
}

static inline key_serial_t missing_request_key(const char *type, const char *description, const char * callout_info, key_serial_t destringid) {
#  if defined __NR_request_key && __NR_request_key >= 0
        return syscall(__NR_request_key, type, description, callout_info, destringid);
#  else
        errno = ENOSYS;
        return -1;
#  endif

#  define request_key missing_request_key
}
#endif

/* ======================================================================= */

#if !HAVE_COPY_FILE_RANGE
static inline ssize_t missing_copy_file_range(int fd_in, loff_t *off_in,
                                              int fd_out, loff_t *off_out,
                                              size_t len,
                                              unsigned int flags) {
#  ifdef __NR_copy_file_range
        return syscall(__NR_copy_file_range, fd_in, off_in, fd_out, off_out, len, flags);
#  else
        errno = ENOSYS;
        return -1;
#  endif
}

#  define copy_file_range missing_copy_file_range
#endif

/* ======================================================================= */

#if !HAVE_BPF
union bpf_attr;

static inline int missing_bpf(int cmd, union bpf_attr *attr, size_t size) {
#ifdef __NR_bpf
        return (int) syscall(__NR_bpf, cmd, attr, size);
#else
        errno = ENOSYS;
        return -1;
#endif
}

#  define bpf missing_bpf
#endif

/* ======================================================================= */

#if !HAVE_STATX
struct statx;

static inline ssize_t missing_statx(int dfd, const char *filename, unsigned flags, unsigned int mask, struct statx *buffer) {
#  ifdef __NR_statx
        return syscall(__NR_statx, dfd, filename, flags, mask, buffer);
#  else
        errno = ENOSYS;
        return -1;
#  endif
}
#endif

/* This typedef is supposed to be always defined. */
typedef struct statx struct_statx;

#if !HAVE_STATX
#  define statx(dfd, filename, flags, mask, buffer) missing_statx(dfd, filename, flags, mask, buffer)
#endif

/* ======================================================================= */

#if !HAVE_SET_MEMPOLICY
enum {
        MPOL_DEFAULT,
        MPOL_PREFERRED,
        MPOL_BIND,
        MPOL_INTERLEAVE,
        MPOL_LOCAL,
};

static inline long missing_set_mempolicy(int mode, const unsigned long *nodemask,
                           unsigned long maxnode) {
        long i;
#  if defined __NR_set_mempolicy && __NR_set_mempolicy >= 0
        i = syscall(__NR_set_mempolicy, mode, nodemask, maxnode);
#  else
        errno = ENOSYS;
        i = -1;
#  endif
        return i;
}

#  define set_mempolicy missing_set_mempolicy
#endif

#if !HAVE_GET_MEMPOLICY
static inline long missing_get_mempolicy(int *mode, unsigned long *nodemask,
                           unsigned long maxnode, void *addr,
                           unsigned long flags) {
        long i;
#  if defined __NR_get_mempolicy && __NR_get_mempolicy >= 0
        i = syscall(__NR_get_mempolicy, mode, nodemask, maxnode, addr, flags);
#  else
        errno = ENOSYS;
        i = -1;
#  endif
        return i;
}

#  define get_mempolicy missing_get_mempolicy
#endif

#endif /* NM_IGNORED */

/* ======================================================================= */

#if !HAVE_PIDFD_SEND_SIGNAL
static inline int missing_pidfd_send_signal(int fd, int sig, siginfo_t *info, unsigned flags) {
#  ifdef __NR_pidfd_send_signal
        return syscall(__NR_pidfd_send_signal, fd, sig, info, flags);
#  else
        errno = ENOSYS;
        return -1;
#  endif
}

#  define pidfd_send_signal missing_pidfd_send_signal
#endif

#if !HAVE_PIDFD_OPEN
static inline int missing_pidfd_open(pid_t pid, unsigned flags) {
#  ifdef __NR_pidfd_open
        return syscall(__NR_pidfd_open, pid, flags);
#  else
        errno = ENOSYS;
        return -1;
#  endif
}

#  define pidfd_open missing_pidfd_open
#endif

/* ======================================================================= */

#if !HAVE_RT_SIGQUEUEINFO
static inline int missing_rt_sigqueueinfo(pid_t tgid, int sig, siginfo_t *info) {
#  if defined __NR_rt_sigqueueinfo && __NR_rt_sigqueueinfo >= 0
        return syscall(__NR_rt_sigqueueinfo, tgid, sig, info);
#  else
#    error "__NR_rt_sigqueueinfo not defined"
#  endif
}

#  define rt_sigqueueinfo missing_rt_sigqueueinfo
#endif

/* ======================================================================= */

#if 0 /* NM_IGNORED */
#if !HAVE_EXECVEAT
static inline int missing_execveat(int dirfd, const char *pathname,
                                   char *const argv[], char *const envp[],
                                   int flags) {
#  if defined __NR_execveat && __NR_execveat >= 0
        return syscall(__NR_execveat, dirfd, pathname, argv, envp, flags);
#  else
        errno = ENOSYS;
        return -1;
#  endif
}

#  undef AT_EMPTY_PATH
#  define AT_EMPTY_PATH 0x1000
#  define execveat missing_execveat
#endif

/* ======================================================================= */

#if !HAVE_CLOSE_RANGE
static inline int missing_close_range(int first_fd, int end_fd, unsigned flags) {
#  ifdef __NR_close_range
        /* Kernel-side the syscall expects fds as unsigned integers (just like close() actually), while
         * userspace exclusively uses signed integers for fds. We don't know just yet how glibc is going to
         * wrap this syscall, but let's assume it's going to be similar to what they do for close(),
         * i.e. make the same unsigned → signed type change from the raw kernel syscall compared to the
         * userspace wrapper. There's only one caveat for this: unlike for close() there's the special
         * UINT_MAX fd value for the 'end_fd' argument. Let's safely map that to -1 here. And let's refuse
         * any other negative values. */
        if ((first_fd < 0) || (end_fd < 0 && end_fd != -1)) {
                errno = -EBADF;
                return -1;
        }

        return syscall(__NR_close_range,
                       (unsigned) first_fd,
                       end_fd == -1 ? UINT_MAX : (unsigned) end_fd, /* Of course, the compiler should figure out that this is the identity mapping IRL */
                       flags);
#  else
        errno = ENOSYS;
        return -1;
#  endif
}

#  define close_range missing_close_range
#endif
<<<<<<< HEAD
#endif /* NM_IGNORED */
=======

/* ======================================================================= */

#if !HAVE_EPOLL_PWAIT2

/* Defined to be equivalent to the kernel's _NSIG_WORDS, i.e. the size of the array of longs that is
 * encapsulated by sigset_t. */
#define KERNEL_NSIG_WORDS (64 / (sizeof(long) * 8))
#define KERNEL_NSIG_BYTES (KERNEL_NSIG_WORDS * sizeof(long))

struct epoll_event;

static inline int missing_epoll_pwait2(
                int fd,
                struct epoll_event *events,
                int maxevents,
                const struct timespec *timeout,
                const sigset_t *sigset) {

#  if defined(__NR_epoll_pwait2) && HAVE_LINUX_TIME_TYPES_H
        if (timeout) {
                /* Convert from userspace timespec to kernel timespec */
                struct __kernel_timespec ts = {
                        .tv_sec = timeout->tv_sec,
                        .tv_nsec = timeout->tv_nsec,
                };

                return syscall(__NR_epoll_pwait2, fd, events, maxevents, &ts, sigset, sigset ? KERNEL_NSIG_BYTES : 0);
        } else
                return syscall(__NR_epoll_pwait2, fd, events, maxevents, NULL, sigset, sigset ? KERNEL_NSIG_BYTES : 0);
#  else
        errno = ENOSYS;
        return -1;
#  endif
}

#  define epoll_pwait2 missing_epoll_pwait2
#endif
>>>>>>> 7935c110
<|MERGE_RESOLUTION|>--- conflicted
+++ resolved
@@ -392,9 +392,6 @@
 
 #  define close_range missing_close_range
 #endif
-<<<<<<< HEAD
-#endif /* NM_IGNORED */
-=======
 
 /* ======================================================================= */
 
@@ -433,4 +430,4 @@
 
 #  define epoll_pwait2 missing_epoll_pwait2
 #endif
->>>>>>> 7935c110
+#endif /* NM_IGNORED */