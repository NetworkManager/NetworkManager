/* SPDX-License-Identifier: LGPL-2.1-or-later */

#include "nm-sd-adapt-shared.h"

#include <errno.h>
#include <limits.h>
#include <stdarg.h>
#include <stdlib.h>
#include <unistd.h>

#include "alloc-util.h"
#include "env-util.h"
#include "errno-util.h"
#include "escape.h"
#include "extract-word.h"
#include "macro.h"
#include "parse-util.h"
#include "path-util.h"
#include "process-util.h"
#include "stdio-util.h"
#include "string-util.h"
#include "strv.h"
#include "utf8.h"

#if 0 /* NM_IGNORED */
/* We follow bash for the character set. Different shells have different rules. */
#define VALID_BASH_ENV_NAME_CHARS               \
        DIGITS LETTERS                          \
        "_"

static bool env_name_is_valid_n(const char *e, size_t n) {
        if (!e)
                return false;

        if (n <= 0)
                return false;

        if (ascii_isdigit(e[0]))
                return false;

        /* POSIX says the overall size of the environment block cannot
         * be > ARG_MAX, an individual assignment hence cannot be
         * either. Discounting the equal sign and trailing NUL this
         * hence leaves ARG_MAX-2 as longest possible variable
         * name. */
        if (n > (size_t) sysconf(_SC_ARG_MAX) - 2)
                return false;

        for (const char *p = e; p < e + n; p++)
                if (!strchr(VALID_BASH_ENV_NAME_CHARS, *p))
                        return false;

        return true;
}

bool env_name_is_valid(const char *e) {
        return env_name_is_valid_n(e, strlen_ptr(e));
}

bool env_value_is_valid(const char *e) {
        if (!e)
                return false;

        if (!utf8_is_valid(e))
                return false;

        /* Note that variable *values* may contain control characters, in particular NL, TAB, BS, DEL, ESC…
         * When printing those variables with show-environment, we'll escape them. Make sure to print
         * environment variables carefully! */

        /* POSIX says the overall size of the environment block cannot be > ARG_MAX, an individual assignment
         * hence cannot be either. Discounting the shortest possible variable name of length 1, the equal
         * sign and trailing NUL this hence leaves ARG_MAX-3 as longest possible variable value. */
        if (strlen(e) > sc_arg_max() - 3)
                return false;

        return true;
}

bool env_assignment_is_valid(const char *e) {
        const char *eq;

        eq = strchr(e, '=');
        if (!eq)
                return false;

        if (!env_name_is_valid_n(e, eq - e))
                return false;

        if (!env_value_is_valid(eq + 1))
                return false;

        /* POSIX says the overall size of the environment block cannot be > ARG_MAX, hence the individual
         * variable assignments cannot be either, but let's leave room for one trailing NUL byte. */
        if (strlen(e) > sc_arg_max() - 1)
                return false;

        return true;
}

bool strv_env_is_valid(char **e) {
        STRV_FOREACH(p, e) {
                size_t k;

                if (!env_assignment_is_valid(*p))
                        return false;

                /* Check if there are duplicate assignments */
                k = strcspn(*p, "=");
                STRV_FOREACH(q, p + 1)
                        if (strneq(*p, *q, k) && (*q)[k] == '=')
                                return false;
        }

        return true;
}

bool strv_env_name_is_valid(char **l) {
        STRV_FOREACH(p, l) {
                if (!env_name_is_valid(*p))
                        return false;

                if (strv_contains(p + 1, *p))
                        return false;
        }

        return true;
}

bool strv_env_name_or_assignment_is_valid(char **l) {
        STRV_FOREACH(p, l) {
                if (!env_assignment_is_valid(*p) && !env_name_is_valid(*p))
                        return false;

                if (strv_contains(p + 1, *p))
                        return false;
        }

        return true;
}

static int env_append(char **r, char ***k, char **a) {
        assert(r);
        assert(k);
        assert(*k >= r);

        if (!a)
                return 0;

        /* Expects the following arguments: 'r' shall point to the beginning of an strv we are going to append to, 'k'
         * to a pointer pointing to the NULL entry at the end of the same array. 'a' shall point to another strv.
         *
         * This call adds every entry of 'a' to 'r', either overriding an existing matching entry, or appending to it.
         *
         * This call assumes 'r' has enough pre-allocated space to grow by all of 'a''s items. */

        for (; *a; a++) {
                char **j, *c;
                size_t n;

                n = strcspn(*a, "=");
                if ((*a)[n] == '=')
                        n++;

                for (j = r; j < *k; j++)
                        if (strneq(*j, *a, n))
                                break;

                c = strdup(*a);
                if (!c)
                        return -ENOMEM;

                if (j >= *k) { /* Append to the end? */
                        (*k)[0] = c;
                        (*k)[1] = NULL;
                        (*k)++;
                } else
                        free_and_replace(*j, c); /* Override existing item */
        }

        return 0;
}

char** _strv_env_merge(char **first, ...) {
        _cleanup_strv_free_ char **merged = NULL;
        char **k;
        va_list ap;

        /* Merges an arbitrary number of environment sets */

        size_t n = strv_length(first);

        va_start(ap, first);
        for (;;) {
                char **l;

                l = va_arg(ap, char**);
                if (l == POINTER_MAX)
                        break;

                n += strv_length(l);
        }
        va_end(ap);

        k = merged = new(char*, n + 1);
        if (!merged)
                return NULL;
        merged[0] = NULL;

        if (env_append(merged, &k, first) < 0)
                return NULL;

        va_start(ap, first);
        for (;;) {
                char **l;

                l = va_arg(ap, char**);
                if (l == POINTER_MAX)
                        break;

                if (env_append(merged, &k, l) < 0) {
                        va_end(ap);
                        return NULL;
                }
        }
        va_end(ap);

        return TAKE_PTR(merged);
}

static bool env_match(const char *t, const char *pattern) {
        assert(t);
        assert(pattern);

        /* pattern a matches string a
         *         a matches a=
         *         a matches a=b
         *         a= matches a=
         *         a=b matches a=b
         *         a= does not match a
         *         a=b does not match a=
         *         a=b does not match a
         *         a=b does not match a=c */

        if (streq(t, pattern))
                return true;

        if (!strchr(pattern, '=')) {
                size_t l = strlen(pattern);

                return strneq(t, pattern, l) && t[l] == '=';
        }

        return false;
}

static bool env_entry_has_name(const char *entry, const char *name) {
        const char *t;

        assert(entry);
        assert(name);

        t = startswith(entry, name);
        if (!t)
                return false;

        return *t == '=';
}

char **strv_env_delete(char **x, size_t n_lists, ...) {
        size_t n, i = 0;
        char **r;
        va_list ap;

        /* Deletes every entry from x that is mentioned in the other
         * string lists */

        n = strv_length(x);

        r = new(char*, n+1);
        if (!r)
                return NULL;

        STRV_FOREACH(k, x) {
                va_start(ap, n_lists);
                for (size_t v = 0; v < n_lists; v++) {
                        char **l;

                        l = va_arg(ap, char**);
                        STRV_FOREACH(j, l)
                                if (env_match(*k, *j))
                                        goto skip;
                }
                va_end(ap);

                r[i] = strdup(*k);
                if (!r[i]) {
                        strv_free(r);
                        return NULL;
                }

                i++;
                continue;

        skip:
                va_end(ap);
        }

        r[i] = NULL;

        assert(i <= n);

        return r;
}

char **strv_env_unset(char **l, const char *p) {
        char **f, **t;

        if (!l)
                return NULL;

        assert(p);

        /* Drops every occurrence of the env var setting p in the
         * string list. Edits in-place. */

        for (f = t = l; *f; f++) {

                if (env_match(*f, p)) {
                        free(*f);
                        continue;
                }

                *(t++) = *f;
        }

        *t = NULL;
        return l;
}

char **strv_env_unset_many(char **l, ...) {
        char **f, **t;

        if (!l)
                return NULL;

        /* Like strv_env_unset() but applies many at once. Edits in-place. */

        for (f = t = l; *f; f++) {
                bool found = false;
                const char *p;
                va_list ap;

                va_start(ap, l);

                while ((p = va_arg(ap, const char*))) {
                        if (env_match(*f, p)) {
                                found = true;
                                break;
                        }
                }

                va_end(ap);

                if (found) {
                        free(*f);
                        continue;
                }

                *(t++) = *f;
        }

        *t = NULL;
        return l;
}

int strv_env_replace_consume(char ***l, char *p) {
        const char *t, *name;
        int r;

        assert(p);

        /* Replace first occurrence of the env var or add a new one in the string list. Drop other
         * occurrences. Edits in-place. Does not copy p and CONSUMES p EVEN ON FAILURE.
         *
         * p must be a valid key=value assignment. */

        t = strchr(p, '=');
        if (!t) {
                free(p);
                return -EINVAL;
        }

        name = strndupa_safe(p, t - p);

        STRV_FOREACH(f, *l)
                if (env_entry_has_name(*f, name)) {
                        free_and_replace(*f, p);
                        strv_env_unset(f + 1, *f);
                        return 0;
                }

        /* We didn't find a match, we need to append p or create a new strv */
        r = strv_consume(l, p);
        if (r < 0)
                return r;

        return 1;
}

int strv_env_replace_strdup(char ***l, const char *assignment) {
        /* Like strv_env_replace_consume(), but copies the argument. */

        char *p = strdup(assignment);
        if (!p)
                return -ENOMEM;

        return strv_env_replace_consume(l, p);
}

int strv_env_replace_strdup_passthrough(char ***l, const char *assignment) {
        /* Like strv_env_replace_strdup(), but pulls the variable from the environment of
         * the calling program, if a variable name without value is specified.
         */
        char *p;

        if (strchr(assignment, '=')) {
                if (!env_assignment_is_valid(assignment))
                        return -EINVAL;

                p = strdup(assignment);
        } else {
                if (!env_name_is_valid(assignment))
                        return -EINVAL;

                /* If we can't find the variable in our environment, we will use
                 * the empty string. This way "passthrough" is equivalent to passing
                 * --setenv=FOO=$FOO in the shell. */
                p = strjoin(assignment, "=", secure_getenv(assignment));
        }
        if (!p)
                return -ENOMEM;

        return strv_env_replace_consume(l, p);
}

int strv_env_assign(char ***l, const char *key, const char *value) {
        if (!env_name_is_valid(key))
                return -EINVAL;

        /* NULL removes assignment, "" creates an empty assignment. */

        if (!value) {
                strv_env_unset(*l, key);
                return 0;
        }

        char *p = strjoin(key, "=", value);
        if (!p)
                return -ENOMEM;

        return strv_env_replace_consume(l, p);
}

char *strv_env_get_n(char **l, const char *name, size_t k, unsigned flags) {
        assert(name);

        if (k <= 0)
                return NULL;

        STRV_FOREACH_BACKWARDS(i, l)
                if (strneq(*i, name, k) &&
                    (*i)[k] == '=')
                        return *i + k + 1;

        if (flags & REPLACE_ENV_USE_ENVIRONMENT) {
                const char *t;

                t = strndupa_safe(name, k);
                return getenv(t);
        };

        return NULL;
}

char *strv_env_get(char **l, const char *name) {
        assert(name);

        return strv_env_get_n(l, name, strlen(name), 0);
}

char *strv_env_pairs_get(char **l, const char *name) {
        char *result = NULL;

        assert(name);

        STRV_FOREACH_PAIR(key, value, l)
                if (streq(*key, name))
                        result = *value;

        return result;
}

char **strv_env_clean_with_callback(char **e, void (*invalid_callback)(const char *p, void *userdata), void *userdata) {
        int k = 0;

        STRV_FOREACH(p, e) {
                size_t n;
                bool duplicate = false;

                if (!env_assignment_is_valid(*p)) {
                        if (invalid_callback)
                                invalid_callback(*p, userdata);
                        free(*p);
                        continue;
                }

                n = strcspn(*p, "=");
                STRV_FOREACH(q, p + 1)
                        if (strneq(*p, *q, n) && (*q)[n] == '=') {
                                duplicate = true;
                                break;
                        }

                if (duplicate) {
                        free(*p);
                        continue;
                }

                e[k++] = *p;
        }

        if (e)
                e[k] = NULL;

        return e;
}

char *replace_env_n(const char *format, size_t n, char **env, unsigned flags) {
        enum {
                WORD,
                CURLY,
                VARIABLE,
                VARIABLE_RAW,
                TEST,
                DEFAULT_VALUE,
                ALTERNATE_VALUE,
        } state = WORD;

        const char *e, *word = format, *test_value = NULL; /* test_value is initialized to appease gcc */
        char *k;
        _cleanup_free_ char *r = NULL;
        size_t i, len = 0; /* len is initialized to appease gcc */
        int nest = 0;

        assert(format);

        for (e = format, i = 0; *e && i < n; e ++, i ++)
                switch (state) {

                case WORD:
                        if (*e == '$')
                                state = CURLY;
                        break;

                case CURLY:
                        if (*e == '{') {
                                k = strnappend(r, word, e-word-1);
                                if (!k)
                                        return NULL;

                                free_and_replace(r, k);

                                word = e-1;
                                state = VARIABLE;
                                nest++;
                        } else if (*e == '$') {
                                k = strnappend(r, word, e-word);
                                if (!k)
                                        return NULL;

                                free_and_replace(r, k);

                                word = e+1;
                                state = WORD;

                        } else if (flags & REPLACE_ENV_ALLOW_BRACELESS && strchr(VALID_BASH_ENV_NAME_CHARS, *e)) {
                                k = strnappend(r, word, e-word-1);
                                if (!k)
                                        return NULL;

                                free_and_replace(r, k);

                                word = e-1;
                                state = VARIABLE_RAW;

                        } else
                                state = WORD;
                        break;

                case VARIABLE:
                        if (*e == '}') {
                                const char *t;

                                t = strv_env_get_n(env, word+2, e-word-2, flags);

                                if (!strextend(&r, t))
                                        return NULL;

                                word = e+1;
                                state = WORD;
                                nest--;
                        } else if (*e == ':') {
                                if (flags & REPLACE_ENV_ALLOW_EXTENDED) {
                                        len = e - word - 2;
                                        state = TEST;
                                } else
                                        /* Treat this as unsupported syntax, i.e. do no replacement */
                                        state = WORD;
                        }
                        break;

                case TEST:
                        if (*e == '-')
                                state = DEFAULT_VALUE;
                        else if (*e == '+')
                                state = ALTERNATE_VALUE;
                        else {
                                state = WORD;
                                break;
                        }

                        test_value = e+1;
                        break;

                case DEFAULT_VALUE: /* fall through */
                case ALTERNATE_VALUE:
                        assert(flags & REPLACE_ENV_ALLOW_EXTENDED);

                        if (*e == '{') {
                                nest++;
                                break;
                        }

                        if (*e != '}')
                                break;

                        nest--;
                        if (nest == 0) {
                                const char *t;
                                _cleanup_free_ char *v = NULL;

                                t = strv_env_get_n(env, word+2, len, flags);

                                if (t && state == ALTERNATE_VALUE)
                                        t = v = replace_env_n(test_value, e-test_value, env, flags);
                                else if (!t && state == DEFAULT_VALUE)
                                        t = v = replace_env_n(test_value, e-test_value, env, flags);

                                if (!strextend(&r, t))
                                        return NULL;

                                word = e+1;
                                state = WORD;
                        }
                        break;

                case VARIABLE_RAW:
                        assert(flags & REPLACE_ENV_ALLOW_BRACELESS);

                        if (!strchr(VALID_BASH_ENV_NAME_CHARS, *e)) {
                                const char *t;

                                t = strv_env_get_n(env, word+1, e-word-1, flags);

                                if (!strextend(&r, t))
                                        return NULL;

                                word = e--;
                                i--;
                                state = WORD;
                        }
                        break;
                }

        if (state == VARIABLE_RAW) {
                const char *t;

                assert(flags & REPLACE_ENV_ALLOW_BRACELESS);

                t = strv_env_get_n(env, word+1, e-word-1, flags);
                return strjoin(r, t);
        } else
                return strnappend(r, word, e-word);
}

char **replace_env_argv(char **argv, char **env) {
        char **ret;
        size_t k = 0, l = 0;

        l = strv_length(argv);

        ret = new(char*, l+1);
        if (!ret)
                return NULL;

        STRV_FOREACH(i, argv) {

                /* If $FOO appears as single word, replace it by the split up variable */
                if ((*i)[0] == '$' && !IN_SET((*i)[1], '{', '$')) {
                        char *e;
                        char **w, **m = NULL;
                        size_t q;

                        e = strv_env_get(env, *i+1);
                        if (e) {
                                int r;

                                r = strv_split_full(&m, e, WHITESPACE, EXTRACT_RELAX|EXTRACT_UNQUOTE);
                                if (r < 0) {
                                        ret[k] = NULL;
                                        strv_free(ret);
                                        return NULL;
                                }
                        } else
                                m = NULL;

                        q = strv_length(m);
                        l = l + q - 1;

                        w = reallocarray(ret, l + 1, sizeof(char *));
                        if (!w) {
                                ret[k] = NULL;
                                strv_free(ret);
                                strv_free(m);
                                return NULL;
                        }

                        ret = w;
                        if (m) {
                                memcpy(ret + k, m, q * sizeof(char*));
                                free(m);
                        }

                        k += q;
                        continue;
                }

                /* If ${FOO} appears as part of a word, replace it by the variable as-is */
                ret[k] = replace_env(*i, env, 0);
                if (!ret[k]) {
                        strv_free(ret);
                        return NULL;
                }
                k++;
        }

        ret[k] = NULL;
        return ret;
}
#endif /* NM_IGNORED */

int getenv_bool(const char *p) {
        const char *e;

        e = getenv(p);
        if (!e)
                return -ENXIO;

        return parse_boolean(e);
}

int getenv_bool_secure(const char *p) {
        const char *e;

        e = secure_getenv(p);
        if (!e)
                return -ENXIO;

        return parse_boolean(e);
}

<<<<<<< HEAD
#if 0 /* NM_IGNORED */
=======
int getenv_uint64_secure(const char *p, uint64_t *ret) {
        const char *e;

        assert(p);

        e = secure_getenv(p);
        if (!e)
                return -ENXIO;

        return safe_atou64(e, ret);
}

>>>>>>> a3460730
int set_unset_env(const char *name, const char *value, bool overwrite) {
        assert(name);

        if (value)
                return RET_NERRNO(setenv(name, value, overwrite));

        return RET_NERRNO(unsetenv(name));
}

int putenv_dup(const char *assignment, bool override) {
        const char *e, *n;

        e = strchr(assignment, '=');
        if (!e)
                return -EINVAL;

        n = strndupa_safe(assignment, e - assignment);

        /* This is like putenv(), but uses setenv() so that our memory doesn't become part of environ[]. */
        return RET_NERRNO(setenv(n, e + 1, override));
}

int setenv_systemd_exec_pid(bool update_only) {
        char str[DECIMAL_STR_MAX(pid_t)];
        const char *e;

        /* Update $SYSTEMD_EXEC_PID=pid except when '*' is set for the variable. */

        e = secure_getenv("SYSTEMD_EXEC_PID");
        if (!e && update_only)
                return 0;

        if (streq_ptr(e, "*"))
                return 0;

        xsprintf(str, PID_FMT, getpid_cached());

        if (setenv("SYSTEMD_EXEC_PID", str, 1) < 0)
                return -errno;

        return 1;
}

int getenv_path_list(const char *name, char ***ret_paths) {
        _cleanup_strv_free_ char **l = NULL;
        const char *e;
        int r;

        assert(name);
        assert(ret_paths);

        e = secure_getenv(name);
        if (!e)
                return -ENXIO;

        r = strv_split_full(&l, e, ":", EXTRACT_DONT_COALESCE_SEPARATORS);
        if (r < 0)
                return log_debug_errno(r, "Failed to parse $%s: %m", name);

        STRV_FOREACH(p, l) {
                if (!path_is_absolute(*p))
                        return log_debug_errno(SYNTHETIC_ERRNO(EINVAL),
                                               "Path '%s' is not absolute, refusing.", *p);

                if (!path_is_normalized(*p))
                        return log_debug_errno(SYNTHETIC_ERRNO(EINVAL),
                                               "Path '%s' is not normalized, refusing.", *p);

                if (path_equal(*p, "/"))
                        return log_debug_errno(SYNTHETIC_ERRNO(EINVAL),
                                               "Path '%s' is the root fs, refusing.", *p);
        }

        if (strv_isempty(l))
                return log_debug_errno(SYNTHETIC_ERRNO(EINVAL),
                                       "No paths specified, refusing.");

        *ret_paths = TAKE_PTR(l);
        return 1;
}

int getenv_steal_erase(const char *name, char **ret) {
        _cleanup_(erase_and_freep) char *a = NULL;
        char *e;

        assert(name);

        /* Reads an environment variable, makes a copy of it, erases its memory in the environment block and removes
         * it from there. Usecase: reading passwords from the env block (which is a bad idea, but useful for
         * testing, and given that people are likely going to misuse this, be thorough) */

        e = getenv(name);
        if (!e) {
                if (ret)
                        *ret = NULL;
                return 0;
        }

        if (ret) {
                a = strdup(e);
                if (!a)
                        return -ENOMEM;
        }

        string_erase(e);

        if (unsetenv(name) < 0)
                return -errno;

        if (ret)
                *ret = TAKE_PTR(a);

        return 1;
}
#endif /* NM_IGNORED */<|MERGE_RESOLUTION|>--- conflicted
+++ resolved
@@ -780,9 +780,7 @@
         return parse_boolean(e);
 }
 
-<<<<<<< HEAD
 #if 0 /* NM_IGNORED */
-=======
 int getenv_uint64_secure(const char *p, uint64_t *ret) {
         const char *e;
 
@@ -795,7 +793,6 @@
         return safe_atou64(e, ret);
 }
 
->>>>>>> a3460730
 int set_unset_env(const char *name, const char *value, bool overwrite) {
         assert(name);
 
