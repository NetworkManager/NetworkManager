/* SPDX-License-Identifier: LGPL-2.1-or-later */

#include "nm-sd-adapt-shared.h"

#include <errno.h>
#include <limits.h>
#include <stdarg.h>
#include <stdlib.h>
#include <unistd.h>

#include "alloc-util.h"
#include "env-util.h"
#include "errno-util.h"
#include "escape.h"
#include "extract-word.h"
#include "macro.h"
#include "parse-util.h"
#include "path-util.h"
#include "process-util.h"
#include "stdio-util.h"
#include "string-util.h"
#include "strv.h"
#include "utf8.h"

#if 0 /* NM_IGNORED */
/* We follow bash for the character set. Different shells have different rules. */
#define VALID_BASH_ENV_NAME_CHARS               \
        DIGITS LETTERS                          \
        "_"

static bool env_name_is_valid_n(const char *e, size_t n) {

        if (n == SIZE_MAX)
                n = strlen_ptr(e);

        if (n <= 0)
                return false;

        assert(e);

        if (ascii_isdigit(e[0]))
                return false;

        /* POSIX says the overall size of the environment block cannot be > ARG_MAX, an individual assignment
         * hence cannot be either. Discounting the equal sign and trailing NUL this hence leaves ARG_MAX-2 as
         * longest possible variable name. */
        if (n > (size_t) sysconf(_SC_ARG_MAX) - 2)
                return false;

        for (const char *p = e; p < e + n; p++)
                if (!strchr(VALID_BASH_ENV_NAME_CHARS, *p))
                        return false;

        return true;
}

bool env_name_is_valid(const char *e) {
        return env_name_is_valid_n(e, strlen_ptr(e));
}

bool env_value_is_valid(const char *e) {
        if (!e)
                return false;

        if (!utf8_is_valid(e))
                return false;

        /* Note that variable *values* may contain control characters, in particular NL, TAB, BS, DEL, ESC…
         * When printing those variables with show-environment, we'll escape them. Make sure to print
         * environment variables carefully! */

        /* POSIX says the overall size of the environment block cannot be > ARG_MAX, an individual assignment
         * hence cannot be either. Discounting the shortest possible variable name of length 1, the equal
         * sign and trailing NUL this hence leaves ARG_MAX-3 as longest possible variable value. */
        if (strlen(e) > sc_arg_max() - 3)
                return false;

        return true;
}

bool env_assignment_is_valid(const char *e) {
        const char *eq;

        eq = strchr(e, '=');
        if (!eq)
                return false;

        if (!env_name_is_valid_n(e, eq - e))
                return false;

        if (!env_value_is_valid(eq + 1))
                return false;

        /* POSIX says the overall size of the environment block cannot be > ARG_MAX, hence the individual
         * variable assignments cannot be either, but let's leave room for one trailing NUL byte. */
        if (strlen(e) > sc_arg_max() - 1)
                return false;

        return true;
}

bool strv_env_is_valid(char **e) {
        STRV_FOREACH(p, e) {
                size_t k;

                if (!env_assignment_is_valid(*p))
                        return false;

                /* Check if there are duplicate assignments */
                k = strcspn(*p, "=");
                STRV_FOREACH(q, p + 1)
                        if (strneq(*p, *q, k) && (*q)[k] == '=')
                                return false;
        }

        return true;
}

bool strv_env_name_is_valid(char **l) {
        STRV_FOREACH(p, l) {
                if (!env_name_is_valid(*p))
                        return false;

                if (strv_contains(p + 1, *p))
                        return false;
        }

        return true;
}

bool strv_env_name_or_assignment_is_valid(char **l) {
        STRV_FOREACH(p, l) {
                if (!env_assignment_is_valid(*p) && !env_name_is_valid(*p))
                        return false;

                if (strv_contains(p + 1, *p))
                        return false;
        }

        return true;
}

static int env_append(char **e, char ***k, char **a) {
        assert(e);
        assert(k);
        assert(*k >= e);

        if (!a)
                return 0;

        /* Expects the following arguments: 'e' shall point to the beginning of an strv we are going to append to, 'k'
         * to a pointer pointing to the NULL entry at the end of the same array. 'a' shall point to another strv.
         *
         * This call adds every entry of 'a' to 'e', either overriding an existing matching entry, or appending to it.
         *
         * This call assumes 'e' has enough pre-allocated space to grow by all of 'a''s items. */

        for (; *a; a++) {
                char **j, *c;
                size_t n;

                n = strcspn(*a, "=");
                if ((*a)[n] == '=')
                        n++;

                for (j = e; j < *k; j++)
                        if (strneq(*j, *a, n))
                                break;

                c = strdup(*a);
                if (!c)
                        return -ENOMEM;

                if (j >= *k) { /* Append to the end? */
                        (*k)[0] = c;
                        (*k)[1] = NULL;
                        (*k)++;
                } else
                        free_and_replace(*j, c); /* Override existing item */
        }

        return 0;
}

char** _strv_env_merge(char **first, ...) {
        _cleanup_strv_free_ char **merged = NULL;
        char **k;
        va_list ap;

        /* Merges an arbitrary number of environment sets */

        size_t n = strv_length(first);

        va_start(ap, first);
        for (;;) {
                char **l;

                l = va_arg(ap, char**);
                if (l == POINTER_MAX)
                        break;

                n += strv_length(l);
        }
        va_end(ap);

        k = merged = new(char*, n + 1);
        if (!merged)
                return NULL;
        merged[0] = NULL;

        if (env_append(merged, &k, first) < 0)
                return NULL;

        va_start(ap, first);
        for (;;) {
                char **l;

                l = va_arg(ap, char**);
                if (l == POINTER_MAX)
                        break;

                if (env_append(merged, &k, l) < 0) {
                        va_end(ap);
                        return NULL;
                }
        }
        va_end(ap);

        return TAKE_PTR(merged);
}

static bool env_match(const char *t, const char *pattern) {
        assert(t);
        assert(pattern);

        /* pattern a matches string a
         *         a matches a=
         *         a matches a=b
         *         a= matches a=
         *         a=b matches a=b
         *         a= does not match a
         *         a=b does not match a=
         *         a=b does not match a
         *         a=b does not match a=c */

        if (streq(t, pattern))
                return true;

        if (!strchr(pattern, '=')) {
                t = startswith(t, pattern);

                return t && *t == '=';
        }

        return false;
}

static bool env_entry_has_name(const char *entry, const char *name) {
        const char *t;

        assert(entry);
        assert(name);

        t = startswith(entry, name);
        if (!t)
                return false;

        return *t == '=';
}

char **strv_env_delete(char **x, size_t n_lists, ...) {
        size_t n, i = 0;
        _cleanup_strv_free_ char **t = NULL;
        va_list ap;

        /* Deletes every entry from x that is mentioned in the other
         * string lists */

        n = strv_length(x);

        t = new(char*, n+1);
        if (!t)
                return NULL;

        STRV_FOREACH(k, x) {
                va_start(ap, n_lists);
                for (size_t v = 0; v < n_lists; v++) {
                        char **l;

                        l = va_arg(ap, char**);
                        STRV_FOREACH(j, l)
                                if (env_match(*k, *j))
                                        goto skip;
                }
                va_end(ap);

                t[i] = strdup(*k);
                if (!t[i])
                        return NULL;

                i++;
                continue;

        skip:
                va_end(ap);
        }

        t[i] = NULL;

        assert(i <= n);

        return TAKE_PTR(t);
}

char **strv_env_unset(char **l, const char *p) {
        char **f, **t;

        if (!l)
                return NULL;

        assert(p);

        /* Drops every occurrence of the env var setting p in the
         * string list. Edits in-place. */

        for (f = t = l; *f; f++) {

                if (env_match(*f, p)) {
                        free(*f);
                        continue;
                }

                *(t++) = *f;
        }

        *t = NULL;
        return l;
}

char **strv_env_unset_many(char **l, ...) {
        char **f, **t;

        if (!l)
                return NULL;

        /* Like strv_env_unset() but applies many at once. Edits in-place. */

        for (f = t = l; *f; f++) {
                bool found = false;
                const char *p;
                va_list ap;

                va_start(ap, l);

                while ((p = va_arg(ap, const char*))) {
                        if (env_match(*f, p)) {
                                found = true;
                                break;
                        }
                }

                va_end(ap);

                if (found) {
                        free(*f);
                        continue;
                }

                *(t++) = *f;
        }

        *t = NULL;
        return l;
}

int strv_env_replace_consume(char ***l, char *p) {
        const char *t, *name;
        int r;

        assert(p);

        /* Replace first occurrence of the env var or add a new one in the string list. Drop other
         * occurrences. Edits in-place. Does not copy p and CONSUMES p EVEN ON FAILURE.
         *
         * p must be a valid key=value assignment. */

        t = strchr(p, '=');
        if (!t) {
                free(p);
                return -EINVAL;
        }

        name = strndupa_safe(p, t - p);

        STRV_FOREACH(f, *l)
                if (env_entry_has_name(*f, name)) {
                        free_and_replace(*f, p);
                        strv_env_unset(f + 1, *f);
                        return 0;
                }

        /* We didn't find a match, we need to append p or create a new strv */
        r = strv_consume(l, p);
        if (r < 0)
                return r;

        return 1;
}

int strv_env_replace_strdup(char ***l, const char *assignment) {
        /* Like strv_env_replace_consume(), but copies the argument. */

        char *p = strdup(assignment);
        if (!p)
                return -ENOMEM;

        return strv_env_replace_consume(l, p);
}

int strv_env_replace_strdup_passthrough(char ***l, const char *assignment) {
        /* Like strv_env_replace_strdup(), but pulls the variable from the environment of
         * the calling program, if a variable name without value is specified.
         */
        char *p;

        if (strchr(assignment, '=')) {
                if (!env_assignment_is_valid(assignment))
                        return -EINVAL;

                p = strdup(assignment);
        } else {
                if (!env_name_is_valid(assignment))
                        return -EINVAL;

                /* If we can't find the variable in our environment, we will use
                 * the empty string. This way "passthrough" is equivalent to passing
                 * --setenv=FOO=$FOO in the shell. */
                p = strjoin(assignment, "=", secure_getenv(assignment));
        }
        if (!p)
                return -ENOMEM;

        return strv_env_replace_consume(l, p);
}

int strv_env_assign(char ***l, const char *key, const char *value) {
        if (!env_name_is_valid(key))
                return -EINVAL;

        /* NULL removes assignment, "" creates an empty assignment. */

        if (!value) {
                strv_env_unset(*l, key);
                return 0;
        }

        char *p = strjoin(key, "=", value);
        if (!p)
                return -ENOMEM;

        return strv_env_replace_consume(l, p);
}

int strv_env_assignf(char ***l, const char *key, const char *valuef, ...) {
        int r;

        assert(l);
        assert(key);

        if (!env_name_is_valid(key))
                return -EINVAL;

        if (!valuef) {
                strv_env_unset(*l, key);
                return 0;
        }

        _cleanup_free_ char *value = NULL;
        va_list ap;
        va_start(ap, valuef);
        r = vasprintf(&value, valuef, ap);
        va_end(ap);
        if (r < 0)
                return -ENOMEM;

        char *p = strjoin(key, "=", value);
        if (!p)
                return -ENOMEM;

        return strv_env_replace_consume(l, p);
}

int _strv_env_assign_many(char ***l, ...) {
        va_list ap;
        int r;

        assert(l);

        va_start(ap, l);
        for (;;) {
                const char *key, *value;

                key = va_arg(ap, const char *);
                if (!key)
                        break;

                if (!env_name_is_valid(key)) {
                        va_end(ap);
                        return -EINVAL;
                }

                value = va_arg(ap, const char *);
                if (!value) {
                        strv_env_unset(*l, key);
                        continue;
                }

                char *p = strjoin(key, "=", value);
                if (!p) {
                        va_end(ap);
                        return -ENOMEM;
                }

                r = strv_env_replace_consume(l, p);
                if (r < 0) {
                        va_end(ap);
                        return r;
                }
        }
        va_end(ap);

        return 0;
}

char* strv_env_get_n(char * const *l, const char *name, size_t k, ReplaceEnvFlags flags) {
        assert(name);

        if (k == SIZE_MAX)
                k = strlen(name);
        if (k <= 0)
                return NULL;

        STRV_FOREACH_BACKWARDS(i, l)
                if (strneq(*i, name, k) && (*i)[k] == '=')
                        return (char*) *i + k + 1;

        if (flags & REPLACE_ENV_USE_ENVIRONMENT) {
                const char *t;

                /* Safety check that the name is not overly long, before we do a stack allocation */
                if (k > (size_t) sysconf(_SC_ARG_MAX) - 2)
                        return NULL;

                t = strndupa_safe(name, k);
                return getenv(t);
        };

        return NULL;
}

<<<<<<< HEAD
char *strv_env_get(char **l, const char *name) {
        assert(name);

        return strv_env_get_n(l, name, strlen(name), 0);
}
#endif /* NM_IGNORED */

=======
>>>>>>> a14a033e
char *strv_env_pairs_get(char **l, const char *name) {
        char *result = NULL;

        assert(name);

        STRV_FOREACH_PAIR(key, value, l)
                if (streq(*key, name))
                        result = *value;

        return result;
}

#if 0 /* NM_IGNORED */
char **strv_env_clean_with_callback(char **e, void (*invalid_callback)(const char *p, void *userdata), void *userdata) {
        int k = 0;

        STRV_FOREACH(p, e) {
                size_t n;
                bool duplicate = false;

                if (!env_assignment_is_valid(*p)) {
                        if (invalid_callback)
                                invalid_callback(*p, userdata);
                        free(*p);
                        continue;
                }

                n = strcspn(*p, "=");
                STRV_FOREACH(q, p + 1)
                        if (strneq(*p, *q, n) && (*q)[n] == '=') {
                                duplicate = true;
                                break;
                        }

                if (duplicate) {
                        free(*p);
                        continue;
                }

                e[k++] = *p;
        }

        if (e)
                e[k] = NULL;

        return e;
}

static int strv_extend_with_length(char ***l, const char *s, size_t n) {
        char *c;

        c = strndup(s, n);
        if (!c)
                return -ENOMEM;

        return strv_consume(l, c);
}

static int strv_env_get_n_validated(
                char **env,
                const char *name,
                size_t l,
                ReplaceEnvFlags flags,
                char **ret,              /* points into the env block! do not free! */
                char ***unset_variables, /* updated in place */
                char ***bad_variables) { /* ditto */

        char *e;
        int r;

        assert(l == 0 || name);
        assert(ret);

        if (env_name_is_valid_n(name, l)) {
                e = strv_env_get_n(env, name, l, flags);
                if (!e && unset_variables) {
                        r = strv_extend_with_length(unset_variables, name, l);
                        if (r < 0)
                                return r;
                }
        } else {
                e = NULL; /* Resolve invalid variable names the same way as unset ones */

                if (bad_variables) {
                        r = strv_extend_with_length(bad_variables, name, l);
                        if (r < 0)
                                return r;
                }
        }

        *ret = e;
        return !!e;
}

int replace_env_full(
                const char *format,
                size_t n,
                char **env,
                ReplaceEnvFlags flags,
                char **ret,
                char ***ret_unset_variables,
                char ***ret_bad_variables) {

        enum {
                WORD,
                CURLY,
                VARIABLE,
                VARIABLE_RAW,
                TEST,
                DEFAULT_VALUE,
                ALTERNATE_VALUE,
        } state = WORD;

        _cleanup_strv_free_ char **unset_variables = NULL, **bad_variables = NULL;
        const char *e, *word = format, *test_value = NULL; /* test_value is initialized to appease gcc */
        _cleanup_free_ char *s = NULL;
        char ***pu, ***pb, *k;
        size_t i, len = 0; /* len is initialized to appease gcc */
        int nest = 0, r;

        assert(format);

        if (n == SIZE_MAX)
                n = strlen(format);

        pu = ret_unset_variables ? &unset_variables : NULL;
        pb = ret_bad_variables ? &bad_variables : NULL;

        for (e = format, i = 0; *e && i < n; e++, i++)
                switch (state) {

                case WORD:
                        if (*e == '$')
                                state = CURLY;
                        break;

                case CURLY:
                        if (*e == '{') {
                                k = strnappend(s, word, e-word-1);
                                if (!k)
                                        return -ENOMEM;

                                free_and_replace(s, k);

                                word = e-1;
                                state = VARIABLE;
                                nest++;

                        } else if (*e == '$') {
                                k = strnappend(s, word, e-word);
                                if (!k)
                                        return -ENOMEM;

                                free_and_replace(s, k);

                                word = e+1;
                                state = WORD;

                        } else if (FLAGS_SET(flags, REPLACE_ENV_ALLOW_BRACELESS) && strchr(VALID_BASH_ENV_NAME_CHARS, *e)) {
                                k = strnappend(s, word, e-word-1);
                                if (!k)
                                        return -ENOMEM;

                                free_and_replace(s, k);

                                word = e-1;
                                state = VARIABLE_RAW;

                        } else
                                state = WORD;
                        break;

                case VARIABLE:
                        if (*e == '}') {
                                char *t;

                                r = strv_env_get_n_validated(env, word+2, e-word-2, flags, &t, pu, pb);
                                if (r < 0)
                                        return r;

                                if (!strextend(&s, t))
                                        return -ENOMEM;

                                word = e+1;
                                state = WORD;
                                nest--;
                        } else if (*e == ':') {
                                if (flags & REPLACE_ENV_ALLOW_EXTENDED) {
                                        len = e - word - 2;
                                        state = TEST;
                                } else
                                        /* Treat this as unsupported syntax, i.e. do no replacement */
                                        state = WORD;
                        }
                        break;

                case TEST:
                        if (*e == '-')
                                state = DEFAULT_VALUE;
                        else if (*e == '+')
                                state = ALTERNATE_VALUE;
                        else {
                                state = WORD;
                                break;
                        }

                        test_value = e+1;
                        break;

                case DEFAULT_VALUE: /* fall through */
                case ALTERNATE_VALUE:
                        assert(flags & REPLACE_ENV_ALLOW_EXTENDED);

                        if (*e == '{') {
                                nest++;
                                break;
                        }

                        if (*e != '}')
                                break;

                        nest--;
                        if (nest == 0) {
                                _cleanup_strv_free_ char **u = NULL, **b = NULL;
                                _cleanup_free_ char *v = NULL;
                                char *t = NULL;

                                r = strv_env_get_n_validated(env, word+2, len, flags, &t, pu, pb);
                                if (r < 0)
                                        return r;

                                if (t && state == ALTERNATE_VALUE) {
                                        r = replace_env_full(test_value, e-test_value, env, flags, &v, pu ? &u : NULL, pb ? &b : NULL);
                                        if (r < 0)
                                                return r;

                                        t = v;
                                } else if (!t && state == DEFAULT_VALUE) {
                                        r = replace_env_full(test_value, e-test_value, env, flags, &v, pu ? &u : NULL, pb ? &b : NULL);
                                        if (r < 0)
                                                return r;

                                        t = v;
                                }

                                r = strv_extend_strv(&unset_variables, u, /* filter_duplicates= */ true);
                                if (r < 0)
                                        return r;
                                r = strv_extend_strv(&bad_variables, b, /* filter_duplicates= */ true);
                                if (r < 0)
                                        return r;

                                if (!strextend(&s, t))
                                        return -ENOMEM;

                                word = e+1;
                                state = WORD;
                        }
                        break;

                case VARIABLE_RAW:
                        assert(flags & REPLACE_ENV_ALLOW_BRACELESS);

                        if (!strchr(VALID_BASH_ENV_NAME_CHARS, *e)) {
                                char *t = NULL;

                                r = strv_env_get_n_validated(env, word+1, e-word-1, flags, &t, &unset_variables, &bad_variables);
                                if (r < 0)
                                        return r;

                                if (!strextend(&s, t))
                                        return -ENOMEM;

                                word = e--;
                                i--;
                                state = WORD;
                        }
                        break;
                }

        if (state == VARIABLE_RAW) {
                char *t;

                assert(flags & REPLACE_ENV_ALLOW_BRACELESS);

                r = strv_env_get_n_validated(env, word+1, e-word-1, flags, &t, &unset_variables, &bad_variables);
                if (r < 0)
                        return r;

                if (!strextend(&s, t))
                        return -ENOMEM;

        } else if (!strextendn(&s, word, e-word))
                return -ENOMEM;

        if (ret_unset_variables)
                *ret_unset_variables = TAKE_PTR(unset_variables);
        if (ret_bad_variables)
                *ret_bad_variables = TAKE_PTR(bad_variables);

        if (ret)
                *ret = TAKE_PTR(s);

        return 0;
}

int replace_env_argv(
                char **argv,
                char **env,
                char ***ret,
                char ***ret_unset_variables,
                char ***ret_bad_variables) {

        _cleanup_strv_free_ char **n = NULL, **unset_variables = NULL, **bad_variables = NULL;
        size_t k = 0, l = 0;
        int r;

        l = strv_length(argv);

        n = new(char*, l+1);
        if (!n)
                return -ENOMEM;

        STRV_FOREACH(i, argv) {
                const char *word = *i;

                /* If $FOO appears as single word, replace it by the split up variable */
                if (word[0] == '$' && !IN_SET(word[1], '{', '$')) {
                        _cleanup_strv_free_ char **m = NULL;
                        const char *name = word + 1;
                        char *e, **w;
                        size_t q;

                        if (env_name_is_valid(name)) {
                                e = strv_env_get(env, name);
                                if (e)
                                        r = strv_split_full(&m, e, WHITESPACE, EXTRACT_RELAX|EXTRACT_UNQUOTE);
                                else if (ret_unset_variables)
                                        r = strv_extend(&unset_variables, name);
                                else
                                        r = 0;
                        } else if (ret_bad_variables)
                                r = strv_extend(&bad_variables, name);
                        else
                                r = 0;
                        if (r < 0)
                                return r;

                        q = strv_length(m);
                        l = l + q - 1;

                        w = reallocarray(n, l + 1, sizeof(char*));
                        if (!w)
                                return -ENOMEM;

                        n = w;
                        if (m) {
                                memcpy(n + k, m, (q + 1) * sizeof(char*));
                                m = mfree(m);
                        }

                        k += q;
                        continue;
                }

                _cleanup_strv_free_ char **u = NULL, **b = NULL;

                /* If ${FOO} appears as part of a word, replace it by the variable as-is */
                r = replace_env_full(
                                word,
                                /* length= */ SIZE_MAX,
                                env,
                                /* flags= */ 0,
                                n + k,
                                ret_unset_variables ? &u : NULL,
                                ret_bad_variables ? &b : NULL);
                if (r < 0)
                        return r;
                n[++k] = NULL;

                r = strv_extend_strv(&unset_variables, u, /* filter_duplicates= */ true);
                if (r < 0)
                        return r;

                r = strv_extend_strv(&bad_variables, b, /*filter_duplicates= */ true);
                if (r < 0)
                        return r;
        }

        if (ret_unset_variables) {
                strv_uniq(strv_sort(unset_variables));
                *ret_unset_variables = TAKE_PTR(unset_variables);
        }
        if (ret_bad_variables) {
                strv_uniq(strv_sort(bad_variables));
                *ret_bad_variables = TAKE_PTR(bad_variables);
        }

        *ret = TAKE_PTR(n);
        return 0;
}
#endif /* NM_IGNORED */

int getenv_bool(const char *p) {
        const char *e;

        e = getenv(p);
        if (!e)
                return -ENXIO;

        return parse_boolean(e);
}

int getenv_bool_secure(const char *p) {
        const char *e;

        e = secure_getenv(p);
        if (!e)
                return -ENXIO;

        return parse_boolean(e);
}

#if 0 /* NM_IGNORED */
int getenv_uint64_secure(const char *p, uint64_t *ret) {
        const char *e;

        assert(p);

        e = secure_getenv(p);
        if (!e)
                return -ENXIO;

        return safe_atou64(e, ret);
}

int set_unset_env(const char *name, const char *value, bool overwrite) {
        assert(name);

        if (value)
                return RET_NERRNO(setenv(name, value, overwrite));

        return RET_NERRNO(unsetenv(name));
}

int putenv_dup(const char *assignment, bool override) {
        const char *e, *n;

        e = strchr(assignment, '=');
        if (!e)
                return -EINVAL;

        n = strndupa_safe(assignment, e - assignment);

        /* This is like putenv(), but uses setenv() so that our memory doesn't become part of environ[]. */
        return RET_NERRNO(setenv(n, e + 1, override));
}

int setenv_systemd_exec_pid(bool update_only) {
        const char *e;
        int r;

        /* Update $SYSTEMD_EXEC_PID=pid except when '*' is set for the variable. */

        e = secure_getenv("SYSTEMD_EXEC_PID");
        if (!e && update_only)
                return 0;

        if (streq_ptr(e, "*"))
                return 0;

        r = setenvf("SYSTEMD_EXEC_PID", /* overwrite= */ 1, PID_FMT, getpid_cached());
        if (r < 0)
                return r;

        return 1;
}

int getenv_path_list(const char *name, char ***ret_paths) {
        _cleanup_strv_free_ char **l = NULL;
        const char *e;
        int r;

        assert(name);
        assert(ret_paths);

        e = secure_getenv(name);
        if (!e)
                return -ENXIO;

        r = strv_split_full(&l, e, ":", EXTRACT_DONT_COALESCE_SEPARATORS);
        if (r < 0)
                return log_debug_errno(r, "Failed to parse $%s: %m", name);

        STRV_FOREACH(p, l) {
                if (!path_is_absolute(*p))
                        return log_debug_errno(SYNTHETIC_ERRNO(EINVAL),
                                               "Path '%s' is not absolute, refusing.", *p);

                if (!path_is_normalized(*p))
                        return log_debug_errno(SYNTHETIC_ERRNO(EINVAL),
                                               "Path '%s' is not normalized, refusing.", *p);

                if (path_equal(*p, "/"))
                        return log_debug_errno(SYNTHETIC_ERRNO(EINVAL),
                                               "Path '%s' is the root fs, refusing.", *p);
        }

        if (strv_isempty(l))
                return log_debug_errno(SYNTHETIC_ERRNO(EINVAL),
                                       "No paths specified, refusing.");

        *ret_paths = TAKE_PTR(l);
        return 1;
}

int getenv_steal_erase(const char *name, char **ret) {
        _cleanup_(erase_and_freep) char *a = NULL;
        char *e;

        assert(name);

        /* Reads an environment variable, makes a copy of it, erases its memory in the environment block and removes
         * it from there. Usecase: reading passwords from the env block (which is a bad idea, but useful for
         * testing, and given that people are likely going to misuse this, be thorough) */

        e = getenv(name);
        if (!e) {
                if (ret)
                        *ret = NULL;
                return 0;
        }

        if (ret) {
                a = strdup(e);
                if (!a)
                        return -ENOMEM;
        }

        string_erase(e);

        if (unsetenv(name) < 0)
                return -errno;

        if (ret)
                *ret = TAKE_PTR(a);

        return 1;
}
<<<<<<< HEAD
#endif /* NM_IGNORED */
=======

int set_full_environment(char **env) {
        int r;

        clearenv();

        STRV_FOREACH(e, env) {
                _cleanup_free_ char *k = NULL, *v = NULL;

                r = split_pair(*e, "=", &k, &v);
                if (r < 0)
                        return r;

                if (setenv(k, v, /* overwrite= */ true) < 0)
                        return -errno;
        }

        return 0;
}

int setenvf(const char *name, bool overwrite, const char *valuef, ...) {
        _cleanup_free_ char *value = NULL;
        va_list ap;
        int r;

        assert(name);

        if (!valuef)
                return RET_NERRNO(unsetenv(name));

        va_start(ap, valuef);
        DISABLE_WARNING_FORMAT_NONLITERAL;
        r = vasprintf(&value, valuef, ap);
        REENABLE_WARNING;
        va_end(ap);

        if (r < 0)
                return -ENOMEM;

        return RET_NERRNO(setenv(name, value, overwrite));
}
>>>>>>> a14a033e
<|MERGE_RESOLUTION|>--- conflicted
+++ resolved
@@ -557,17 +557,8 @@
 
         return NULL;
 }
-
-<<<<<<< HEAD
-char *strv_env_get(char **l, const char *name) {
-        assert(name);
-
-        return strv_env_get_n(l, name, strlen(name), 0);
-}
 #endif /* NM_IGNORED */
 
-=======
->>>>>>> a14a033e
 char *strv_env_pairs_get(char **l, const char *name) {
         char *result = NULL;
 
@@ -1117,9 +1108,6 @@
 
         return 1;
 }
-<<<<<<< HEAD
-#endif /* NM_IGNORED */
-=======
 
 int set_full_environment(char **env) {
         int r;
@@ -1161,4 +1149,4 @@
 
         return RET_NERRNO(setenv(name, value, overwrite));
 }
->>>>>>> a14a033e
+#endif /* NM_IGNORED */