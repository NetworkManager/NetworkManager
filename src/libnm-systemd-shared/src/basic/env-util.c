--- conflicted
+++ resolved
@@ -20,7 +20,6 @@
 #include "stdio-util.h"
 #include "string-util.h"
 #include "strv.h"
-#include "syslog-util.h"
 #include "utf8.h"
 
 #if 0 /* NM_IGNORED */
@@ -979,12 +978,7 @@
         return parse_boolean(e);
 }
 
-<<<<<<< HEAD
-#if 0 /* NM_IGNORED */
-int getenv_uint64_secure(const char *p, uint64_t *ret) {
-=======
 int secure_getenv_uint64(const char *p, uint64_t *ret) {
->>>>>>> cd87004d
         const char *e;
 
         assert(p);
@@ -1018,6 +1012,7 @@
         return RET_NERRNO(setenv(n, e + 1, override));
 }
 
+#if 0 /* NM_IGNORED */
 int setenv_systemd_exec_pid(bool update_only) {
         const char *e;
         int r;
