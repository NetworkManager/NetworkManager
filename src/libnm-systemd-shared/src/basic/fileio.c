/* SPDX-License-Identifier: LGPL-2.1-or-later */

#include "nm-sd-adapt-shared.h"

#include <ctype.h>
#include <errno.h>
#include <fcntl.h>
#include <limits.h>
#include <stdarg.h>
#include <stdint.h>
#include <stdio_ext.h>
#include <stdlib.h>
#include <sys/stat.h>
#include <sys/types.h>
#include <unistd.h>

#include "alloc-util.h"
#include "chase-symlinks.h"
#include "fd-util.h"
#include "fileio.h"
#include "fs-util.h"
#include "hexdecoct.h"
#include "log.h"
#include "macro.h"
#include "mkdir.h"
#include "parse-util.h"
#include "path-util.h"
#include "socket-util.h"
#include "stdio-util.h"
#include "string-util.h"
#include "sync-util.h"
#include "tmpfile-util.h"

/* The maximum size of the file we'll read in one go in read_full_file() (64M). */
#define READ_FULL_BYTES_MAX (64U*1024U*1024U - 1U)

/* The maximum size of virtual files (i.e. procfs, sysfs, and other virtual "API" files) we'll read in one go
 * in read_virtual_file(). Note that this limit is different (and much lower) than the READ_FULL_BYTES_MAX
 * limit. This reflects the fact that we use different strategies for reading virtual and regular files:
 * virtual files we generally have to read in a single read() syscall since the kernel doesn't support
 * continuation read()s for them. Thankfully they are somewhat size constrained. Thus we can allocate the
 * full potential buffer in advance. Regular files OTOH can be much larger, and there we grow the allocations
 * exponentially in a loop. We use a size limit of 4M-2 because 4M-1 is the maximum buffer that /proc/sys/
 * allows us to read() (larger reads will fail with ENOMEM), and we want to read one extra byte so that we
 * can detect EOFs. */
#define READ_VIRTUAL_BYTES_MAX (4U*1024U*1024U - 2U)

int fopen_unlocked(const char *path, const char *options, FILE **ret) {
        assert(ret);

        FILE *f = fopen(path, options);
        if (!f)
                return -errno;

        (void) __fsetlocking(f, FSETLOCKING_BYCALLER);

        *ret = f;
        return 0;
}

int fdopen_unlocked(int fd, const char *options, FILE **ret) {
        assert(ret);

        FILE *f = fdopen(fd, options);
        if (!f)
                return -errno;

        (void) __fsetlocking(f, FSETLOCKING_BYCALLER);

        *ret = f;
        return 0;
}

int take_fdopen_unlocked(int *fd, const char *options, FILE **ret) {
        int r;

        assert(fd);

        r = fdopen_unlocked(*fd, options, ret);
        if (r < 0)
                return r;

        *fd = -1;

        return 0;
}

FILE* take_fdopen(int *fd, const char *options) {
        assert(fd);

        FILE *f = fdopen(*fd, options);
        if (!f)
                return NULL;

        *fd = -1;

        return f;
}

DIR* take_fdopendir(int *dfd) {
        assert(dfd);

        DIR *d = fdopendir(*dfd);
        if (!d)
                return NULL;

        *dfd = -1;

        return d;
}

FILE* open_memstream_unlocked(char **ptr, size_t *sizeloc) {
        FILE *f = open_memstream(ptr, sizeloc);
        if (!f)
                return NULL;

        (void) __fsetlocking(f, FSETLOCKING_BYCALLER);

        return f;
}

FILE* fmemopen_unlocked(void *buf, size_t size, const char *mode) {
        FILE *f = fmemopen(buf, size, mode);
        if (!f)
                return NULL;

        (void) __fsetlocking(f, FSETLOCKING_BYCALLER);

        return f;
}

#if 0 /* NM_IGNORED */
int write_string_stream_ts(
                FILE *f,
                const char *line,
                WriteStringFileFlags flags,
                const struct timespec *ts) {

        bool needs_nl;
        int r, fd = -1;

        assert(f);
        assert(line);

        if (ferror(f))
                return -EIO;

        if (ts) {
                /* If we shall set the timestamp we need the fd. But fmemopen() streams generally don't have
                 * an fd. Let's fail early in that case. */
                fd = fileno(f);
                if (fd < 0)
                        return -EBADF;
        }

        if (flags & WRITE_STRING_FILE_SUPPRESS_REDUNDANT_VIRTUAL) {
                _cleanup_free_ char *t = NULL;

                /* If value to be written is same as that of the existing value, then suppress the write. */

                if (fd < 0) {
                        fd = fileno(f);
                        if (fd < 0)
                                return -EBADF;
                }

                /* Read an additional byte to detect cases where the prefix matches but the rest
                 * doesn't. Also, 0 returned by read_virtual_file_fd() means the read was truncated and
                 * it won't be equal to the new value. */
                if (read_virtual_file_fd(fd, strlen(line)+1, &t, NULL) > 0 &&
                    streq_skip_trailing_chars(line, t, NEWLINE)) {
                        log_debug("No change in value '%s', supressing write", line);
                        return 0;
                }

                if (lseek(fd, 0, SEEK_SET) < 0)
                        return -errno;
        }

        needs_nl = !(flags & WRITE_STRING_FILE_AVOID_NEWLINE) && !endswith(line, "\n");

        if (needs_nl && (flags & WRITE_STRING_FILE_DISABLE_BUFFER)) {
                /* If STDIO buffering was disabled, then let's append the newline character to the string
                 * itself, so that the write goes out in one go, instead of two */

                line = strjoina(line, "\n");
                needs_nl = false;
        }

        if (fputs(line, f) == EOF)
                return -errno;

        if (needs_nl)
                if (fputc('\n', f) == EOF)
                        return -errno;

        if (flags & WRITE_STRING_FILE_SYNC)
                r = fflush_sync_and_check(f);
        else
                r = fflush_and_check(f);
        if (r < 0)
                return r;

        if (ts) {
                const struct timespec twice[2] = {*ts, *ts};

                assert(fd >= 0);
                if (futimens(fd, twice) < 0)
                        return -errno;
        }

        return 0;
}

static int write_string_file_atomic(
                const char *fn,
                const char *line,
                WriteStringFileFlags flags,
                const struct timespec *ts) {

        _cleanup_fclose_ FILE *f = NULL;
        _cleanup_free_ char *p = NULL;
        int r;

        assert(fn);
        assert(line);

        /* Note that we'd really like to use O_TMPFILE here, but can't really, since we want replacement
         * semantics here, and O_TMPFILE can't offer that. i.e. rename() replaces but linkat() doesn't. */

        r = fopen_temporary(fn, &f, &p);
        if (r < 0)
                return r;

        r = write_string_stream_ts(f, line, flags, ts);
        if (r < 0)
                goto fail;

        r = fchmod_umask(fileno(f), FLAGS_SET(flags, WRITE_STRING_FILE_MODE_0600) ? 0600 : 0644);
        if (r < 0)
                goto fail;

        if (rename(p, fn) < 0) {
                r = -errno;
                goto fail;
        }

        if (FLAGS_SET(flags, WRITE_STRING_FILE_SYNC)) {
                /* Sync the rename, too */
                r = fsync_directory_of_file(fileno(f));
                if (r < 0)
                        return r;
        }

        return 0;

fail:
        (void) unlink(p);
        return r;
}

int write_string_file_ts(
                const char *fn,
                const char *line,
                WriteStringFileFlags flags,
                const struct timespec *ts) {

        _cleanup_fclose_ FILE *f = NULL;
        int q, r, fd;

        assert(fn);
        assert(line);

        /* We don't know how to verify whether the file contents was already on-disk. */
        assert(!((flags & WRITE_STRING_FILE_VERIFY_ON_FAILURE) && (flags & WRITE_STRING_FILE_SYNC)));

        if (flags & WRITE_STRING_FILE_MKDIR_0755) {
                r = mkdir_parents(fn, 0755);
                if (r < 0)
                        return r;
        }

        if (flags & WRITE_STRING_FILE_ATOMIC) {
                assert(flags & WRITE_STRING_FILE_CREATE);

                r = write_string_file_atomic(fn, line, flags, ts);
                if (r < 0)
                        goto fail;

                return r;
        } else
                assert(!ts);

        /* We manually build our own version of fopen(..., "we") that works without O_CREAT and with O_NOFOLLOW if needed. */
        fd = open(fn, O_CLOEXEC|O_NOCTTY |
                  (FLAGS_SET(flags, WRITE_STRING_FILE_NOFOLLOW) ? O_NOFOLLOW : 0) |
                  (FLAGS_SET(flags, WRITE_STRING_FILE_CREATE) ? O_CREAT : 0) |
                  (FLAGS_SET(flags, WRITE_STRING_FILE_TRUNCATE) ? O_TRUNC : 0) |
                  (FLAGS_SET(flags, WRITE_STRING_FILE_SUPPRESS_REDUNDANT_VIRTUAL) ? O_RDWR : O_WRONLY),
                  (FLAGS_SET(flags, WRITE_STRING_FILE_MODE_0600) ? 0600 : 0666));
        if (fd < 0) {
                r = -errno;
                goto fail;
        }

        r = fdopen_unlocked(fd, "w", &f);
        if (r < 0) {
                safe_close(fd);
                goto fail;
        }

        if (flags & WRITE_STRING_FILE_DISABLE_BUFFER)
                setvbuf(f, NULL, _IONBF, 0);

        r = write_string_stream_ts(f, line, flags, ts);
        if (r < 0)
                goto fail;

        return 0;

fail:
        if (!(flags & WRITE_STRING_FILE_VERIFY_ON_FAILURE))
                return r;

        f = safe_fclose(f);

        /* OK, the operation failed, but let's see if the right
         * contents in place already. If so, eat up the error. */

        q = verify_file(fn, line, !(flags & WRITE_STRING_FILE_AVOID_NEWLINE) || (flags & WRITE_STRING_FILE_VERIFY_IGNORE_NEWLINE));
        if (q <= 0)
                return r;

        return 0;
}

int write_string_filef(
                const char *fn,
                WriteStringFileFlags flags,
                const char *format, ...) {

        _cleanup_free_ char *p = NULL;
        va_list ap;
        int r;

        va_start(ap, format);
        r = vasprintf(&p, format, ap);
        va_end(ap);

        if (r < 0)
                return -ENOMEM;

        return write_string_file(fn, p, flags);
}

int read_one_line_file(const char *fn, char **line) {
        _cleanup_fclose_ FILE *f = NULL;
        int r;

        assert(fn);
        assert(line);

        r = fopen_unlocked(fn, "re", &f);
        if (r < 0)
                return r;

        return read_line(f, LONG_LINE_MAX, line);
}

int verify_file(const char *fn, const char *blob, bool accept_extra_nl) {
        _cleanup_fclose_ FILE *f = NULL;
        _cleanup_free_ char *buf = NULL;
        size_t l, k;
        int r;

        assert(fn);
        assert(blob);

        l = strlen(blob);

        if (accept_extra_nl && endswith(blob, "\n"))
                accept_extra_nl = false;

        buf = malloc(l + accept_extra_nl + 1);
        if (!buf)
                return -ENOMEM;

        r = fopen_unlocked(fn, "re", &f);
        if (r < 0)
                return r;

        /* We try to read one byte more than we need, so that we know whether we hit eof */
        errno = 0;
        k = fread(buf, 1, l + accept_extra_nl + 1, f);
        if (ferror(f))
                return errno_or_else(EIO);

        if (k != l && k != l + accept_extra_nl)
                return 0;
        if (memcmp(buf, blob, l) != 0)
                return 0;
        if (k > l && buf[l] != '\n')
                return 0;

        return 1;
}
#endif /* NM_IGNORED */

int read_virtual_file_fd(int fd, size_t max_size, char **ret_contents, size_t *ret_size) {
        _cleanup_free_ char *buf = NULL;
        size_t n, size;
        int n_retries;
        bool truncated = false;

        /* Virtual filesystems such as sysfs or procfs use kernfs, and kernfs can work with two sorts of
         * virtual files. One sort uses "seq_file", and the results of the first read are buffered for the
         * second read. The other sort uses "raw" reads which always go direct to the device. In the latter
         * case, the content of the virtual file must be retrieved with a single read otherwise a second read
         * might get the new value instead of finding EOF immediately. That's the reason why the usage of
         * fread(3) is prohibited in this case as it always performs a second call to read(2) looking for
         * EOF. See issue #13585.
         *
         * max_size specifies a limit on the bytes read. If max_size is SIZE_MAX, the full file is read. If
         * the full file is too large to read, an error is returned. For other values of max_size, *partial
         * contents* may be returned. (Though the read is still done using one syscall.) Returns 0 on
         * partial success, 1 if untruncated contents were read. */

        assert(fd >= 0);
        assert(max_size <= READ_VIRTUAL_BYTES_MAX || max_size == SIZE_MAX);

        /* Limit the number of attempts to read the number of bytes returned by fstat(). */
        n_retries = 3;

        for (;;) {
                struct stat st;

                if (fstat(fd, &st) < 0)
                        return -errno;

                if (!S_ISREG(st.st_mode))
                        return -EBADF;

                /* Be prepared for files from /proc which generally report a file size of 0. */
                assert_cc(READ_VIRTUAL_BYTES_MAX < SSIZE_MAX);
                if (st.st_size > 0 && n_retries > 1) {
                        /* Let's use the file size if we have more than 1 attempt left. On the last attempt
                         * we'll ignore the file size */

                        if (st.st_size > SSIZE_MAX) { /* Avoid overflow with 32-bit size_t and 64-bit off_t. */

                                if (max_size == SIZE_MAX)
                                        return -EFBIG;

                                size = max_size;
                        } else {
                                size = MIN((size_t) st.st_size, max_size);

                                if (size > READ_VIRTUAL_BYTES_MAX)
                                        return -EFBIG;
                        }

                        n_retries--;
                } else if (n_retries > 1) {
                        /* Files in /proc are generally smaller than the page size so let's start with
                         * a page size buffer from malloc and only use the max buffer on the final try. */
                        size = MIN3(page_size() - 1, READ_VIRTUAL_BYTES_MAX, max_size);
                        n_retries = 1;
                } else {
                        size = MIN(READ_VIRTUAL_BYTES_MAX, max_size);
                        n_retries = 0;
                }

                buf = malloc(size + 1);
                if (!buf)
                        return -ENOMEM;

                /* Use a bigger allocation if we got it anyway, but not more than the limit. */
                size = MIN3(MALLOC_SIZEOF_SAFE(buf) - 1, max_size, READ_VIRTUAL_BYTES_MAX);

                for (;;) {
                        ssize_t k;

                        /* Read one more byte so we can detect whether the content of the
                         * file has already changed or the guessed size for files from /proc
                         * wasn't large enough . */
                        k = read(fd, buf, size + 1);
                        if (k >= 0) {
                                n = k;
                                break;
                        }

                        if (errno != EINTR)
                                return -errno;
                }

                /* Consider a short read as EOF */
                if (n <= size)
                        break;

                /* If a maximum size is specified and we already read more we know the file is larger, and
                 * can handle this as truncation case. Note that if the size of what we read equals the
                 * maximum size then this doesn't mean truncation, the file might or might not end on that
                 * byte. We need to rerun the loop in that case, with a larger buffer size, so that we read
                 * at least one more byte to be able to distinguish EOF from truncation. */
                if (max_size != SIZE_MAX && n > max_size) {
                        n = size; /* Make sure we never use more than what we sized the buffer for (so that
                                   * we have one free byte in it for the trailing NUL we add below).*/
                        truncated = true;
                        break;
                }

                /* We have no further attempts left? Then the file is apparently larger than our limits. Give up. */
                if (n_retries <= 0)
                        return -EFBIG;

                /* Hmm... either we read too few bytes from /proc or less likely the content of the file
                 * might have been changed (and is now bigger) while we were processing, let's try again
                 * either with the new file size. */

                if (lseek(fd, 0, SEEK_SET) < 0)
                        return -errno;

                buf = mfree(buf);
        }

        if (ret_contents) {

                /* Safety check: if the caller doesn't want to know the size of what we just read it will
                 * rely on the trailing NUL byte. But if there's an embedded NUL byte, then we should refuse
                 * operation as otherwise there'd be ambiguity about what we just read. */
                if (!ret_size && memchr(buf, 0, n))
                        return -EBADMSG;

                if (n < size) {
                        char *p;

                        /* Return rest of the buffer to libc */
                        p = realloc(buf, n + 1);
                        if (!p)
                                return -ENOMEM;
                        buf = p;
                }

                buf[n] = 0;
                *ret_contents = TAKE_PTR(buf);
        }

        if (ret_size)
                *ret_size = n;

        return !truncated;
}

int read_virtual_file(const char *filename, size_t max_size, char **ret_contents, size_t *ret_size) {
        _cleanup_close_ int fd = -1;

        assert(filename);

        fd = open(filename, O_RDONLY | O_NOCTTY | O_CLOEXEC);
        if (fd < 0)
                return -errno;

        return read_virtual_file_fd(fd, max_size, ret_contents, ret_size);
}

int read_full_stream_full(
                FILE *f,
                const char *filename,
                uint64_t offset,
                size_t size,
                ReadFullFileFlags flags,
                char **ret_contents,
                size_t *ret_size) {

        _cleanup_free_ char *buf = NULL;
        size_t n, n_next = 0, l;
        int fd, r;

        assert(f);
        assert(ret_contents);
        assert(!FLAGS_SET(flags, READ_FULL_FILE_UNBASE64 | READ_FULL_FILE_UNHEX));
        assert(size != SIZE_MAX || !FLAGS_SET(flags, READ_FULL_FILE_FAIL_WHEN_LARGER));

        if (offset != UINT64_MAX && offset > LONG_MAX) /* fseek() can only deal with "long" offsets */
                return -ERANGE;

        fd = fileno(f);
        if (fd >= 0) { /* If the FILE* object is backed by an fd (as opposed to memory or such, see
                        * fmemopen()), let's optimize our buffering */
                struct stat st;

                if (fstat(fd, &st) < 0)
                        return -errno;

                if (S_ISREG(st.st_mode)) {

                        /* Try to start with the right file size if we shall read the file in full. Note
                         * that we increase the size to read here by one, so that the first read attempt
                         * already makes us notice the EOF. If the reported size of the file is zero, we
                         * avoid this logic however, since quite likely it might be a virtual file in procfs
                         * that all report a zero file size. */

                        if (st.st_size > 0 &&
                            (size == SIZE_MAX || FLAGS_SET(flags, READ_FULL_FILE_FAIL_WHEN_LARGER))) {

                                uint64_t rsize =
                                        LESS_BY((uint64_t) st.st_size, offset == UINT64_MAX ? 0 : offset);

                                if (rsize < SIZE_MAX) /* overflow check */
                                        n_next = rsize + 1;
                        }

                        if (flags & READ_FULL_FILE_WARN_WORLD_READABLE)
                                (void) warn_file_is_world_accessible(filename, &st, NULL, 0);
                }
        }

        /* If we don't know how much to read, figure it out now. If we shall read a part of the file, then
         * allocate the requested size. If we shall load the full file start with LINE_MAX. Note that if
         * READ_FULL_FILE_FAIL_WHEN_LARGER we consider the specified size a safety limit, and thus also start
         * with LINE_MAX, under assumption the file is most likely much shorter. */
        if (n_next == 0)
                n_next = size != SIZE_MAX && !FLAGS_SET(flags, READ_FULL_FILE_FAIL_WHEN_LARGER) ? size : LINE_MAX;

        /* Never read more than we need to determine that our own limit is hit */
        if (n_next > READ_FULL_BYTES_MAX)
                n_next = READ_FULL_BYTES_MAX + 1;

        if (offset != UINT64_MAX && fseek(f, offset, SEEK_SET) < 0)
                return -errno;

        n = l = 0;
        for (;;) {
                char *t;
                size_t k;

                /* If we shall fail when reading overly large data, then read exactly one byte more than the
                 * specified size at max, since that'll tell us if there's anymore data beyond the limit*/
                if (FLAGS_SET(flags, READ_FULL_FILE_FAIL_WHEN_LARGER) && n_next > size)
                        n_next = size + 1;

                if (flags & READ_FULL_FILE_SECURE) {
                        t = malloc(n_next + 1);
                        if (!t) {
                                r = -ENOMEM;
                                goto finalize;
                        }
                        memcpy_safe(t, buf, n);
                        explicit_bzero_safe(buf, n);
                        free(buf);
                } else {
                        t = realloc(buf, n_next + 1);
                        if (!t)
                                return -ENOMEM;
                }

                buf = t;
                /* Unless a size has been explicitly specified, try to read as much as fits into the memory
                 * we allocated (minus 1, to leave one byte for the safety NUL byte) */
                n = size == SIZE_MAX ? MALLOC_SIZEOF_SAFE(buf) - 1 : n_next;

                errno = 0;
                k = fread(buf + l, 1, n - l, f);

                assert(k <= n - l);
                l += k;

                if (ferror(f)) {
                        r = errno_or_else(EIO);
                        goto finalize;
                }
                if (feof(f))
                        break;

                if (size != SIZE_MAX && !FLAGS_SET(flags, READ_FULL_FILE_FAIL_WHEN_LARGER)) { /* If we got asked to read some specific size, we already sized the buffer right, hence leave */
                        assert(l == size);
                        break;
                }

                assert(k > 0); /* we can't have read zero bytes because that would have been EOF */

                if (FLAGS_SET(flags, READ_FULL_FILE_FAIL_WHEN_LARGER) && l > size) {
                        r = -E2BIG;
                        goto finalize;
                }

                if (n >= READ_FULL_BYTES_MAX) {
                        r = -E2BIG;
                        goto finalize;
                }

                n_next = MIN(n * 2, READ_FULL_BYTES_MAX);
        }

        if (flags & (READ_FULL_FILE_UNBASE64 | READ_FULL_FILE_UNHEX)) {
                _cleanup_free_ void *decoded = NULL;
                size_t decoded_size;

                buf[l++] = 0;
                if (flags & READ_FULL_FILE_UNBASE64)
                        r = unbase64mem_full(buf, l, flags & READ_FULL_FILE_SECURE, &decoded, &decoded_size);
                else
                        r = unhexmem_full(buf, l, flags & READ_FULL_FILE_SECURE, &decoded, &decoded_size);
                if (r < 0)
                        goto finalize;

                if (flags & READ_FULL_FILE_SECURE)
                        explicit_bzero_safe(buf, n);
                free_and_replace(buf, decoded);
                n = l = decoded_size;
        }

        if (!ret_size) {
                /* Safety check: if the caller doesn't want to know the size of what we just read it will rely on the
                 * trailing NUL byte. But if there's an embedded NUL byte, then we should refuse operation as otherwise
                 * there'd be ambiguity about what we just read. */

                if (memchr(buf, 0, l)) {
                        r = -EBADMSG;
                        goto finalize;
                }
        }

        buf[l] = 0;
        *ret_contents = TAKE_PTR(buf);

        if (ret_size)
                *ret_size = l;

        return 0;

finalize:
        if (flags & READ_FULL_FILE_SECURE)
                explicit_bzero_safe(buf, n);

        return r;
}

int read_full_file_full(
                int dir_fd,
                const char *filename,
                uint64_t offset,
                size_t size,
                ReadFullFileFlags flags,
                const char *bind_name,
                char **ret_contents,
                size_t *ret_size) {

        _cleanup_fclose_ FILE *f = NULL;
        int r;

        assert(filename);
        assert(ret_contents);

        r = xfopenat(dir_fd, filename, "re", 0, &f);
        if (r < 0) {
                _cleanup_close_ int dfd = -1, sk = -1;
                union sockaddr_union sa;

                /* ENXIO is what Linux returns if we open a node that is an AF_UNIX socket */
                if (r != -ENXIO)
                        return r;

                /* If this is enabled, let's try to connect to it */
                if (!FLAGS_SET(flags, READ_FULL_FILE_CONNECT_SOCKET))
                        return -ENXIO;

                /* Seeking is not supported on AF_UNIX sockets */
                if (offset != UINT64_MAX)
                        return -ESPIPE;

                if (dir_fd == AT_FDCWD)
                        r = sockaddr_un_set_path(&sa.un, filename);
                else {
                        /* If we shall operate relative to some directory, then let's use O_PATH first to
                         * open the socket inode, and then connect to it via /proc/self/fd/. We have to do
                         * this since there's not connectat() that takes a directory fd as first arg. */

                        dfd = openat(dir_fd, filename, O_PATH|O_CLOEXEC);
                        if (dfd < 0)
                                return -errno;

                        r = sockaddr_un_set_path(&sa.un, FORMAT_PROC_FD_PATH(dfd));
                }
                if (r < 0)
                        return r;

                sk = socket(AF_UNIX, SOCK_STREAM|SOCK_CLOEXEC, 0);
                if (sk < 0)
                        return -errno;

                if (bind_name) {
                        /* If the caller specified a socket name to bind to, do so before connecting. This is
                         * useful to communicate some minor, short meta-information token from the client to
                         * the server. */
                        union sockaddr_union bsa;

                        r = sockaddr_un_set_path(&bsa.un, bind_name);
                        if (r < 0)
                                return r;

                        if (bind(sk, &bsa.sa, r) < 0)
                                return r;
                }

                if (connect(sk, &sa.sa, SOCKADDR_UN_LEN(sa.un)) < 0)
                        return errno == ENOTSOCK ? -ENXIO : -errno; /* propagate original error if this is
                                                                     * not a socket after all */

                if (shutdown(sk, SHUT_WR) < 0)
                        return -errno;

                f = fdopen(sk, "r");
                if (!f)
                        return -errno;

                TAKE_FD(sk);
        }

        (void) __fsetlocking(f, FSETLOCKING_BYCALLER);

        return read_full_stream_full(f, filename, offset, size, flags, ret_contents, ret_size);
}

#if 0 /* NM_IGNORED */
int executable_is_script(const char *path, char **interpreter) {
        _cleanup_free_ char *line = NULL;
        size_t len;
        char *ans;
        int r;

        assert(path);

        r = read_one_line_file(path, &line);
        if (r == -ENOBUFS) /* First line overly long? if so, then it's not a script */
                return 0;
        if (r < 0)
                return r;

        if (!startswith(line, "#!"))
                return 0;

        ans = strstrip(line + 2);
        len = strcspn(ans, " \t");

        if (len == 0)
                return 0;

        ans = strndup(ans, len);
        if (!ans)
                return -ENOMEM;

        *interpreter = ans;
        return 1;
}
#endif /* NM_IGNORED */

/**
 * Retrieve one field from a file like /proc/self/status.  pattern
 * should not include whitespace or the delimiter (':'). pattern matches only
 * the beginning of a line. Whitespace before ':' is skipped. Whitespace and
 * zeros after the ':' will be skipped. field must be freed afterwards.
 * terminator specifies the terminating characters of the field value (not
 * included in the value).
 */
int get_proc_field(const char *filename, const char *pattern, const char *terminator, char **field) {
        _cleanup_free_ char *status = NULL;
        char *t, *f;
        size_t len;
        int r;

        assert(terminator);
        assert(filename);
        assert(pattern);
        assert(field);

        r = read_full_virtual_file(filename, &status, NULL);
        if (r < 0)
                return r;

        t = status;

        do {
                bool pattern_ok;

                do {
                        t = strstr(t, pattern);
                        if (!t)
                                return -ENOENT;

                        /* Check that pattern occurs in beginning of line. */
                        pattern_ok = (t == status || t[-1] == '\n');

                        t += strlen(pattern);

                } while (!pattern_ok);

                t += strspn(t, " \t");
                if (!*t)
                        return -ENOENT;

        } while (*t != ':');

        t++;

        if (*t) {
                t += strspn(t, " \t");

                /* Also skip zeros, because when this is used for
                 * capabilities, we don't want the zeros. This way the
                 * same capability set always maps to the same string,
                 * irrespective of the total capability set size. For
                 * other numbers it shouldn't matter. */
                t += strspn(t, "0");
                /* Back off one char if there's nothing but whitespace
                   and zeros */
                if (!*t || isspace(*t))
                        t--;
        }

        len = strcspn(t, terminator);

        f = strndup(t, len);
        if (!f)
                return -ENOMEM;

        *field = f;
        return 0;
}

DIR *xopendirat(int fd, const char *name, int flags) {
        int nfd;
        DIR *d;

        assert(!(flags & O_CREAT));

        nfd = openat(fd, name, O_RDONLY|O_NONBLOCK|O_DIRECTORY|O_CLOEXEC|flags, 0);
        if (nfd < 0)
                return NULL;

        d = fdopendir(nfd);
        if (!d) {
                safe_close(nfd);
                return NULL;
        }

        return d;
}

int fopen_mode_to_flags(const char *mode) {
        const char *p;
        int flags;

        assert(mode);

        if ((p = startswith(mode, "r+")))
                flags = O_RDWR;
        else if ((p = startswith(mode, "r")))
                flags = O_RDONLY;
        else if ((p = startswith(mode, "w+")))
                flags = O_RDWR|O_CREAT|O_TRUNC;
        else if ((p = startswith(mode, "w")))
                flags = O_WRONLY|O_CREAT|O_TRUNC;
        else if ((p = startswith(mode, "a+")))
                flags = O_RDWR|O_CREAT|O_APPEND;
        else if ((p = startswith(mode, "a")))
                flags = O_WRONLY|O_CREAT|O_APPEND;
        else
                return -EINVAL;

        for (; *p != 0; p++) {

                switch (*p) {

                case 'e':
                        flags |= O_CLOEXEC;
                        break;

                case 'x':
                        flags |= O_EXCL;
                        break;

                case 'm':
                        /* ignore this here, fdopen() might care later though */
                        break;

                case 'c': /* not sure what to do about this one */
                default:
                        return -EINVAL;
                }
        }

        return flags;
}

int xfopenat(int dir_fd, const char *path, const char *mode, int flags, FILE **ret) {
        FILE *f;

        /* A combination of fopen() with openat() */

        if (dir_fd == AT_FDCWD && flags == 0) {
                f = fopen(path, mode);
                if (!f)
                        return -errno;
        } else {
                int fd, mode_flags;

                mode_flags = fopen_mode_to_flags(mode);
                if (mode_flags < 0)
                        return mode_flags;

                fd = openat(dir_fd, path, mode_flags | flags);
                if (fd < 0)
                        return -errno;

                f = fdopen(fd, mode);
                if (!f) {
                        safe_close(fd);
                        return -errno;
                }
        }

        *ret = f;
        return 0;
}

#if 0 /* NM_IGNORED */
static int search_and_fopen_internal(
                const char *path,
                const char *mode,
                const char *root,
                char **search,
                FILE **ret,
                char **ret_path) {

        char **i;

        assert(path);
        assert(mode);
        assert(ret);

        if (!path_strv_resolve_uniq(search, root))
                return -ENOMEM;

        STRV_FOREACH(i, search) {
                _cleanup_free_ char *p = NULL;
                FILE *f;

                p = path_join(root, *i, path);
                if (!p)
                        return -ENOMEM;

                f = fopen(p, mode);
                if (f) {
                        if (ret_path)
                                *ret_path = path_simplify(TAKE_PTR(p));

                        *ret = f;
                        return 0;
                }

                if (errno != ENOENT)
                        return -errno;
        }

        return -ENOENT;
}

int search_and_fopen(
                const char *filename,
                const char *mode,
                const char *root,
                const char **search,
                FILE **ret,
                char **ret_path) {

        _cleanup_strv_free_ char **copy = NULL;

        assert(filename);
        assert(mode);
        assert(ret);

        if (path_is_absolute(filename)) {
                _cleanup_fclose_ FILE *f = NULL;

                f = fopen(filename, mode);
                if (!f)
                        return -errno;

                if (ret_path) {
                        char *p;

                        p = strdup(filename);
                        if (!p)
                                return -ENOMEM;

                        *ret_path = path_simplify(p);
                }

                *ret = TAKE_PTR(f);
                return 0;
        }

        copy = strv_copy((char**) search);
        if (!copy)
                return -ENOMEM;

        return search_and_fopen_internal(filename, mode, root, copy, ret, ret_path);
}

int search_and_fopen_nulstr(
                const char *filename,
                const char *mode,
                const char *root,
                const char *search,
                FILE **ret,
                char **ret_path) {

        _cleanup_strv_free_ char **s = NULL;

        if (path_is_absolute(filename)) {
                _cleanup_fclose_ FILE *f = NULL;

                f = fopen(filename, mode);
                if (!f)
                        return -errno;

                if (ret_path) {
                        char *p;

                        p = strdup(filename);
                        if (!p)
                                return -ENOMEM;

                        *ret_path = path_simplify(p);
                }

                *ret = TAKE_PTR(f);
                return 0;
        }

        s = strv_split_nulstr(search);
        if (!s)
                return -ENOMEM;

        return search_and_fopen_internal(filename, mode, root, s, ret, ret_path);
}

<<<<<<< HEAD
int chase_symlinks_and_fopen_unlocked(
                const char *path,
                const char *root,
                unsigned chase_flags,
                const char *open_flags,
                FILE **ret_file,
                char **ret_path) {

        _cleanup_close_ int fd = -1;
        _cleanup_free_ char *final_path = NULL;
        int mode_flags, r;

        assert(path);
        assert(open_flags);
        assert(ret_file);

        mode_flags = mode_to_flags(open_flags);
        if (mode_flags < 0)
                return mode_flags;

        fd = chase_symlinks_and_open(path, root, chase_flags, mode_flags, ret_path ? &final_path : NULL);
        if (fd < 0)
                return fd;

        r = take_fdopen_unlocked(&fd, open_flags, ret_file);
        if (r < 0)
                return r;

        if (ret_path)
                *ret_path = TAKE_PTR(final_path);
        return 0;
}
#endif /* NM_IGNORED */

=======
>>>>>>> 51f93e00
int fflush_and_check(FILE *f) {
        assert(f);

        errno = 0;
        fflush(f);

        if (ferror(f))
                return errno_or_else(EIO);

        return 0;
}

#if 0 /* NM_IGNORED */
int fflush_sync_and_check(FILE *f) {
        int r, fd;

        assert(f);

        r = fflush_and_check(f);
        if (r < 0)
                return r;

        /* Not all file streams have an fd associated (think: fmemopen()), let's handle this gracefully and
         * assume that in that case we need no explicit syncing */
        fd = fileno(f);
        if (fd < 0)
                return 0;

        r = fsync_full(fd);
        if (r < 0)
                return r;

        return 0;
}

int write_timestamp_file_atomic(const char *fn, usec_t n) {
        char ln[DECIMAL_STR_MAX(n)+2];

        /* Creates a "timestamp" file, that contains nothing but a
         * usec_t timestamp, formatted in ASCII. */

        if (n <= 0 || n >= USEC_INFINITY)
                return -ERANGE;

        xsprintf(ln, USEC_FMT "\n", n);

        return write_string_file(fn, ln, WRITE_STRING_FILE_CREATE|WRITE_STRING_FILE_ATOMIC);
}

int read_timestamp_file(const char *fn, usec_t *ret) {
        _cleanup_free_ char *ln = NULL;
        uint64_t t;
        int r;

        r = read_one_line_file(fn, &ln);
        if (r < 0)
                return r;

        r = safe_atou64(ln, &t);
        if (r < 0)
                return r;

        if (t <= 0 || t >= (uint64_t) USEC_INFINITY)
                return -ERANGE;

        *ret = (usec_t) t;
        return 0;
}
#endif /* NM_IGNORED */

int fputs_with_space(FILE *f, const char *s, const char *separator, bool *space) {
        int r;

        assert(s);

        /* Outputs the specified string with fputs(), but optionally prefixes it with a separator. The *space parameter
         * when specified shall initially point to a boolean variable initialized to false. It is set to true after the
         * first invocation. This call is supposed to be use in loops, where a separator shall be inserted between each
         * element, but not before the first one. */

        if (!f)
                f = stdout;

        if (space) {
                if (!separator)
                        separator = " ";

                if (*space) {
                        r = fputs(separator, f);
                        if (r < 0)
                                return r;
                }

                *space = true;
        }

        return fputs(s, f);
}

#if 0 /* NM_IGNORED */
/* A bitmask of the EOL markers we know */
typedef enum EndOfLineMarker {
        EOL_NONE     = 0,
        EOL_ZERO     = 1 << 0,  /* \0 (aka NUL) */
        EOL_TEN      = 1 << 1,  /* \n (aka NL, aka LF)  */
        EOL_THIRTEEN = 1 << 2,  /* \r (aka CR)  */
} EndOfLineMarker;

static EndOfLineMarker categorize_eol(char c, ReadLineFlags flags) {

        if (!IN_SET(flags, READ_LINE_ONLY_NUL)) {
                if (c == '\n')
                        return EOL_TEN;
                if (c == '\r')
                        return EOL_THIRTEEN;
        }

        if (c == '\0')
                return EOL_ZERO;

        return EOL_NONE;
}

DEFINE_TRIVIAL_CLEANUP_FUNC_FULL(FILE*, funlockfile, NULL);

int read_line_full(FILE *f, size_t limit, ReadLineFlags flags, char **ret) {
        _cleanup_free_ char *buffer = NULL;
        size_t n = 0, count = 0;
        int r;

        assert(f);

        /* Something like a bounded version of getline().
         *
         * Considers EOF, \n, \r and \0 end of line delimiters (or combinations of these), and does not include these
         * delimiters in the string returned. Specifically, recognizes the following combinations of markers as line
         * endings:
         *
         *     • \n        (UNIX)
         *     • \r        (old MacOS)
         *     • \0        (C strings)
         *     • \n\0
         *     • \r\0
         *     • \r\n      (Windows)
         *     • \n\r
         *     • \r\n\0
         *     • \n\r\0
         *
         * Returns the number of bytes read from the files (i.e. including delimiters — this hence usually differs from
         * the number of characters in the returned string). When EOF is hit, 0 is returned.
         *
         * The input parameter limit is the maximum numbers of characters in the returned string, i.e. excluding
         * delimiters. If the limit is hit we fail and return -ENOBUFS.
         *
         * If a line shall be skipped ret may be initialized as NULL. */

        if (ret) {
                if (!GREEDY_REALLOC(buffer, 1))
                        return -ENOMEM;
        }

        {
                _unused_ _cleanup_(funlockfilep) FILE *flocked = f;
                EndOfLineMarker previous_eol = EOL_NONE;
                flockfile(f);

                for (;;) {
                        EndOfLineMarker eol;
                        char c;

                        if (n >= limit)
                                return -ENOBUFS;

                        if (count >= INT_MAX) /* We couldn't return the counter anymore as "int", hence refuse this */
                                return -ENOBUFS;

                        r = safe_fgetc(f, &c);
                        if (r < 0)
                                return r;
                        if (r == 0) /* EOF is definitely EOL */
                                break;

                        eol = categorize_eol(c, flags);

                        if (FLAGS_SET(previous_eol, EOL_ZERO) ||
                            (eol == EOL_NONE && previous_eol != EOL_NONE) ||
                            (eol != EOL_NONE && (previous_eol & eol) != 0)) {
                                /* Previous char was a NUL? This is not an EOL, but the previous char was? This type of
                                 * EOL marker has been seen right before?  In either of these three cases we are
                                 * done. But first, let's put this character back in the queue. (Note that we have to
                                 * cast this to (unsigned char) here as ungetc() expects a positive 'int', and if we
                                 * are on an architecture where 'char' equals 'signed char' we need to ensure we don't
                                 * pass a negative value here. That said, to complicate things further ungetc() is
                                 * actually happy with most negative characters and implicitly casts them back to
                                 * positive ones as needed, except for \xff (aka -1, aka EOF), which it refuses. What a
                                 * godawful API!) */
                                assert_se(ungetc((unsigned char) c, f) != EOF);
                                break;
                        }

                        count++;

                        if (eol != EOL_NONE) {
                                /* If we are on a tty, we can't shouldn't wait for more input, because that
                                 * generally means waiting for the user, interactively. In the case of a TTY
                                 * we expect only \n as the single EOL marker, so we are in the lucky
                                 * position that there is no need to wait. We check this condition last, to
                                 * avoid isatty() check if not necessary. */

                                if ((flags & (READ_LINE_IS_A_TTY|READ_LINE_NOT_A_TTY)) == 0) {
                                        int fd;

                                        fd = fileno(f);
                                        if (fd < 0) /* Maybe an fmemopen() stream? Handle this gracefully,
                                                     * and don't call isatty() on an invalid fd */
                                                flags |= READ_LINE_NOT_A_TTY;
                                        else
                                                flags |= isatty(fd) ? READ_LINE_IS_A_TTY : READ_LINE_NOT_A_TTY;
                                }
                                if (FLAGS_SET(flags, READ_LINE_IS_A_TTY))
                                        break;
                        }

                        if (eol != EOL_NONE) {
                                previous_eol |= eol;
                                continue;
                        }

                        if (ret) {
                                if (!GREEDY_REALLOC(buffer, n + 2))
                                        return -ENOMEM;

                                buffer[n] = c;
                        }

                        n++;
                }
        }

        if (ret) {
                buffer[n] = 0;

                *ret = TAKE_PTR(buffer);
        }

        return (int) count;
}

int safe_fgetc(FILE *f, char *ret) {
        int k;

        assert(f);

        /* A safer version of plain fgetc(): let's propagate the error that happened while reading as such, and
         * separate the EOF condition from the byte read, to avoid those confusion signed/unsigned issues fgetc()
         * has. */

        errno = 0;
        k = fgetc(f);
        if (k == EOF) {
                if (ferror(f))
                        return errno_or_else(EIO);

                if (ret)
                        *ret = 0;

                return 0;
        }

        if (ret)
                *ret = k;

        return 1;
}
#endif /* NM_IGNORED */

int warn_file_is_world_accessible(const char *filename, struct stat *st, const char *unit, unsigned line) {
        struct stat _st;

        if (!filename)
                return 0;

        if (!st) {
                if (stat(filename, &_st) < 0)
                        return -errno;
                st = &_st;
        }

        if ((st->st_mode & S_IRWXO) == 0)
                return 0;

        if (unit)
                log_syntax(unit, LOG_WARNING, filename, line, 0,
                           "%s has %04o mode that is too permissive, please adjust the ownership and access mode.",
                           filename, st->st_mode & 07777);
        else
                log_warning("%s has %04o mode that is too permissive, please adjust the ownership and access mode.",
                            filename, st->st_mode & 07777);
        return 0;
<<<<<<< HEAD
}

#if 0 /* NM_IGNORED */
int rename_and_apply_smack_floor_label(const char *from, const char *to) {
        int r = 0;
        if (rename(from, to) < 0)
                return -errno;

#if HAVE_SMACK_RUN_LABEL
        r = mac_smack_apply(to, SMACK_ATTR_ACCESS, SMACK_FLOOR_LABEL);
        if (r < 0)
                return r;
#endif
        return r;
}
#endif /* NM_IGNORED */
=======
}
>>>>>>> 51f93e00
<|MERGE_RESOLUTION|>--- conflicted
+++ resolved
@@ -1145,44 +1145,8 @@
 
         return search_and_fopen_internal(filename, mode, root, s, ret, ret_path);
 }
-
-<<<<<<< HEAD
-int chase_symlinks_and_fopen_unlocked(
-                const char *path,
-                const char *root,
-                unsigned chase_flags,
-                const char *open_flags,
-                FILE **ret_file,
-                char **ret_path) {
-
-        _cleanup_close_ int fd = -1;
-        _cleanup_free_ char *final_path = NULL;
-        int mode_flags, r;
-
-        assert(path);
-        assert(open_flags);
-        assert(ret_file);
-
-        mode_flags = mode_to_flags(open_flags);
-        if (mode_flags < 0)
-                return mode_flags;
-
-        fd = chase_symlinks_and_open(path, root, chase_flags, mode_flags, ret_path ? &final_path : NULL);
-        if (fd < 0)
-                return fd;
-
-        r = take_fdopen_unlocked(&fd, open_flags, ret_file);
-        if (r < 0)
-                return r;
-
-        if (ret_path)
-                *ret_path = TAKE_PTR(final_path);
-        return 0;
-}
 #endif /* NM_IGNORED */
 
-=======
->>>>>>> 51f93e00
 int fflush_and_check(FILE *f) {
         assert(f);
 
@@ -1482,23 +1446,4 @@
                 log_warning("%s has %04o mode that is too permissive, please adjust the ownership and access mode.",
                             filename, st->st_mode & 07777);
         return 0;
-<<<<<<< HEAD
-}
-
-#if 0 /* NM_IGNORED */
-int rename_and_apply_smack_floor_label(const char *from, const char *to) {
-        int r = 0;
-        if (rename(from, to) < 0)
-                return -errno;
-
-#if HAVE_SMACK_RUN_LABEL
-        r = mac_smack_apply(to, SMACK_ATTR_ACCESS, SMACK_FLOOR_LABEL);
-        if (r < 0)
-                return r;
-#endif
-        return r;
-}
-#endif /* NM_IGNORED */
-=======
-}
->>>>>>> 51f93e00
+}