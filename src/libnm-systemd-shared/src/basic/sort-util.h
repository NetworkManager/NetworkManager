/* SPDX-License-Identifier: LGPL-2.1-or-later */
#pragma once

#include <stdlib.h>

#include "macro.h"

/* This is the same as glibc's internal __compar_d_fn_t type. glibc exports a public comparison_fn_t, for the
 * external type __compar_fn_t, but doesn't do anything similar for __compar_d_fn_t. Let's hence do that
 * ourselves, picking a name that is obvious, but likely enough to not clash with glibc's choice of naming if
 * they should ever add one. */
typedef int (*comparison_userdata_fn_t)(const void *, const void *, void *);

void *xbsearch_r(const void *key, const void *base, size_t nmemb, size_t size,
                 comparison_userdata_fn_t compar, void *arg);

#define typesafe_bsearch_r(k, b, n, func, userdata)                     \
        ({                                                              \
                const typeof(b[0]) *_k = k;                             \
                int (*_func_)(const typeof(b[0])*, const typeof(b[0])*, typeof(userdata)) = func; \
                xbsearch_r((const void*) _k, (b), (n), sizeof((b)[0]), (comparison_userdata_fn_t) _func_, userdata); \
        })

/**
 * Normal bsearch requires base to be nonnull. Here were require
 * that only if nmemb > 0.
 */
static inline void* bsearch_safe(const void *key, const void *base,
                                 size_t nmemb, size_t size, comparison_fn_t compar) {
        if (nmemb <= 0)
                return NULL;

        assert(base);
        return bsearch(key, base, nmemb, size, compar);
}

#define typesafe_bsearch(k, b, n, func)                                 \
        ({                                                              \
                const typeof(b[0]) *_k = k;                             \
                int (*_func_)(const typeof(b[0])*, const typeof(b[0])*) = func; \
                bsearch_safe((const void*) _k, (b), (n), sizeof((b)[0]), (comparison_fn_t) _func_); \
        })

/**
 * Normal qsort requires base to be nonnull. Here were require
 * that only if nmemb > 0.
 */
static inline void _qsort_safe(void *base, size_t nmemb, size_t size, comparison_fn_t compar) {
        if (nmemb <= 1)
                return;

        assert(base);
        qsort(base, nmemb, size, compar);
}

/* A wrapper around the above, but that adds typesafety: the element size is automatically derived from the type and so
 * is the prototype for the comparison function */
#define typesafe_qsort(p, n, func)                                      \
        ({                                                              \
                int (*_func_)(const typeof(p[0])*, const typeof(p[0])*) = func; \
                _qsort_safe((p), (n), sizeof((p)[0]), (comparison_fn_t) _func_); \
        })

<<<<<<< HEAD
#if 0 /* NM_IGNORED */
static inline void qsort_r_safe(void *base, size_t nmemb, size_t size, __compar_d_fn_t compar, void *userdata) {
=======
static inline void qsort_r_safe(void *base, size_t nmemb, size_t size, comparison_userdata_fn_t compar, void *userdata) {
>>>>>>> a4ff07aa
        if (nmemb <= 1)
                return;

        assert(base);
        qsort_r(base, nmemb, size, compar, userdata);
}

#define typesafe_qsort_r(p, n, func, userdata)                          \
        ({                                                              \
                int (*_func_)(const typeof(p[0])*, const typeof(p[0])*, typeof(userdata)) = func; \
                qsort_r_safe((p), (n), sizeof((p)[0]), (comparison_userdata_fn_t) _func_, userdata); \
        })
#endif /* NM_IGNORED */

int cmp_int(const int *a, const int *b);<|MERGE_RESOLUTION|>--- conflicted
+++ resolved
@@ -61,12 +61,8 @@
                 _qsort_safe((p), (n), sizeof((p)[0]), (comparison_fn_t) _func_); \
         })
 
-<<<<<<< HEAD
 #if 0 /* NM_IGNORED */
-static inline void qsort_r_safe(void *base, size_t nmemb, size_t size, __compar_d_fn_t compar, void *userdata) {
-=======
 static inline void qsort_r_safe(void *base, size_t nmemb, size_t size, comparison_userdata_fn_t compar, void *userdata) {
->>>>>>> a4ff07aa
         if (nmemb <= 1)
                 return;
 
