/* SPDX-License-Identifier: LGPL-2.1-or-later */

<<<<<<< HEAD
#include "nm-sd-adapt-shared.h"

=======
#include <threads.h>
>>>>>>> 3ae6505d
#include <unistd.h>

#include "alloc-util.h"
#include "memory-util.h"

size_t page_size(void) {
        static thread_local size_t pgsz = 0;
        long r;

        if (_likely_(pgsz > 0))
                return pgsz;

        r = sysconf(_SC_PAGESIZE);
        assert(r > 0);

        pgsz = (size_t) r;
        return pgsz;
}

bool memeqbyte(uint8_t byte, const void *data, size_t length) {
        /* Does the buffer consist entirely of the same specific byte value?
         * Copied from https://github.com/systemd/casync/, copied in turn from
         * https://github.com/rustyrussell/ccan/blob/master/ccan/mem/mem.c#L92,
         * which is licensed CC-0.
         */

        const uint8_t *p = data;

        /* Check first 16 bytes manually */
        for (size_t i = 0; i < 16; i++, length--) {
                if (length == 0)
                        return true;
                if (p[i] != byte)
                        return false;
        }

        /* Now we know first 16 bytes match, memcmp() with self.  */
        return memcmp(data, p + 16, length) == 0;
}

void* memdup_reverse(const void *mem, size_t size) {
        assert(mem);
        assert(size != 0);

        void *p = malloc(size);
        if (!p)
                return NULL;

        uint8_t *p_dst = p;
        const uint8_t *p_src = mem;
        for (size_t i = 0, k = size; i < size; i++, k--)
                p_dst[i] = p_src[k-1];

        return p;
}

void* erase_and_free(void *p) {
        size_t l;

        if (!p)
                return NULL;

        l = MALLOC_SIZEOF_SAFE(p);
        explicit_bzero_safe(p, l);
        return mfree(p);
}<|MERGE_RESOLUTION|>--- conflicted
+++ resolved
@@ -1,11 +1,8 @@
 /* SPDX-License-Identifier: LGPL-2.1-or-later */
 
-<<<<<<< HEAD
 #include "nm-sd-adapt-shared.h"
 
-=======
 #include <threads.h>
->>>>>>> 3ae6505d
 #include <unistd.h>
 
 #include "alloc-util.h"
