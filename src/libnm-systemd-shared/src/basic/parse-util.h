/* SPDX-License-Identifier: LGPL-2.1-or-later */
#pragma once

#include <inttypes.h>
#include <limits.h>
<<<<<<< HEAD
#if 0 /* NM_IGNORED */
#include <linux/loadavg.h>
#endif /* NM_IGNORED */
=======
>>>>>>> 51f93e00
#include <stddef.h>
#include <stdint.h>
#include <sys/types.h>

#include "macro.h"

typedef unsigned long loadavg_t;

int parse_boolean(const char *v) _pure_;
int parse_dev(const char *s, dev_t *ret);
int parse_pid(const char *s, pid_t* ret_pid);
int parse_mode(const char *s, mode_t *ret);
int parse_ifindex(const char *s);
int parse_mtu(int family, const char *s, uint32_t *ret);

int parse_size(const char *t, uint64_t base, uint64_t *size);
int parse_range(const char *t, unsigned *lower, unsigned *upper);
int parse_errno(const char *t);

#define SAFE_ATO_REFUSE_PLUS_MINUS (1U << 30)
#define SAFE_ATO_REFUSE_LEADING_ZERO (1U << 29)
#define SAFE_ATO_REFUSE_LEADING_WHITESPACE (1U << 28)
#define SAFE_ATO_ALL_FLAGS (SAFE_ATO_REFUSE_PLUS_MINUS|SAFE_ATO_REFUSE_LEADING_ZERO|SAFE_ATO_REFUSE_LEADING_WHITESPACE)
#define SAFE_ATO_MASK_FLAGS(base) ((base) & ~SAFE_ATO_ALL_FLAGS)

int safe_atou_full(const char *s, unsigned base, unsigned *ret_u);

static inline int safe_atou(const char *s, unsigned *ret_u) {
        return safe_atou_full(s, 0, ret_u);
}

int safe_atoi(const char *s, int *ret_i);
int safe_atolli(const char *s, long long int *ret_i);

int safe_atou8(const char *s, uint8_t *ret);

int safe_atou16_full(const char *s, unsigned base, uint16_t *ret);

static inline int safe_atou16(const char *s, uint16_t *ret) {
        return safe_atou16_full(s, 0, ret);
}

static inline int safe_atoux16(const char *s, uint16_t *ret) {
        return safe_atou16_full(s, 16, ret);
}

int safe_atoi16(const char *s, int16_t *ret);

static inline int safe_atou32_full(const char *s, unsigned base, uint32_t *ret_u) {
        assert_cc(sizeof(uint32_t) == sizeof(unsigned));
        return safe_atou_full(s, base, (unsigned*) ret_u);
}

static inline int safe_atou32(const char *s, uint32_t *ret_u) {
        return safe_atou32_full(s, 0, (unsigned*) ret_u);
}

static inline int safe_atoi32(const char *s, int32_t *ret_i) {
        assert_cc(sizeof(int32_t) == sizeof(int));
        return safe_atoi(s, (int*) ret_i);
}

int safe_atollu_full(const char *s, unsigned base, long long unsigned *ret_llu);

static inline int safe_atollu(const char *s, long long unsigned *ret_llu) {
        return safe_atollu_full(s, 0, ret_llu);
}

static inline int safe_atou64(const char *s, uint64_t *ret_u) {
        assert_cc(sizeof(uint64_t) == sizeof(unsigned long long));
        return safe_atollu(s, (unsigned long long*) ret_u);
}

static inline int safe_atoi64(const char *s, int64_t *ret_i) {
        assert_cc(sizeof(int64_t) == sizeof(long long int));
        return safe_atolli(s, (long long int*) ret_i);
}

static inline int safe_atoux64(const char *s, uint64_t *ret) {
        assert_cc(sizeof(int64_t) == sizeof(long long unsigned));
        return safe_atollu_full(s, 16, (long long unsigned*) ret);
}

#if LONG_MAX == INT_MAX
static inline int safe_atolu_full(const char *s, unsigned base, long unsigned *ret_u) {
        assert_cc(sizeof(unsigned long) == sizeof(unsigned));
        return safe_atou_full(s, base, (unsigned*) ret_u);
}
static inline int safe_atoli(const char *s, long int *ret_u) {
        assert_cc(sizeof(long int) == sizeof(int));
        return safe_atoi(s, (int*) ret_u);
}
#else
static inline int safe_atolu_full(const char *s, unsigned base, unsigned long *ret_u) {
        assert_cc(sizeof(unsigned long) == sizeof(unsigned long long));
        return safe_atollu_full(s, base, (unsigned long long*) ret_u);
}
static inline int safe_atoli(const char *s, long int *ret_u) {
        assert_cc(sizeof(long int) == sizeof(long long int));
        return safe_atolli(s, (long long int*) ret_u);
}
#endif

static inline int safe_atolu(const char *s, unsigned long *ret_u) {
        return safe_atolu_full(s, 0, ret_u);
}

#if SIZE_MAX == UINT_MAX
static inline int safe_atozu(const char *s, size_t *ret_u) {
        assert_cc(sizeof(size_t) == sizeof(unsigned));
        return safe_atou(s, (unsigned *) ret_u);
}
#else
static inline int safe_atozu(const char *s, size_t *ret_u) {
        assert_cc(sizeof(size_t) == sizeof(long unsigned));
        return safe_atolu(s, ret_u);
}
#endif

int safe_atod(const char *s, double *ret_d);

int parse_fractional_part_u(const char **s, size_t digits, unsigned *res);

int parse_nice(const char *p, int *ret);

int parse_ip_port(const char *s, uint16_t *ret);
int parse_ip_port_range(const char *s, uint16_t *low, uint16_t *high);

int parse_ip_prefix_length(const char *s, int *ret);

int parse_oom_score_adjust(const char *s, int *ret);

/* Implement floating point using fixed integers, to improve performance when
 * calculating load averages. These macros can be used to extract the integer
 * and decimal parts of a value. */
#define LOADAVG_PRECISION_BITS  11
#define LOADAVG_FIXED_POINT_1_0 (1 << LOADAVG_PRECISION_BITS)
#define LOADAVG_INT_SIDE(x)     ((x) >> LOADAVG_PRECISION_BITS)
#define LOADAVG_DECIMAL_SIDE(x) LOADAVG_INT_SIDE(((x) & (LOADAVG_FIXED_POINT_1_0 - 1)) * 100)

/* Given a Linux load average (e.g. decimal number 34.89 where 34 is passed as i and 89 is passed as f), convert it
 * to a loadavg_t. */
int store_loadavg_fixed_point(unsigned long i, unsigned long f, loadavg_t *ret);
int parse_loadavg_fixed_point(const char *s, loadavg_t *ret);<|MERGE_RESOLUTION|>--- conflicted
+++ resolved
@@ -3,12 +3,6 @@
 
 #include <inttypes.h>
 #include <limits.h>
-<<<<<<< HEAD
-#if 0 /* NM_IGNORED */
-#include <linux/loadavg.h>
-#endif /* NM_IGNORED */
-=======
->>>>>>> 51f93e00
 #include <stddef.h>
 #include <stdint.h>
 #include <sys/types.h>
