/* SPDX-License-Identifier: LGPL-2.1-or-later */

#include "nm-sd-adapt-shared.h"

#include <errno.h>
#include <limits.h>
#include <stdio.h>
#include <stdlib.h>
#include <sys/utsname.h>
#include <unistd.h>

#include "alloc-util.h"
#include "env-file.h"
#include "hostname-util.h"
#include "log.h"
#include "os-util.h"
#include "string-util.h"
#include "strv.h"

<<<<<<< HEAD
#if 0 /* NM_IGNORED */
char* get_default_hostname(void) {
=======
char* get_default_hostname_raw(void) {
>>>>>>> 3ae6505d
        int r;

        /* Returns the default hostname, and leaves any ??? in place. */

        const char *e = secure_getenv("SYSTEMD_DEFAULT_HOSTNAME");
        if (e) {
                if (hostname_is_valid(e, VALID_HOSTNAME_QUESTION_MARK))
                        return strdup(e);

                log_debug("Invalid hostname in $SYSTEMD_DEFAULT_HOSTNAME, ignoring: %s", e);
        }

        _cleanup_free_ char *f = NULL;
        r = parse_os_release(NULL, "DEFAULT_HOSTNAME", &f);
        if (r < 0)
                log_debug_errno(r, "Failed to parse os-release, ignoring: %m");
        else if (f) {
                if (hostname_is_valid(f, VALID_HOSTNAME_QUESTION_MARK))
                        return TAKE_PTR(f);

                log_debug("Invalid hostname in os-release, ignoring: %s", f);
        }

        return strdup(FALLBACK_HOSTNAME);
}

<<<<<<< HEAD
int gethostname_full(GetHostnameFlags flags, char **ret) {
        _cleanup_free_ char *buf = NULL, *fallback = NULL;
        struct utsname u;
        const char *s;

        assert(ret);

        assert_se(uname(&u) >= 0);

        s = u.nodename;
        if (isempty(s) || streq(s, "(none)") ||
            (!FLAGS_SET(flags, GET_HOSTNAME_ALLOW_LOCALHOST) && is_localhost(s)) ||
            (FLAGS_SET(flags, GET_HOSTNAME_SHORT) && s[0] == '.')) {
                if (!FLAGS_SET(flags, GET_HOSTNAME_FALLBACK_DEFAULT))
                        return -ENXIO;

                s = fallback = get_default_hostname();
                if (!s)
                        return -ENOMEM;

                if (FLAGS_SET(flags, GET_HOSTNAME_SHORT) && s[0] == '.')
                        return -ENXIO;
        }

        if (FLAGS_SET(flags, GET_HOSTNAME_SHORT))
                buf = strdupcspn(s, ".");
        else
                buf = strdup(s);
        if (!buf)
                return -ENOMEM;

        *ret = TAKE_PTR(buf);
        return 0;
}
#endif /* NM_IGNORED */

=======
>>>>>>> 3ae6505d
bool valid_ldh_char(char c) {
        /* "LDH" → "Letters, digits, hyphens", as per RFC 5890, Section 2.3.1 */

        return ascii_isalpha(c) ||
                ascii_isdigit(c) ||
                c == '-';
}

bool hostname_is_valid(const char *s, ValidHostnameFlags flags) {
        unsigned n_dots = 0;
        const char *p;
        bool dot, hyphen;

        /* Check if s looks like a valid hostname or FQDN. This does not do full DNS validation, but only
         * checks if the name is composed of allowed characters and the length is not above the maximum
         * allowed by Linux (c.f. dns_name_is_valid()). A trailing dot is allowed if
         * VALID_HOSTNAME_TRAILING_DOT flag is set and at least two components are present in the name. Note
         * that due to the restricted charset and length this call is substantially more conservative than
         * dns_name_is_valid(). Doesn't accept empty hostnames, hostnames with leading dots, and hostnames
         * with multiple dots in a sequence. Doesn't allow hyphens at the beginning or end of label. */

        if (isempty(s))
                return false;

        if (streq(s, ".host")) /* Used by the container logic to denote the "root container" */
                return FLAGS_SET(flags, VALID_HOSTNAME_DOT_HOST);

        for (p = s, dot = hyphen = true; *p; p++)
                if (*p == '.') {
                        if (dot || hyphen)
                                return false;

                        dot = true;
                        hyphen = false;
                        n_dots++;

                } else if (*p == '-') {
                        if (dot)
                                return false;

                        dot = false;
                        hyphen = true;

                } else {
                        if (!valid_ldh_char(*p) && (*p != '?' || !FLAGS_SET(flags, VALID_HOSTNAME_QUESTION_MARK)))
                                return false;

                        dot = false;
                        hyphen = false;
                }

        if (dot && (n_dots < 2 || !FLAGS_SET(flags, VALID_HOSTNAME_TRAILING_DOT)))
                return false;
        if (hyphen)
                return false;

        if (p-s > HOST_NAME_MAX) /* Note that HOST_NAME_MAX is 64 on Linux, but DNS allows domain names up to
                                  * 255 characters */
                return false;

        return true;
}

#if 0 /* NM_IGNORED */
char* hostname_cleanup(char *s) {
        char *p, *d;
        bool dot, hyphen;

        assert(s);

        for (p = s, d = s, dot = hyphen = true; *p && d - s < HOST_NAME_MAX; p++)
                if (*p == '.') {
                        if (dot || hyphen)
                                continue;

                        *(d++) = '.';
                        dot = true;
                        hyphen = false;

                } else if (*p == '-') {
                        if (dot)
                                continue;

                        *(d++) = '-';
                        dot = false;
                        hyphen = true;

                } else if (valid_ldh_char(*p) || *p == '?') {
                        *(d++) = *p;
                        dot = false;
                        hyphen = false;
                }

        if (d > s && IN_SET(d[-1], '-', '.'))
                /* The dot can occur at most once, but we might have multiple
                 * hyphens, hence the loop */
                d--;
        *d = 0;

        return s;
}
#endif /* NM_IGNORED */

bool is_localhost(const char *hostname) {
        assert(hostname);

        /* This tries to identify local host and domain names
         * described in RFC6761 plus the redhatism of localdomain */

        return STRCASE_IN_SET(
                        hostname,
                        "localhost",
                        "localhost.",
                        "localhost.localdomain",
                        "localhost.localdomain.") ||
                endswith_no_case(hostname, ".localhost") ||
                endswith_no_case(hostname, ".localhost.") ||
                endswith_no_case(hostname, ".localhost.localdomain") ||
                endswith_no_case(hostname, ".localhost.localdomain.");
}

#if 0 /* NM_IGNORED */
int get_pretty_hostname(char **ret) {
        _cleanup_free_ char *n = NULL;
        int r;

        assert(ret);

        r = parse_env_file(NULL, "/etc/machine-info", "PRETTY_HOSTNAME", &n);
        if (r < 0)
                return r;

        if (isempty(n))
                return -ENXIO;

        *ret = TAKE_PTR(n);
        return 0;
}
#endif /* NM_IGNORED */<|MERGE_RESOLUTION|>--- conflicted
+++ resolved
@@ -17,12 +17,8 @@
 #include "string-util.h"
 #include "strv.h"
 
-<<<<<<< HEAD
 #if 0 /* NM_IGNORED */
-char* get_default_hostname(void) {
-=======
 char* get_default_hostname_raw(void) {
->>>>>>> 3ae6505d
         int r;
 
         /* Returns the default hostname, and leaves any ??? in place. */
@@ -48,46 +44,8 @@
 
         return strdup(FALLBACK_HOSTNAME);
 }
-
-<<<<<<< HEAD
-int gethostname_full(GetHostnameFlags flags, char **ret) {
-        _cleanup_free_ char *buf = NULL, *fallback = NULL;
-        struct utsname u;
-        const char *s;
-
-        assert(ret);
-
-        assert_se(uname(&u) >= 0);
-
-        s = u.nodename;
-        if (isempty(s) || streq(s, "(none)") ||
-            (!FLAGS_SET(flags, GET_HOSTNAME_ALLOW_LOCALHOST) && is_localhost(s)) ||
-            (FLAGS_SET(flags, GET_HOSTNAME_SHORT) && s[0] == '.')) {
-                if (!FLAGS_SET(flags, GET_HOSTNAME_FALLBACK_DEFAULT))
-                        return -ENXIO;
-
-                s = fallback = get_default_hostname();
-                if (!s)
-                        return -ENOMEM;
-
-                if (FLAGS_SET(flags, GET_HOSTNAME_SHORT) && s[0] == '.')
-                        return -ENXIO;
-        }
-
-        if (FLAGS_SET(flags, GET_HOSTNAME_SHORT))
-                buf = strdupcspn(s, ".");
-        else
-                buf = strdup(s);
-        if (!buf)
-                return -ENOMEM;
-
-        *ret = TAKE_PTR(buf);
-        return 0;
-}
 #endif /* NM_IGNORED */
 
-=======
->>>>>>> 3ae6505d
 bool valid_ldh_char(char c) {
         /* "LDH" → "Letters, digits, hyphens", as per RFC 5890, Section 2.3.1 */
 
