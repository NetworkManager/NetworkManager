/* SPDX-License-Identifier: LGPL-2.1-or-later */

#include "nm-sd-adapt-shared.h"

#include <errno.h>
#include <limits.h>
#include <stdio.h>
#include <stdlib.h>
#include <sys/utsname.h>
#include <unistd.h>

#include "alloc-util.h"
#include "hostname-util.h"
#include "os-util.h"
#include "string-util.h"
#include "strv.h"

#if 0 /* NM_IGNORED */
char* get_default_hostname(void) {
        int r;

        const char *e = secure_getenv("SYSTEMD_DEFAULT_HOSTNAME");
        if (e) {
                if (hostname_is_valid(e, 0))
                        return strdup(e);
                log_debug("Invalid hostname in $SYSTEMD_DEFAULT_HOSTNAME, ignoring: %s", e);
        }

        _cleanup_free_ char *f = NULL;
        r = parse_os_release(NULL, "DEFAULT_HOSTNAME", &f);
        if (r < 0)
                log_debug_errno(r, "Failed to parse os-release, ignoring: %m");
        else if (f) {
                if (hostname_is_valid(f, 0))
                        return TAKE_PTR(f);
                log_debug("Invalid hostname in os-release, ignoring: %s", f);
        }

        return strdup(FALLBACK_HOSTNAME);
}

int gethostname_full(GetHostnameFlags flags, char **ret) {
        _cleanup_free_ char *buf = NULL, *fallback = NULL;
        struct utsname u;
        const char *s;

        assert(ret);

        assert_se(uname(&u) >= 0);

        s = u.nodename;
        if (isempty(s) ||
            (!FLAGS_SET(flags, GET_HOSTNAME_ALLOW_NONE) && streq(s, "(none)")) ||
            (!FLAGS_SET(flags, GET_HOSTNAME_ALLOW_LOCALHOST) && is_localhost(s)) ||
            (FLAGS_SET(flags, GET_HOSTNAME_SHORT) && s[0] == '.')) {
                if (!FLAGS_SET(flags, GET_HOSTNAME_FALLBACK_DEFAULT))
                        return -ENXIO;

                s = fallback = get_default_hostname();
                if (!s)
                        return -ENOMEM;

                if (FLAGS_SET(flags, GET_HOSTNAME_SHORT) && s[0] == '.')
                        return -ENXIO;
        }

<<<<<<< HEAD
        return strndup(s, strcspn(s, "."));
}
#endif /* NM_IGNORED */

int gethostname_strict(char **ret) {
        struct utsname u;
        char *k;

        /* This call will rather fail than make up a name. It will not return "localhost" either. */

        assert_se(uname(&u) >= 0);

        if (isempty(u.nodename))
                return -ENXIO;

        if (streq(u.nodename, "(none)"))
                return -ENXIO;

        if (is_localhost(u.nodename))
                return -ENXIO;

        k = strdup(u.nodename);
        if (!k)
=======
        if (FLAGS_SET(flags, GET_HOSTNAME_SHORT))
                buf = strndup(s, strcspn(s, "."));
        else
                buf = strdup(s);
        if (!buf)
>>>>>>> 51f93e00
                return -ENOMEM;

        *ret = TAKE_PTR(buf);
        return 0;
}

bool valid_ldh_char(char c) {
        /* "LDH" → "Letters, digits, hyphens", as per RFC 5890, Section 2.3.1 */

        return
                (c >= 'a' && c <= 'z') ||
                (c >= 'A' && c <= 'Z') ||
                (c >= '0' && c <= '9') ||
                c == '-';
}

bool hostname_is_valid(const char *s, ValidHostnameFlags flags) {
        unsigned n_dots = 0;
        const char *p;
        bool dot, hyphen;

        /* Check if s looks like a valid hostname or FQDN. This does not do full DNS validation, but only
         * checks if the name is composed of allowed characters and the length is not above the maximum
         * allowed by Linux (c.f. dns_name_is_valid()). A trailing dot is allowed if
         * VALID_HOSTNAME_TRAILING_DOT flag is set and at least two components are present in the name. Note
         * that due to the restricted charset and length this call is substantially more conservative than
         * dns_name_is_valid(). Doesn't accept empty hostnames, hostnames with leading dots, and hostnames
         * with multiple dots in a sequence. Doesn't allow hyphens at the beginning or end of label. */

        if (isempty(s))
                return false;

        if (streq(s, ".host")) /* Used by the container logic to denote the "root container" */
                return FLAGS_SET(flags, VALID_HOSTNAME_DOT_HOST);

        for (p = s, dot = hyphen = true; *p; p++)
                if (*p == '.') {
                        if (dot || hyphen)
                                return false;

                        dot = true;
                        hyphen = false;
                        n_dots++;

                } else if (*p == '-') {
                        if (dot)
                                return false;

                        dot = false;
                        hyphen = true;

                } else {
                        if (!valid_ldh_char(*p))
                                return false;

                        dot = false;
                        hyphen = false;
                }

        if (dot && (n_dots < 2 || !FLAGS_SET(flags, VALID_HOSTNAME_TRAILING_DOT)))
                return false;
        if (hyphen)
                return false;

        if (p-s > HOST_NAME_MAX) /* Note that HOST_NAME_MAX is 64 on Linux, but DNS allows domain names up to
                                  * 255 characters */
                return false;

        return true;
}

char* hostname_cleanup(char *s) {
        char *p, *d;
        bool dot, hyphen;

        assert(s);

        for (p = s, d = s, dot = hyphen = true; *p && d - s < HOST_NAME_MAX; p++)
                if (*p == '.') {
                        if (dot || hyphen)
                                continue;

                        *(d++) = '.';
                        dot = true;
                        hyphen = false;

                } else if (*p == '-') {
                        if (dot)
                                continue;

                        *(d++) = '-';
                        dot = false;
                        hyphen = true;

                } else if (valid_ldh_char(*p)) {
                        *(d++) = *p;
                        dot = false;
                        hyphen = false;
                }

        if (d > s && IN_SET(d[-1], '-', '.'))
                /* The dot can occur at most once, but we might have multiple
                 * hyphens, hence the loop */
                d--;
        *d = 0;

        return s;
}

bool is_localhost(const char *hostname) {
        assert(hostname);

        /* This tries to identify local host and domain names
         * described in RFC6761 plus the redhatism of localdomain */

        return STRCASE_IN_SET(
                        hostname,
                        "localhost",
                        "localhost.",
                        "localhost.localdomain",
                        "localhost.localdomain.") ||
                endswith_no_case(hostname, ".localhost") ||
                endswith_no_case(hostname, ".localhost.") ||
                endswith_no_case(hostname, ".localhost.localdomain") ||
                endswith_no_case(hostname, ".localhost.localdomain.");
}<|MERGE_RESOLUTION|>--- conflicted
+++ resolved
@@ -64,42 +64,17 @@
                         return -ENXIO;
         }
 
-<<<<<<< HEAD
-        return strndup(s, strcspn(s, "."));
-}
-#endif /* NM_IGNORED */
-
-int gethostname_strict(char **ret) {
-        struct utsname u;
-        char *k;
-
-        /* This call will rather fail than make up a name. It will not return "localhost" either. */
-
-        assert_se(uname(&u) >= 0);
-
-        if (isempty(u.nodename))
-                return -ENXIO;
-
-        if (streq(u.nodename, "(none)"))
-                return -ENXIO;
-
-        if (is_localhost(u.nodename))
-                return -ENXIO;
-
-        k = strdup(u.nodename);
-        if (!k)
-=======
         if (FLAGS_SET(flags, GET_HOSTNAME_SHORT))
                 buf = strndup(s, strcspn(s, "."));
         else
                 buf = strdup(s);
         if (!buf)
->>>>>>> 51f93e00
                 return -ENOMEM;
 
         *ret = TAKE_PTR(buf);
         return 0;
 }
+#endif /* NM_IGNORED */
 
 bool valid_ldh_char(char c) {
         /* "LDH" → "Letters, digits, hyphens", as per RFC 5890, Section 2.3.1 */
@@ -166,6 +141,7 @@
         return true;
 }
 
+#if 0 /* NM_IGNORED */
 char* hostname_cleanup(char *s) {
         char *p, *d;
         bool dot, hyphen;
@@ -203,6 +179,7 @@
 
         return s;
 }
+#endif /* NM_IGNORED */
 
 bool is_localhost(const char *hostname) {
         assert(hostname);
