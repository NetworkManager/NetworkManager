--- conflicted
+++ resolved
@@ -56,19 +56,7 @@
         return !!S_ISDIR(st.st_mode);
 }
 
-<<<<<<< HEAD
-#if 0 /* NM_IGNORED */
-int is_dir_fd(int fd) {
-        struct stat st;
-
-        if (fstat(fd, &st) < 0)
-                return -errno;
-
-        return !!S_ISDIR(st.st_mode);
-}
-
-=======
->>>>>>> 7c0de151
+#if 0 /* NM_IGNORED */
 int is_device_node(const char *path) {
         struct stat info;
 
