/* SPDX-License-Identifier: LGPL-2.1-or-later */

#include "nm-sd-adapt-shared.h"

#include <errno.h>
#include <fcntl.h>
#include <sched.h>
#include <sys/statvfs.h>
#include <sys/types.h>
#include <unistd.h>

#include "alloc-util.h"
#include "chase.h"
#include "dirent-util.h"
#include "errno-util.h"
#include "fd-util.h"
#include "fileio.h"
#include "filesystems.h"
#include "fs-util.h"
#include "hash-funcs.h"
#include "macro.h"
#include "missing_fs.h"
#include "missing_magic.h"
#include "missing_syscall.h"
#include "mountpoint-util.h"
#include "nulstr-util.h"
#include "parse-util.h"
#include "stat-util.h"
#include "string-util.h"

static int verify_stat_at(
                int fd,
                const char *path,
                bool follow,
                int (*verify_func)(const struct stat *st),
                bool verify) {
<<<<<<< HEAD
        struct stat st;
        int r;

=======

        struct stat st;
        int r;

>>>>>>> 9282f93f
        assert(fd >= 0 || fd == AT_FDCWD);
        assert(!isempty(path) || !follow);
        assert(verify_func);

        if (fstatat(fd, strempty(path), &st,
                    (isempty(path) ? AT_EMPTY_PATH : 0) | (follow ? 0 : AT_SYMLINK_NOFOLLOW)) < 0)
                return -errno;

        r = verify_func(&st);
        return verify ? r : r >= 0;
}

int stat_verify_regular(const struct stat *st) {
        assert(st);

        /* Checks whether the specified stat() structure refers to a regular file. If not returns an
         * appropriate error code. */

        if (S_ISDIR(st->st_mode))
                return -EISDIR;

        if (S_ISLNK(st->st_mode))
                return -ELOOP;

        if (!S_ISREG(st->st_mode))
                return -EBADFD;

        return 0;
}

int verify_regular_at(int fd, const char *path, bool follow) {
        return verify_stat_at(fd, path, follow, stat_verify_regular, true);
}

int fd_verify_regular(int fd) {
        assert(fd >= 0);
        return verify_regular_at(fd, NULL, false);
}

int stat_verify_directory(const struct stat *st) {
        assert(st);

        if (S_ISLNK(st->st_mode))
                return -ELOOP;

        if (!S_ISDIR(st->st_mode))
                return -ENOTDIR;

        return 0;
}

int fd_verify_directory(int fd) {
        assert(fd >= 0);
        return verify_stat_at(fd, NULL, false, stat_verify_directory, true);
}
<<<<<<< HEAD

int is_dir_at(int fd, const char *path, bool follow) {
        return verify_stat_at(fd, path, follow, stat_verify_directory, false);
}

int is_dir(const char *path, bool follow) {
        assert(!isempty(path));
        return is_dir_at(AT_FDCWD, path, follow);
}

int stat_verify_symlink(const struct stat *st) {
        assert(st);

        if (S_ISDIR(st->st_mode))
                return -EISDIR;

        if (!S_ISLNK(st->st_mode))
                return -ENOLINK;

        return 0;
}

int is_symlink(const char *path) {
        assert(!isempty(path));
        return verify_stat_at(AT_FDCWD, path, false, stat_verify_symlink, false);
}

int stat_verify_linked(const struct stat *st) {
        assert(st);

        if (st->st_nlink <= 0)
                return -EIDRM; /* recognizable error. */

        return 0;
}

int fd_verify_linked(int fd) {
        assert(fd >= 0);
        return verify_stat_at(fd, NULL, false, stat_verify_linked, true);
}

int stat_verify_device_node(const struct stat *st) {
        assert(st);

=======

int is_dir_at(int fd, const char *path, bool follow) {
        return verify_stat_at(fd, path, follow, stat_verify_directory, false);
}

int is_dir(const char *path, bool follow) {
        assert(!isempty(path));
        return is_dir_at(AT_FDCWD, path, follow);
}

int stat_verify_symlink(const struct stat *st) {
        assert(st);

        if (S_ISDIR(st->st_mode))
                return -EISDIR;

        if (!S_ISLNK(st->st_mode))
                return -ENOLINK;

        return 0;
}

int is_symlink(const char *path) {
        assert(!isempty(path));
        return verify_stat_at(AT_FDCWD, path, false, stat_verify_symlink, false);
}

int stat_verify_linked(const struct stat *st) {
        assert(st);

        if (st->st_nlink <= 0)
                return -EIDRM; /* recognizable error. */

        return 0;
}

int fd_verify_linked(int fd) {
        assert(fd >= 0);
        return verify_stat_at(fd, NULL, false, stat_verify_linked, true);
}

int stat_verify_device_node(const struct stat *st) {
        assert(st);

>>>>>>> 9282f93f
        if (S_ISLNK(st->st_mode))
                return -ELOOP;

        if (S_ISDIR(st->st_mode))
                return -EISDIR;

        if (!S_ISBLK(st->st_mode) && !S_ISCHR(st->st_mode))
                return -ENOTTY;

        return 0;
}

<<<<<<< HEAD
#if 0 /* NM_IGNORED */
=======
>>>>>>> 9282f93f
int is_device_node(const char *path) {
        assert(!isempty(path));
        return verify_stat_at(AT_FDCWD, path, false, stat_verify_device_node, false);
}

int dir_is_empty_at(int dir_fd, const char *path, bool ignore_hidden_or_backup) {
        _cleanup_close_ int fd = -EBADF;
        struct dirent *buf;
        size_t m;

        fd = xopenat(dir_fd, path, O_DIRECTORY|O_CLOEXEC);
        if (fd < 0)
                return fd;

        /* Allocate space for at least 3 full dirents, since every dir has at least two entries ("."  +
         * ".."), and only once we have seen if there's a third we know whether the dir is empty or not. If
         * 'ignore_hidden_or_backup' is true we'll allocate a bit more, since we might skip over a bunch of
         * entries that we end up ignoring. */
        m = (ignore_hidden_or_backup ? 16 : 3) * DIRENT_SIZE_MAX;
        buf = alloca(m);

        for (;;) {
                struct dirent *de;
                ssize_t n;

                n = getdents64(fd, buf, m);
                if (n < 0)
                        return -errno;
                if (n == 0)
                        break;

                assert((size_t) n <= m);
                msan_unpoison(buf, n);

                FOREACH_DIRENT_IN_BUFFER(de, buf, n)
                        if (!(ignore_hidden_or_backup ? hidden_or_backup_file(de->d_name) : dot_or_dot_dot(de->d_name)))
                                return 0;
        }

        return 1;
}

bool null_or_empty(struct stat *st) {
        assert(st);

        if (S_ISREG(st->st_mode) && st->st_size <= 0)
                return true;

        /* We don't want to hardcode the major/minor of /dev/null, hence we do a simpler "is this a character
         * device node?" check. */

        if (S_ISCHR(st->st_mode))
                return true;

        return false;
}

int null_or_empty_path_with_root(const char *fn, const char *root) {
        struct stat st;
        int r;

        assert(fn);

        /* A symlink to /dev/null or an empty file?
         * When looking under root_dir, we can't expect /dev/ to be mounted,
         * so let's see if the path is a (possibly dangling) symlink to /dev/null. */

        if (path_equal(path_startswith(fn, root ?: "/"), "dev/null"))
                return true;

        r = chase_and_stat(fn, root, CHASE_PREFIX_ROOT, NULL, &st);
        if (r < 0)
                return r;

        return null_or_empty(&st);
}

int fd_is_read_only_fs(int fd) {
        struct statvfs st;

        assert(fd >= 0);

        if (fstatvfs(fd, &st) < 0)
                return -errno;

        if (st.f_flag & ST_RDONLY)
                return true;

        /* On NFS, fstatvfs() might not reflect whether we can actually write to the remote share. Let's try
         * again with access(W_OK) which is more reliable, at least sometimes. */
        if (access_fd(fd, W_OK) == -EROFS)
                return true;

        return false;
}

int path_is_read_only_fs(const char *path) {
        _cleanup_close_ int fd = -EBADF;

        assert(path);

        fd = open(path, O_CLOEXEC | O_PATH);
        if (fd < 0)
                return -errno;

        return fd_is_read_only_fs(fd);
}
#endif /* NM_IGNORED */

int inode_same_at(int fda, const char *filea, int fdb, const char *fileb, int flags) {
        struct stat sta, stb;
        int r;

        assert(fda >= 0 || fda == AT_FDCWD);
        assert(fdb >= 0 || fdb == AT_FDCWD);
        assert((flags & ~(AT_EMPTY_PATH|AT_SYMLINK_NOFOLLOW|AT_NO_AUTOMOUNT)) == 0);

        /* Refuse an unset filea or fileb early unless AT_EMPTY_PATH is set */
        if ((isempty(filea) || isempty(fileb)) && !FLAGS_SET(flags, AT_EMPTY_PATH))
                return -EINVAL;

        /* Shortcut: comparing the same fd with itself means we can return true */
        if (fda >= 0 && fda == fdb && isempty(filea) && isempty(fileb) && FLAGS_SET(flags, AT_SYMLINK_NOFOLLOW))
                return true;

        _cleanup_close_ int pin_a = -EBADF, pin_b = -EBADF;
        if (!FLAGS_SET(flags, AT_NO_AUTOMOUNT)) {
                /* Let's try to use the name_to_handle_at() AT_HANDLE_FID API to identify identical
                 * inodes. We have to issue multiple calls on the same file for that (first, to acquire the
                 * FID, and then to check if .st_dev is actually the same). Hence let's pin the inode in
                 * between via O_PATH, unless we already have an fd for it. */

                if (!isempty(filea)) {
                        pin_a = openat(fda, filea, O_PATH|O_CLOEXEC|(FLAGS_SET(flags, AT_SYMLINK_NOFOLLOW) ? O_NOFOLLOW : 0));
                        if (pin_a < 0)
                                return -errno;

                        fda = pin_a;
                        filea = NULL;
                        flags |= AT_EMPTY_PATH;
                }

                if (!isempty(fileb)) {
                        pin_b = openat(fdb, fileb, O_PATH|O_CLOEXEC|(FLAGS_SET(flags, AT_SYMLINK_NOFOLLOW) ? O_NOFOLLOW : 0));
                        if (pin_b < 0)
                                return -errno;

                        fdb = pin_b;
                        fileb = NULL;
                        flags |= AT_EMPTY_PATH;
                }

                int ntha_flags = (flags & AT_EMPTY_PATH) | (FLAGS_SET(flags, AT_SYMLINK_NOFOLLOW) ? 0 : AT_SYMLINK_FOLLOW);
                _cleanup_free_ struct file_handle *ha = NULL, *hb = NULL;
                int mntida = -1, mntidb = -1;

                r = name_to_handle_at_try_fid(
                                fda,
                                filea,
                                &ha,
                                &mntida,
                                ntha_flags);
                if (r < 0) {
                        if (is_name_to_handle_at_fatal_error(r))
                                return r;

                        goto fallback;
                }

                r = name_to_handle_at_try_fid(
                                fdb,
                                fileb,
                                &hb,
                                &mntidb,
                                ntha_flags);
                if (r < 0) {
                        if (is_name_to_handle_at_fatal_error(r))
                                return r;

                        goto fallback;
                }

                /* Now compare the two file handles */
                if (!file_handle_equal(ha, hb))
                        return false;

                /* If the file handles are the same and they come from the same mount ID? Great, then we are
                 * good, they are definitely the same */
                if (mntida == mntidb)
                        return true;

                /* File handles are the same, they are not on the same mount id. This might either be because
                 * they are on two entirely different file systems, that just happen to have the same FIDs
                 * (because they originally where created off the same disk images), or it could be because
                 * they are located on two distinct bind mounts of the same fs. To check that, let's look at
                 * .st_rdev of the inode. We simply reuse the fallback codepath for that, since it checks
                 * exactly that (it checks slightly more, but we don't care.) */
        }

fallback:
        if (fstatat(fda, strempty(filea), &sta, flags) < 0)
                return log_debug_errno(errno, "Cannot stat %s: %m", strna(filea));

        if (fstatat(fdb, strempty(fileb), &stb, flags) < 0)
                return log_debug_errno(errno, "Cannot stat %s: %m", strna(fileb));

        return stat_inode_same(&sta, &stb);
}

bool is_fs_type(const struct statfs *s, statfs_f_type_t magic_value) {
        assert(s);
        assert_cc(sizeof(statfs_f_type_t) >= sizeof(s->f_type));

        return F_TYPE_EQUAL(s->f_type, magic_value);
}

int is_fs_type_at(int dir_fd, const char *path, statfs_f_type_t magic_value) {
        struct statfs s;
        int r;

        r = xstatfsat(dir_fd, path, &s);
        if (r < 0)
                return r;

        return is_fs_type(&s, magic_value);
}

#if 0 /* NM_IGNORED */
bool is_temporary_fs(const struct statfs *s) {
        return fs_in_group(s, FILESYSTEM_SET_TEMPORARY);
}

bool is_network_fs(const struct statfs *s) {
        return fs_in_group(s, FILESYSTEM_SET_NETWORK);
}

int fd_is_temporary_fs(int fd) {
        struct statfs s;

        if (fstatfs(fd, &s) < 0)
                return -errno;

        return is_temporary_fs(&s);
}

int fd_is_network_fs(int fd) {
        struct statfs s;

        if (fstatfs(fd, &s) < 0)
                return -errno;

        return is_network_fs(&s);
}

int path_is_temporary_fs(const char *path) {
        struct statfs s;

        if (statfs(path, &s) < 0)
                return -errno;

        return is_temporary_fs(&s);
}

int path_is_network_fs(const char *path) {
        struct statfs s;

        if (statfs(path, &s) < 0)
                return -errno;

        return is_network_fs(&s);
}
<<<<<<< HEAD
#endif /* NM_IGNORED */
=======
>>>>>>> 9282f93f

int proc_mounted(void) {
        int r;

        /* A quick check of procfs is properly mounted */

        r = path_is_fs_type("/proc/", PROC_SUPER_MAGIC);
        if (r == -ENOENT) /* not mounted at all */
                return false;

        return r;
}

bool stat_inode_same(const struct stat *a, const struct stat *b) {

        /* Returns if the specified stat structure references the same (though possibly modified) inode. Does
         * a thorough check, comparing inode nr, backing device and if the inode is still of the same type. */

        return stat_is_set(a) && stat_is_set(b) &&
                ((a->st_mode ^ b->st_mode) & S_IFMT) == 0 &&  /* same inode type */
                a->st_dev == b->st_dev &&
                a->st_ino == b->st_ino;
}

#if 0 /* NM_IGNORED */
bool stat_inode_unmodified(const struct stat *a, const struct stat *b) {

        /* Returns if the specified stat structures reference the same, unmodified inode. This check tries to
         * be reasonably careful when detecting changes: we check both inode and mtime, to cater for file
         * systems where mtimes are fixed to 0 (think: ostree/nixos type installations). We also check file
         * size, backing device, inode type and if this refers to a device not the major/minor.
         *
         * Note that we don't care if file attributes such as ownership or access mode change, this here is
         * about contents of the file. The purpose here is to detect file contents changes, and nothing
         * else. */

        return stat_inode_same(a, b) &&
                a->st_mtim.tv_sec == b->st_mtim.tv_sec &&
                a->st_mtim.tv_nsec == b->st_mtim.tv_nsec &&
                (!S_ISREG(a->st_mode) || a->st_size == b->st_size) && /* if regular file, compare file size */
                (!(S_ISCHR(a->st_mode) || S_ISBLK(a->st_mode)) || a->st_rdev == b->st_rdev); /* if device node, also compare major/minor, because we can */
}

bool statx_inode_same(const struct statx *a, const struct statx *b) {

        /* Same as stat_inode_same() but for struct statx */

        return statx_is_set(a) && statx_is_set(b) &&
                FLAGS_SET(a->stx_mask, STATX_TYPE|STATX_INO) && FLAGS_SET(b->stx_mask, STATX_TYPE|STATX_INO) &&
                ((a->stx_mode ^ b->stx_mode) & S_IFMT) == 0 &&
                a->stx_dev_major == b->stx_dev_major &&
                a->stx_dev_minor == b->stx_dev_minor &&
                a->stx_ino == b->stx_ino;
}

bool statx_mount_same(const struct new_statx *a, const struct new_statx *b) {
        if (!new_statx_is_set(a) || !new_statx_is_set(b))
                return false;

        /* if we have the mount ID, that's all we need */
        if (FLAGS_SET(a->stx_mask, STATX_MNT_ID) && FLAGS_SET(b->stx_mask, STATX_MNT_ID))
                return a->stx_mnt_id == b->stx_mnt_id;

        /* Otherwise, major/minor of backing device must match */
        return a->stx_dev_major == b->stx_dev_major &&
                a->stx_dev_minor == b->stx_dev_minor;
}

static bool is_statx_fatal_error(int err, int flags) {
        assert(err < 0);

        /* If statx() is not supported or if we see EPERM (which might indicate seccomp filtering or so),
         * let's do a fallback. Note that on EACCES we'll not fall back, since that is likely an indication of
         * fs access issues, which we should propagate. */
        if (ERRNO_IS_NOT_SUPPORTED(err) || err == -EPERM)
                return false;

        /* When unsupported flags are specified, glibc's fallback function returns -EINVAL.
         * See statx_generic() in glibc. */
        if (err != -EINVAL)
                return true;

        if ((flags & ~(AT_EMPTY_PATH | AT_NO_AUTOMOUNT | AT_SYMLINK_NOFOLLOW | AT_STATX_SYNC_AS_STAT)) != 0)
                return false; /* Unsupported flags are specified. Let's try to use our implementation. */

        return true;
}

int statx_fallback(int dfd, const char *path, int flags, unsigned mask, struct statx *sx) {
        static bool avoid_statx = false;
        struct stat st;
        int r;

        if (!avoid_statx) {
                r = RET_NERRNO(statx(dfd, path, flags, mask, sx));
                if (r >= 0 || is_statx_fatal_error(r, flags))
                        return r;

                avoid_statx = true;
        }

        /* Only do fallback if fstatat() supports the flag too, or if it's one of the sync flags, which are
         * OK to ignore */
        if ((flags & ~(AT_EMPTY_PATH|AT_NO_AUTOMOUNT|AT_SYMLINK_NOFOLLOW|
                      AT_STATX_SYNC_AS_STAT|AT_STATX_FORCE_SYNC|AT_STATX_DONT_SYNC)) != 0)
                return -EOPNOTSUPP;

        if (fstatat(dfd, path, &st, flags & (AT_EMPTY_PATH|AT_NO_AUTOMOUNT|AT_SYMLINK_NOFOLLOW)) < 0)
                return -errno;

        *sx = (struct statx) {
                .stx_mask = STATX_TYPE|STATX_MODE|
                STATX_NLINK|STATX_UID|STATX_GID|
                STATX_ATIME|STATX_MTIME|STATX_CTIME|
                STATX_INO|STATX_SIZE|STATX_BLOCKS,
                .stx_blksize = st.st_blksize,
                .stx_nlink = st.st_nlink,
                .stx_uid = st.st_uid,
                .stx_gid = st.st_gid,
                .stx_mode = st.st_mode,
                .stx_ino = st.st_ino,
                .stx_size = st.st_size,
                .stx_blocks = st.st_blocks,
                .stx_rdev_major = major(st.st_rdev),
                .stx_rdev_minor = minor(st.st_rdev),
                .stx_dev_major = major(st.st_dev),
                .stx_dev_minor = minor(st.st_dev),
                .stx_atime.tv_sec = st.st_atim.tv_sec,
                .stx_atime.tv_nsec = st.st_atim.tv_nsec,
                .stx_mtime.tv_sec = st.st_mtim.tv_sec,
                .stx_mtime.tv_nsec = st.st_mtim.tv_nsec,
                .stx_ctime.tv_sec = st.st_ctim.tv_sec,
                .stx_ctime.tv_nsec = st.st_ctim.tv_nsec,
        };

        return 0;
}
#endif /* NM_IGNORED */

int xstatfsat(int dir_fd, const char *path, struct statfs *ret) {
        _cleanup_close_ int fd = -EBADF;

        assert(dir_fd >= 0 || dir_fd == AT_FDCWD);
        assert(ret);

        fd = xopenat(dir_fd, path, O_PATH|O_CLOEXEC|O_NOCTTY);
        if (fd < 0)
                return fd;

        return RET_NERRNO(fstatfs(fd, ret));
}

#if 0 /* NM_IGNORED */
void inode_hash_func(const struct stat *q, struct siphash *state) {
        siphash24_compress_typesafe(q->st_dev, state);
        siphash24_compress_typesafe(q->st_ino, state);
}

int inode_compare_func(const struct stat *a, const struct stat *b) {
        int r;

        r = CMP(a->st_dev, b->st_dev);
        if (r != 0)
                return r;

        return CMP(a->st_ino, b->st_ino);
}

DEFINE_HASH_OPS_WITH_KEY_DESTRUCTOR(inode_hash_ops, struct stat, inode_hash_func, inode_compare_func, free);

const char* inode_type_to_string(mode_t m) {

        /* Returns a short string for the inode type. We use the same name as the underlying macros for each
         * inode type. */

        switch (m & S_IFMT) {
        case S_IFREG:
                return "reg";
        case S_IFDIR:
                return "dir";
        case S_IFLNK:
                return "lnk";
        case S_IFCHR:
                return "chr";
        case S_IFBLK:
                return "blk";
        case S_IFIFO:
                return "fifo";
        case S_IFSOCK:
                return "sock";
        }

        /* Note anonymous inodes in the kernel will have a zero type. Hence fstat() of an eventfd() will
         * return an .st_mode where we'll return NULL here! */
        return NULL;
}

mode_t inode_type_from_string(const char *s) {
        if (!s)
                return MODE_INVALID;

        if (streq(s, "reg"))
                return S_IFREG;
        if (streq(s, "dir"))
                return S_IFDIR;
        if (streq(s, "lnk"))
                return S_IFLNK;
        if (streq(s, "chr"))
                return S_IFCHR;
        if (streq(s, "blk"))
                return S_IFBLK;
        if (streq(s, "fifo"))
                return S_IFIFO;
        if (streq(s, "sock"))
                return S_IFSOCK;

        return MODE_INVALID;
}
#endif /* NM_IGNORED */<|MERGE_RESOLUTION|>--- conflicted
+++ resolved
@@ -34,16 +34,10 @@
                 bool follow,
                 int (*verify_func)(const struct stat *st),
                 bool verify) {
-<<<<<<< HEAD
+
         struct stat st;
         int r;
 
-=======
-
-        struct stat st;
-        int r;
-
->>>>>>> 9282f93f
         assert(fd >= 0 || fd == AT_FDCWD);
         assert(!isempty(path) || !follow);
         assert(verify_func);
@@ -99,7 +93,6 @@
         assert(fd >= 0);
         return verify_stat_at(fd, NULL, false, stat_verify_directory, true);
 }
-<<<<<<< HEAD
 
 int is_dir_at(int fd, const char *path, bool follow) {
         return verify_stat_at(fd, path, follow, stat_verify_directory, false);
@@ -144,68 +137,19 @@
 int stat_verify_device_node(const struct stat *st) {
         assert(st);
 
-=======
-
-int is_dir_at(int fd, const char *path, bool follow) {
-        return verify_stat_at(fd, path, follow, stat_verify_directory, false);
-}
-
-int is_dir(const char *path, bool follow) {
-        assert(!isempty(path));
-        return is_dir_at(AT_FDCWD, path, follow);
-}
-
-int stat_verify_symlink(const struct stat *st) {
-        assert(st);
+        if (S_ISLNK(st->st_mode))
+                return -ELOOP;
 
         if (S_ISDIR(st->st_mode))
                 return -EISDIR;
 
-        if (!S_ISLNK(st->st_mode))
-                return -ENOLINK;
-
-        return 0;
-}
-
-int is_symlink(const char *path) {
-        assert(!isempty(path));
-        return verify_stat_at(AT_FDCWD, path, false, stat_verify_symlink, false);
-}
-
-int stat_verify_linked(const struct stat *st) {
-        assert(st);
-
-        if (st->st_nlink <= 0)
-                return -EIDRM; /* recognizable error. */
-
-        return 0;
-}
-
-int fd_verify_linked(int fd) {
-        assert(fd >= 0);
-        return verify_stat_at(fd, NULL, false, stat_verify_linked, true);
-}
-
-int stat_verify_device_node(const struct stat *st) {
-        assert(st);
-
->>>>>>> 9282f93f
-        if (S_ISLNK(st->st_mode))
-                return -ELOOP;
-
-        if (S_ISDIR(st->st_mode))
-                return -EISDIR;
-
         if (!S_ISBLK(st->st_mode) && !S_ISCHR(st->st_mode))
                 return -ENOTTY;
 
         return 0;
 }
 
-<<<<<<< HEAD
 #if 0 /* NM_IGNORED */
-=======
->>>>>>> 9282f93f
 int is_device_node(const char *path) {
         assert(!isempty(path));
         return verify_stat_at(AT_FDCWD, path, false, stat_verify_device_node, false);
@@ -313,7 +257,6 @@
 
         return fd_is_read_only_fs(fd);
 }
-#endif /* NM_IGNORED */
 
 int inode_same_at(int fda, const char *filea, int fdb, const char *fileb, int flags) {
         struct stat sta, stb;
@@ -414,6 +357,8 @@
 
         return stat_inode_same(&sta, &stb);
 }
+#endif /* NM_IGNORED */
+
 
 bool is_fs_type(const struct statfs *s, statfs_f_type_t magic_value) {
         assert(s);
@@ -477,10 +422,7 @@
 
         return is_network_fs(&s);
 }
-<<<<<<< HEAD
 #endif /* NM_IGNORED */
-=======
->>>>>>> 9282f93f
 
 int proc_mounted(void) {
         int r;
