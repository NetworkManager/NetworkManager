--- conflicted
+++ resolved
@@ -52,22 +52,15 @@
         /* Use the getrandom() syscall unless we know we don't have it. */
         if (have_syscall != 0 && !HAS_FEATURE_MEMORY_SANITIZER) {
                 for (;;) {
-<<<<<<< HEAD
-                        ssize_t l;
-#if !HAVE_GETRANDOM
+#if HAVE_GETRANDOM
+                        ssize_t l = getrandom(p, n, FLAGS_SET(flags, RANDOM_BLOCK) ? 0 : GRND_INSECURE);
+#else
                         /* NetworkManager Note: systemd calls the syscall directly in this case. Don't add that workaround.
                          * If you don't compile against a libc that provides getrandom(), you don't get it. */
-                        l = -1;
+                        ssize_t l = -1;
                         errno = ENOSYS;
-#else
-                        l = getrandom(p, n,
-                                      (FLAGS_SET(flags, RANDOM_BLOCK) ? 0 : GRND_NONBLOCK) |
-                                      (FLAGS_SET(flags, RANDOM_ALLOW_INSECURE) ? GRND_INSECURE : 0));
-#endif
-=======
-                        ssize_t l = getrandom(p, n, FLAGS_SET(flags, RANDOM_BLOCK) ? 0 : GRND_INSECURE);
-
->>>>>>> 7b3466fc
+#endif
+
                         if (l > 0) {
                                 have_syscall = true;
 
@@ -294,6 +287,7 @@
 
         return 1;
 }
+#endif /* NM_IGNORED */
 
 uint64_t random_u64_range(uint64_t m) {
         uint64_t x, remainder;
@@ -312,5 +306,4 @@
         } while (x >= UINT64_MAX - remainder);
 
         return x % m;
-}
-#endif /* NM_IGNORED */+}