/* SPDX-License-Identifier: LGPL-2.1-or-later */
#pragma once

#include <assert.h>
#include <errno.h>
#include <inttypes.h>
#include <stdbool.h>
#include <sys/param.h>
#include <sys/sysmacros.h>
#include <sys/types.h>

#include "macro-fundamental.h"

#define _printf_(a, b) __attribute__((__format__(printf, a, b)))
#ifdef __clang__
#  define _alloc_(...)
#else
#  define _alloc_(...) __attribute__((__alloc_size__(__VA_ARGS__)))
#endif
#define _sentinel_ __attribute__((__sentinel__))
#define _destructor_ __attribute__((__destructor__))
#define _deprecated_ __attribute__((__deprecated__))
#define _malloc_ __attribute__((__malloc__))
#define _weak_ __attribute__((__weak__))
#define _public_ __attribute__((__visibility__("default")))
#define _hidden_ __attribute__((__visibility__("hidden")))
#define _weakref_(x) __attribute__((__weakref__(#x)))
#define _alignas_(x) __attribute__((__aligned__(__alignof__(x))))
#define _alignptr_ __attribute__((__aligned__(sizeof(void*))))
#define _warn_unused_result_ __attribute__((__warn_unused_result__))

#if !defined(HAS_FEATURE_MEMORY_SANITIZER)
#  if defined(__has_feature)
#    if __has_feature(memory_sanitizer)
#      define HAS_FEATURE_MEMORY_SANITIZER 1
#    endif
#  endif
#  if !defined(HAS_FEATURE_MEMORY_SANITIZER)
#    define HAS_FEATURE_MEMORY_SANITIZER 0
#  endif
#endif

#if !defined(HAS_FEATURE_ADDRESS_SANITIZER)
#  ifdef __SANITIZE_ADDRESS__
#      define HAS_FEATURE_ADDRESS_SANITIZER 1
#  elif defined(__has_feature)
#    if __has_feature(address_sanitizer)
#      define HAS_FEATURE_ADDRESS_SANITIZER 1
#    endif
#  endif
#  if !defined(HAS_FEATURE_ADDRESS_SANITIZER)
#    define HAS_FEATURE_ADDRESS_SANITIZER 0
#  endif
#endif

/* Note: on GCC "no_sanitize_address" is a function attribute only, on llvm it may also be applied to global
 * variables. We define a specific macro which knows this. Note that on GCC we don't need this decorator so much, since
 * our primary usecase for this attribute is registration structures placed in named ELF sections which shall not be
 * padded, but GCC doesn't pad those anyway if AddressSanitizer is enabled. */
#if HAS_FEATURE_ADDRESS_SANITIZER && defined(__clang__)
#define _variable_no_sanitize_address_ __attribute__((__no_sanitize_address__))
#else
#define _variable_no_sanitize_address_
#endif

/* Apparently there's no has_feature() call defined to check for ubsan, hence let's define this
 * unconditionally on llvm */
#if defined(__clang__)
#define _function_no_sanitize_float_cast_overflow_ __attribute__((no_sanitize("float-cast-overflow")))
#else
#define _function_no_sanitize_float_cast_overflow_
#endif

#if (defined (__GNUC__) && (__GNUC__ > 4 || (__GNUC__ == 4 && __GNUC_MINOR__ >= 6))) || defined (__clang__)
/* Temporarily disable some warnings */
#define DISABLE_WARNING_DEPRECATED_DECLARATIONS                         \
        _Pragma("GCC diagnostic push");                                 \
        _Pragma("GCC diagnostic ignored \"-Wdeprecated-declarations\"")

#define DISABLE_WARNING_FORMAT_NONLITERAL                               \
        _Pragma("GCC diagnostic push");                                 \
        _Pragma("GCC diagnostic ignored \"-Wformat-nonliteral\"")

#define DISABLE_WARNING_MISSING_PROTOTYPES                              \
        _Pragma("GCC diagnostic push");                                 \
        _Pragma("GCC diagnostic ignored \"-Wmissing-prototypes\"")

#define DISABLE_WARNING_NONNULL                                         \
        _Pragma("GCC diagnostic push");                                 \
        _Pragma("GCC diagnostic ignored \"-Wnonnull\"")

#define DISABLE_WARNING_SHADOW                                          \
        _Pragma("GCC diagnostic push");                                 \
        _Pragma("GCC diagnostic ignored \"-Wshadow\"")

#define DISABLE_WARNING_INCOMPATIBLE_POINTER_TYPES                      \
        _Pragma("GCC diagnostic push");                                 \
        _Pragma("GCC diagnostic ignored \"-Wincompatible-pointer-types\"")

#if HAVE_WSTRINGOP_TRUNCATION
#  define DISABLE_WARNING_STRINGOP_TRUNCATION                           \
        _Pragma("GCC diagnostic push");                                 \
        _Pragma("GCC diagnostic ignored \"-Wstringop-truncation\"")
#else
#  define DISABLE_WARNING_STRINGOP_TRUNCATION                           \
        _Pragma("GCC diagnostic push")
#endif

#define DISABLE_WARNING_FLOAT_EQUAL \
        _Pragma("GCC diagnostic push");                                 \
        _Pragma("GCC diagnostic ignored \"-Wfloat-equal\"")

#define DISABLE_WARNING_TYPE_LIMITS \
        _Pragma("GCC diagnostic push");                                 \
        _Pragma("GCC diagnostic ignored \"-Wtype-limits\"")

#define REENABLE_WARNING                                                \
        _Pragma("GCC diagnostic pop")
#else
#define DISABLE_WARNING_DECLARATION_AFTER_STATEMENT
#define DISABLE_WARNING_FORMAT_NONLITERAL
#define DISABLE_WARNING_MISSING_PROTOTYPES
#define DISABLE_WARNING_NONNULL
#define DISABLE_WARNING_SHADOW
#define REENABLE_WARNING
#endif

/* automake test harness */
#define EXIT_TEST_SKIP 77

/* builtins */
#if __SIZEOF_INT__ == 4
#define BUILTIN_FFS_U32(x) __builtin_ffs(x);
#elif __SIZEOF_LONG__ == 4
#define BUILTIN_FFS_U32(x) __builtin_ffsl(x);
#else
#error "neither int nor long are four bytes long?!?"
#endif

/* Rounds up */

#define ALIGN4(l) (((l) + 3) & ~3)
#define ALIGN8(l) (((l) + 7) & ~7)

#if __SIZEOF_POINTER__ == 8
#define ALIGN(l) ALIGN8(l)
#elif __SIZEOF_POINTER__ == 4
#define ALIGN(l) ALIGN4(l)
#else
#error "Wut? Pointers are neither 4 nor 8 bytes long?"
#endif

#define ALIGN_PTR(p) ((void*) ALIGN((unsigned long) (p)))
#define ALIGN4_PTR(p) ((void*) ALIGN4((unsigned long) (p)))
#define ALIGN8_PTR(p) ((void*) ALIGN8((unsigned long) (p)))

<<<<<<< HEAD
static inline size_t ALIGN_TO(size_t l, size_t ali) {
        /* Check that alignment is exponent of 2 */
#if SIZE_MAX == UINT_MAX
        assert(__builtin_popcount(ali) == 1);
#elif SIZE_MAX == ULONG_MAX
        assert(__builtin_popcountl(ali) == 1);
#elif SIZE_MAX == ULLONG_MAX
        assert(__builtin_popcountll(ali) == 1);
#else
#error "Unexpected size_t"
#endif

        if (l > SIZE_MAX - (ali - 1))
                return SIZE_MAX; /* indicate overflow */

        return ((l + ali - 1) & ~(ali - 1));
}

=======
>>>>>>> a4ff07aa
#define ALIGN_TO_PTR(p, ali) ((void*) ALIGN_TO((unsigned long) (p), (ali)))

/* align to next higher power-of-2 (except for: 0 => 0, overflow => 0) */
static inline unsigned long ALIGN_POWER2(unsigned long u) {

        /* Avoid subtraction overflow */
        if (u == 0)
                return 0;

        /* clz(0) is undefined */
        if (u == 1)
                return 1;

        /* left-shift overflow is undefined */
        if (__builtin_clzl(u - 1UL) < 1)
                return 0;

        return 1UL << (sizeof(u) * 8 - __builtin_clzl(u - 1UL));
}

static inline size_t GREEDY_ALLOC_ROUND_UP(size_t l) {
        size_t m;

        /* Round up allocation sizes a bit to some reasonable, likely larger value. This is supposed to be
         * used for cases which are likely called in an allocation loop of some form, i.e. that repetitively
         * grow stuff, for example strv_extend() and suchlike.
         *
         * Note the difference to GREEDY_REALLOC() here, as this helper operates on a single size value only,
         * and rounds up to next multiple of 2, needing no further counter.
         *
         * Note the benefits of direct ALIGN_POWER2() usage: type-safety for size_t, sane handling for very
         * small (i.e. <= 2) and safe handling for very large (i.e. > SSIZE_MAX) values. */

        if (l <= 2)
                return 2; /* Never allocate less than 2 of something.  */

        m = ALIGN_POWER2(l);
        if (m == 0) /* overflow? */
                return l;

        return m;
}

/*
 * container_of - cast a member of a structure out to the containing structure
 * @ptr: the pointer to the member.
 * @type: the type of the container struct this is embedded in.
 * @member: the name of the member within the struct.
 */
#define container_of(ptr, type, member) __container_of(UNIQ, (ptr), type, member)
#define __container_of(uniq, ptr, type, member)                         \
        ({                                                              \
                const typeof( ((type*)0)->member ) *UNIQ_T(A, uniq) = (ptr); \
                (type*)( (char *)UNIQ_T(A, uniq) - offsetof(type, member) ); \
        })

#ifdef __COVERITY__

/* Use special definitions of assertion macros in order to prevent
 * false positives of ASSERT_SIDE_EFFECT on Coverity static analyzer
 * for uses of assert_se() and assert_return().
 *
 * These definitions make expression go through a (trivial) function
 * call to ensure they are not discarded. Also use ! or !! to ensure
 * the boolean expressions are seen as such.
 *
 * This technique has been described and recommended in:
 * https://community.synopsys.com/s/question/0D534000046Yuzb/suppressing-assertsideeffect-for-functions-that-allow-for-sideeffects
 */

extern void __coverity_panic__(void);

static inline void __coverity_check__(int condition) {
        if (!condition)
                __coverity_panic__();
}

static inline int __coverity_check_and_return__(int condition) {
        return condition;
}

#define assert_message_se(expr, message) __coverity_check__(!!(expr))

#define assert_log(expr, message) __coverity_check_and_return__(!!(expr))

#else  /* ! __COVERITY__ */

#define assert_message_se(expr, message)                                \
        do {                                                            \
                if (_unlikely_(!(expr)))                                \
                        log_assert_failed(message, PROJECT_FILE, __LINE__, __PRETTY_FUNCTION__); \
        } while (false)

#define assert_log(expr, message) ((_likely_(expr))                     \
        ? (true)                                                        \
        : (log_assert_failed_return(message, PROJECT_FILE, __LINE__, __PRETTY_FUNCTION__), false))

#endif  /* __COVERITY__ */

#define assert_se(expr) assert_message_se(expr, #expr)

/* We override the glibc assert() here. */
#undef assert
#ifdef NDEBUG
#define assert(expr) do {} while (false)
#else
#define assert(expr) assert_message_se(expr, #expr)
#endif

#define assert_not_reached()                                            \
        log_assert_failed_unreachable(PROJECT_FILE, __LINE__, __PRETTY_FUNCTION__)

#define assert_return(expr, r)                                          \
        do {                                                            \
                if (!assert_log(expr, #expr))                           \
                        return (r);                                     \
        } while (false)

#define assert_return_errno(expr, r, err)                               \
        do {                                                            \
                if (!assert_log(expr, #expr)) {                         \
                        errno = err;                                    \
                        return (r);                                     \
                }                                                       \
        } while (false)

#define return_with_errno(r, err)                     \
        do {                                          \
                errno = abs(err);                     \
                return r;                             \
        } while (false)

#define PTR_TO_INT(p) ((int) ((intptr_t) (p)))
#define INT_TO_PTR(u) ((void *) ((intptr_t) (u)))
#define PTR_TO_UINT(p) ((unsigned) ((uintptr_t) (p)))
#define UINT_TO_PTR(u) ((void *) ((uintptr_t) (u)))

#define PTR_TO_LONG(p) ((long) ((intptr_t) (p)))
#define LONG_TO_PTR(u) ((void *) ((intptr_t) (u)))
#define PTR_TO_ULONG(p) ((unsigned long) ((uintptr_t) (p)))
#define ULONG_TO_PTR(u) ((void *) ((uintptr_t) (u)))

#define PTR_TO_UINT8(p) ((uint8_t) ((uintptr_t) (p)))
#define UINT8_TO_PTR(u) ((void *) ((uintptr_t) (u)))

#define PTR_TO_INT32(p) ((int32_t) ((intptr_t) (p)))
#define INT32_TO_PTR(u) ((void *) ((intptr_t) (u)))
#define PTR_TO_UINT32(p) ((uint32_t) ((uintptr_t) (p)))
#define UINT32_TO_PTR(u) ((void *) ((uintptr_t) (u)))

#define PTR_TO_INT64(p) ((int64_t) ((intptr_t) (p)))
#define INT64_TO_PTR(u) ((void *) ((intptr_t) (u)))
#define PTR_TO_UINT64(p) ((uint64_t) ((uintptr_t) (p)))
#define UINT64_TO_PTR(u) ((void *) ((uintptr_t) (u)))

#define PTR_TO_SIZE(p) ((size_t) ((uintptr_t) (p)))
#define SIZE_TO_PTR(u) ((void *) ((uintptr_t) (u)))

#define CHAR_TO_STR(x) ((char[2]) { x, 0 })

#define char_array_0(x) x[sizeof(x)-1] = 0;

#define sizeof_field(struct_type, member) sizeof(((struct_type *) 0)->member)

/* Returns the number of chars needed to format variables of the
 * specified type as a decimal string. Adds in extra space for a
 * negative '-' prefix (hence works correctly on signed
 * types). Includes space for the trailing NUL. */
#define DECIMAL_STR_MAX(type)                                           \
        (2U+(sizeof(type) <= 1 ? 3U :                                   \
             sizeof(type) <= 2 ? 5U :                                   \
             sizeof(type) <= 4 ? 10U :                                  \
             sizeof(type) <= 8 ? 20U : sizeof(int[-2*(sizeof(type) > 8)])))

#define DECIMAL_STR_WIDTH(x)                            \
        ({                                              \
                typeof(x) _x_ = (x);                    \
                size_t ans = 1;                         \
                while ((_x_ /= 10) != 0)                \
                        ans++;                          \
                ans;                                    \
        })

#define SWAP_TWO(x, y) do {                        \
                typeof(x) _t = (x);                \
                (x) = (y);                         \
                (y) = (_t);                        \
        } while (false)

#define STRV_MAKE(...) ((char**) ((const char*[]) { __VA_ARGS__, NULL }))
#define STRV_MAKE_EMPTY ((char*[1]) { NULL })
#define STRV_MAKE_CONST(...) ((const char* const*) ((const char*[]) { __VA_ARGS__, NULL }))

/* Pointers range from NULL to POINTER_MAX */
#define POINTER_MAX ((void*) UINTPTR_MAX)

/* Iterates through a specified list of pointers. Accepts NULL pointers, but uses POINTER_MAX as internal marker for EOL. */
#define FOREACH_POINTER(p, x, ...)                                                       \
        for (typeof(p) *_l = (typeof(p)[]) { ({ p = x; }), ##__VA_ARGS__, POINTER_MAX }; \
             p != (typeof(p)) POINTER_MAX;                                               \
             p = *(++_l))

/* Define C11 thread_local attribute even on older gcc compiler
 * version */
#ifndef thread_local
/*
 * Don't break on glibc < 2.16 that doesn't define __STDC_NO_THREADS__
 * see http://gcc.gnu.org/bugzilla/show_bug.cgi?id=53769
 */
#if __STDC_VERSION__ >= 201112L && !(defined(__STDC_NO_THREADS__) || (defined(__GNU_LIBRARY__) && __GLIBC__ == 2 && __GLIBC_MINOR__ < 16))
#define thread_local _Thread_local
#else
#define thread_local __thread
#endif
#endif

#define DEFINE_TRIVIAL_DESTRUCTOR(name, type, func)             \
        static inline void name(type *p) {                      \
                func(p);                                        \
        }

/* When func() returns the void value (NULL, -1, …) of the appropriate type */
#define DEFINE_TRIVIAL_CLEANUP_FUNC(type, func)                 \
        static inline void func##p(type *p) {                   \
                if (*p)                                         \
                        *p = func(*p);                          \
        }

/* When func() doesn't return the appropriate type, set variable to empty afterwards */
#define DEFINE_TRIVIAL_CLEANUP_FUNC_FULL(type, func, empty)     \
        static inline void func##p(type *p) {                   \
                if (*p != (empty)) {                            \
                        func(*p);                               \
                        *p = (empty);                           \
                }                                               \
        }

#define _DEFINE_TRIVIAL_REF_FUNC(type, name, scope)             \
        scope type *name##_ref(type *p) {                       \
                if (!p)                                         \
                        return NULL;                            \
                                                                \
                assert(p->n_ref > 0);                           \
                p->n_ref++;                                     \
                return p;                                       \
        }

#define _DEFINE_TRIVIAL_UNREF_FUNC(type, name, free_func, scope) \
        scope type *name##_unref(type *p) {                      \
                if (!p)                                          \
                        return NULL;                             \
                                                                 \
                assert(p->n_ref > 0);                            \
                p->n_ref--;                                      \
                if (p->n_ref > 0)                                \
                        return NULL;                             \
                                                                 \
                return free_func(p);                             \
        }

#define DEFINE_TRIVIAL_REF_FUNC(type, name)     \
        _DEFINE_TRIVIAL_REF_FUNC(type, name,)
#define DEFINE_PRIVATE_TRIVIAL_REF_FUNC(type, name)     \
        _DEFINE_TRIVIAL_REF_FUNC(type, name, static)
#define DEFINE_PUBLIC_TRIVIAL_REF_FUNC(type, name)      \
        _DEFINE_TRIVIAL_REF_FUNC(type, name, _public_)

#define DEFINE_TRIVIAL_UNREF_FUNC(type, name, free_func)        \
        _DEFINE_TRIVIAL_UNREF_FUNC(type, name, free_func,)
#define DEFINE_PRIVATE_TRIVIAL_UNREF_FUNC(type, name, free_func)        \
        _DEFINE_TRIVIAL_UNREF_FUNC(type, name, free_func, static)
#define DEFINE_PUBLIC_TRIVIAL_UNREF_FUNC(type, name, free_func)         \
        _DEFINE_TRIVIAL_UNREF_FUNC(type, name, free_func, _public_)

#define DEFINE_TRIVIAL_REF_UNREF_FUNC(type, name, free_func)    \
        DEFINE_TRIVIAL_REF_FUNC(type, name);                    \
        DEFINE_TRIVIAL_UNREF_FUNC(type, name, free_func);

#define DEFINE_PRIVATE_TRIVIAL_REF_UNREF_FUNC(type, name, free_func)    \
        DEFINE_PRIVATE_TRIVIAL_REF_FUNC(type, name);                    \
        DEFINE_PRIVATE_TRIVIAL_UNREF_FUNC(type, name, free_func);

#define DEFINE_PUBLIC_TRIVIAL_REF_UNREF_FUNC(type, name, free_func)    \
        DEFINE_PUBLIC_TRIVIAL_REF_FUNC(type, name);                    \
        DEFINE_PUBLIC_TRIVIAL_UNREF_FUNC(type, name, free_func);

/* A macro to force copying of a variable from memory. This is useful whenever we want to read something from
 * memory and want to make sure the compiler won't optimize away the destination variable for us. It's not
 * supposed to be a full CPU memory barrier, i.e. CPU is still allowed to reorder the reads, but it is not
 * allowed to remove our local copies of the variables. We want this to work for unaligned memory, hence
 * memcpy() is great for our purposes. */
#define READ_NOW(x)                                                     \
        ({                                                              \
                typeof(x) _copy;                                        \
                memcpy(&_copy, &(x), sizeof(_copy));                    \
                asm volatile ("" : : : "memory");                       \
                _copy;                                                  \
        })

static inline size_t size_add(size_t x, size_t y) {
        return y >= SIZE_MAX - x ? SIZE_MAX : x + y;
}

typedef struct {
        int _empty[0];
} dummy_t;

assert_cc(sizeof(dummy_t) == 0);

#include "log.h"<|MERGE_RESOLUTION|>--- conflicted
+++ resolved
@@ -154,27 +154,6 @@
 #define ALIGN4_PTR(p) ((void*) ALIGN4((unsigned long) (p)))
 #define ALIGN8_PTR(p) ((void*) ALIGN8((unsigned long) (p)))
 
-<<<<<<< HEAD
-static inline size_t ALIGN_TO(size_t l, size_t ali) {
-        /* Check that alignment is exponent of 2 */
-#if SIZE_MAX == UINT_MAX
-        assert(__builtin_popcount(ali) == 1);
-#elif SIZE_MAX == ULONG_MAX
-        assert(__builtin_popcountl(ali) == 1);
-#elif SIZE_MAX == ULLONG_MAX
-        assert(__builtin_popcountll(ali) == 1);
-#else
-#error "Unexpected size_t"
-#endif
-
-        if (l > SIZE_MAX - (ali - 1))
-                return SIZE_MAX; /* indicate overflow */
-
-        return ((l + ali - 1) & ~(ali - 1));
-}
-
-=======
->>>>>>> a4ff07aa
 #define ALIGN_TO_PTR(p, ali) ((void*) ALIGN_TO((unsigned long) (p), (ali)))
 
 /* align to next higher power-of-2 (except for: 0 => 0, overflow => 0) */
