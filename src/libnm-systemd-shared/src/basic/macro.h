--- conflicted
+++ resolved
@@ -30,63 +30,6 @@
 #define _function_no_sanitize_float_cast_overflow_
 #endif
 
-<<<<<<< HEAD
-#if (defined (__GNUC__) && (__GNUC__ > 4 || (__GNUC__ == 4 && __GNUC_MINOR__ >= 6))) || defined (__clang__)
-/* Temporarily disable some warnings */
-#define DISABLE_WARNING_DEPRECATED_DECLARATIONS                         \
-        _Pragma("GCC diagnostic push");                                 \
-        _Pragma("GCC diagnostic ignored \"-Wdeprecated-declarations\"")
-
-#define DISABLE_WARNING_FORMAT_NONLITERAL                               \
-        _Pragma("GCC diagnostic push");                                 \
-        _Pragma("GCC diagnostic ignored \"-Wformat-nonliteral\"")
-
-#define DISABLE_WARNING_MISSING_PROTOTYPES                              \
-        _Pragma("GCC diagnostic push");                                 \
-        _Pragma("GCC diagnostic ignored \"-Wmissing-prototypes\"")
-
-#define DISABLE_WARNING_NONNULL                                         \
-        _Pragma("GCC diagnostic push");                                 \
-        _Pragma("GCC diagnostic ignored \"-Wnonnull\"")
-
-#define DISABLE_WARNING_SHADOW                                          \
-        _Pragma("GCC diagnostic push");                                 \
-        _Pragma("GCC diagnostic ignored \"-Wshadow\"")
-
-#define DISABLE_WARNING_INCOMPATIBLE_POINTER_TYPES                      \
-        _Pragma("GCC diagnostic push");                                 \
-        _Pragma("GCC diagnostic ignored \"-Wincompatible-pointer-types\"")
-
-#if HAVE_WSTRINGOP_TRUNCATION
-#  define DISABLE_WARNING_STRINGOP_TRUNCATION                           \
-        _Pragma("GCC diagnostic push");                                 \
-        _Pragma("GCC diagnostic ignored \"-Wstringop-truncation\"")
-#else
-#  define DISABLE_WARNING_STRINGOP_TRUNCATION                           \
-        _Pragma("GCC diagnostic push")
-#endif
-
-#define DISABLE_WARNING_TYPE_LIMITS                                     \
-        _Pragma("GCC diagnostic push");                                 \
-        _Pragma("GCC diagnostic ignored \"-Wtype-limits\"")
-
-#define DISABLE_WARNING_ADDRESS                                         \
-        _Pragma("GCC diagnostic push");                                 \
-        _Pragma("GCC diagnostic ignored \"-Waddress\"")
-
-#define REENABLE_WARNING                                                \
-        _Pragma("GCC diagnostic pop")
-#else
-#define DISABLE_WARNING_DECLARATION_AFTER_STATEMENT
-#define DISABLE_WARNING_FORMAT_NONLITERAL
-#define DISABLE_WARNING_MISSING_PROTOTYPES
-#define DISABLE_WARNING_NONNULL
-#define DISABLE_WARNING_SHADOW
-#define REENABLE_WARNING
-#endif
-
-=======
->>>>>>> 9282f93f
 /* test harness */
 #define EXIT_TEST_SKIP 77
 
