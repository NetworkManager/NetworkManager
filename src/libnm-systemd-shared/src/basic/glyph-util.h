/* SPDX-License-Identifier: LGPL-2.1-or-later */
#pragma once

#include <errno.h>
#include <stdbool.h>

#include "macro.h"

typedef enum SpecialGlyph {
        SPECIAL_GLYPH_TREE_VERTICAL,
        SPECIAL_GLYPH_TREE_BRANCH,
        SPECIAL_GLYPH_TREE_RIGHT,
        SPECIAL_GLYPH_TREE_SPACE,
        SPECIAL_GLYPH_TREE_TOP,
        SPECIAL_GLYPH_VERTICAL_DOTTED,
        SPECIAL_GLYPH_HORIZONTAL_DOTTED,
        SPECIAL_GLYPH_HORIZONTAL_FAT,
        SPECIAL_GLYPH_TRIANGULAR_BULLET,
        SPECIAL_GLYPH_BLACK_CIRCLE,
        SPECIAL_GLYPH_WHITE_CIRCLE,
        SPECIAL_GLYPH_MULTIPLICATION_SIGN,
        SPECIAL_GLYPH_CIRCLE_ARROW,
        SPECIAL_GLYPH_BULLET,
        SPECIAL_GLYPH_MU,
        SPECIAL_GLYPH_CHECK_MARK,
        SPECIAL_GLYPH_CROSS_MARK,
        SPECIAL_GLYPH_LIGHT_SHADE,
        SPECIAL_GLYPH_DARK_SHADE,
        SPECIAL_GLYPH_FULL_BLOCK,
        SPECIAL_GLYPH_SIGMA,
        SPECIAL_GLYPH_ARROW_UP,
        SPECIAL_GLYPH_ARROW_DOWN,
        SPECIAL_GLYPH_ARROW_LEFT,
        SPECIAL_GLYPH_ARROW_RIGHT,
        SPECIAL_GLYPH_ELLIPSIS,
        SPECIAL_GLYPH_EXTERNAL_LINK,
        _SPECIAL_GLYPH_FIRST_EMOJI,
        SPECIAL_GLYPH_ECSTATIC_SMILEY = _SPECIAL_GLYPH_FIRST_EMOJI,
        SPECIAL_GLYPH_HAPPY_SMILEY,
        SPECIAL_GLYPH_SLIGHTLY_HAPPY_SMILEY,
        SPECIAL_GLYPH_NEUTRAL_SMILEY,
        SPECIAL_GLYPH_SLIGHTLY_UNHAPPY_SMILEY,
        SPECIAL_GLYPH_UNHAPPY_SMILEY,
        SPECIAL_GLYPH_DEPRESSED_SMILEY,
        SPECIAL_GLYPH_LOCK_AND_KEY,
        SPECIAL_GLYPH_TOUCH,
        SPECIAL_GLYPH_RECYCLING,
        SPECIAL_GLYPH_DOWNLOAD,
        SPECIAL_GLYPH_SPARKLES,
        SPECIAL_GLYPH_LOW_BATTERY,
        SPECIAL_GLYPH_WARNING_SIGN,
        SPECIAL_GLYPH_COMPUTER_DISK,
        SPECIAL_GLYPH_WORLD,
        SPECIAL_GLYPH_RED_CIRCLE,
        SPECIAL_GLYPH_YELLOW_CIRCLE,
        SPECIAL_GLYPH_BLUE_CIRCLE,
        SPECIAL_GLYPH_GREEN_CIRCLE,
<<<<<<< HEAD
=======
        SPECIAL_GLYPH_SUPERHERO,
        SPECIAL_GLYPH_IDCARD,
>>>>>>> 9282f93f
        _SPECIAL_GLYPH_MAX,
        _SPECIAL_GLYPH_INVALID = -EINVAL,
} SpecialGlyph;

bool emoji_enabled(void);

const char* special_glyph_full(SpecialGlyph code, bool force_utf) _const_;

static inline const char* special_glyph(SpecialGlyph code) {
        return special_glyph_full(code, false);
}

static inline const char* special_glyph_check_mark(bool b) {
        return b ? special_glyph(SPECIAL_GLYPH_CHECK_MARK) : special_glyph(SPECIAL_GLYPH_CROSS_MARK);
}

static inline const char* special_glyph_check_mark_space(bool b) {
        return b ? special_glyph(SPECIAL_GLYPH_CHECK_MARK) : " ";
}<|MERGE_RESOLUTION|>--- conflicted
+++ resolved
@@ -55,11 +55,8 @@
         SPECIAL_GLYPH_YELLOW_CIRCLE,
         SPECIAL_GLYPH_BLUE_CIRCLE,
         SPECIAL_GLYPH_GREEN_CIRCLE,
-<<<<<<< HEAD
-=======
         SPECIAL_GLYPH_SUPERHERO,
         SPECIAL_GLYPH_IDCARD,
->>>>>>> 9282f93f
         _SPECIAL_GLYPH_MAX,
         _SPECIAL_GLYPH_INVALID = -EINVAL,
 } SpecialGlyph;
