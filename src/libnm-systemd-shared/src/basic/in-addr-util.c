/* SPDX-License-Identifier: LGPL-2.1-or-later */

#include "nm-sd-adapt-shared.h"

#include <arpa/inet.h>
#include <endian.h>
#include <errno.h>
#include <net/if.h>
#include <stdint.h>
#include <stdio.h>
#include <stdlib.h>

#include "alloc-util.h"
#include "errno-util.h"
#include "in-addr-util.h"
#include "macro.h"
#include "parse-util.h"
#include "random-util.h"
#include "string-util.h"
#include "strxcpyx.h"
#include "util.h"

bool in4_addr_is_null(const struct in_addr *a) {
        assert(a);

        return a->s_addr == 0;
}

bool in6_addr_is_null(const struct in6_addr *a) {
        assert(a);

        return IN6_IS_ADDR_UNSPECIFIED(a);
}

int in_addr_is_null(int family, const union in_addr_union *u) {
        assert(u);

        if (family == AF_INET)
                return in4_addr_is_null(&u->in);

        if (family == AF_INET6)
                return in6_addr_is_null(&u->in6);

        return -EAFNOSUPPORT;
}

bool in4_addr_is_link_local(const struct in_addr *a) {
        assert(a);

        return (be32toh(a->s_addr) & UINT32_C(0xFFFF0000)) == (UINT32_C(169) << 24 | UINT32_C(254) << 16);
}

bool in6_addr_is_link_local(const struct in6_addr *a) {
        assert(a);

        return IN6_IS_ADDR_LINKLOCAL(a); /* lgtm [cpp/potentially-dangerous-function] */
}

int in_addr_is_link_local(int family, const union in_addr_union *u) {
        assert(u);

        if (family == AF_INET)
                return in4_addr_is_link_local(&u->in);

        if (family == AF_INET6)
                return in6_addr_is_link_local(&u->in6);

        return -EAFNOSUPPORT;
}

bool in6_addr_is_link_local_all_nodes(const struct in6_addr *a) {
        assert(a);

        /* ff02::1 */
        return be32toh(a->s6_addr32[0]) == UINT32_C(0xff020000) &&
                a->s6_addr32[1] == 0 &&
                a->s6_addr32[2] == 0 &&
                be32toh(a->s6_addr32[3]) == UINT32_C(0x00000001);
}

int in_addr_is_multicast(int family, const union in_addr_union *u) {
        assert(u);

        if (family == AF_INET)
                return IN_MULTICAST(be32toh(u->in.s_addr));

        if (family == AF_INET6)
                return IN6_IS_ADDR_MULTICAST(&u->in6);

        return -EAFNOSUPPORT;
}

bool in4_addr_is_local_multicast(const struct in_addr *a) {
        assert(a);

        return (be32toh(a->s_addr) & UINT32_C(0xffffff00)) == UINT32_C(0xe0000000);
}

bool in4_addr_is_localhost(const struct in_addr *a) {
        assert(a);

        /* All of 127.x.x.x is localhost. */
        return (be32toh(a->s_addr) & UINT32_C(0xFF000000)) == UINT32_C(127) << 24;
}

bool in4_addr_is_non_local(const struct in_addr *a) {
        /* Whether the address is not null and not localhost.
         *
         * As such, it is suitable to configure as DNS/NTP server from DHCP. */
        return !in4_addr_is_null(a) &&
               !in4_addr_is_localhost(a);
}

int in_addr_is_localhost(int family, const union in_addr_union *u) {
        assert(u);

        if (family == AF_INET)
                return in4_addr_is_localhost(&u->in);

        if (family == AF_INET6)
                return IN6_IS_ADDR_LOOPBACK(&u->in6); /* lgtm [cpp/potentially-dangerous-function] */

        return -EAFNOSUPPORT;
}

bool in6_addr_is_ipv4_mapped_address(const struct in6_addr *a) {
        return a->s6_addr32[0] == 0 &&
                a->s6_addr32[1] == 0 &&
                a->s6_addr32[2] == htobe32(UINT32_C(0x0000ffff));
}

bool in4_addr_equal(const struct in_addr *a, const struct in_addr *b) {
        assert(a);
        assert(b);

        return a->s_addr == b->s_addr;
}

bool in6_addr_equal(const struct in6_addr *a, const struct in6_addr *b) {
        assert(a);
        assert(b);

        return IN6_ARE_ADDR_EQUAL(a, b);
}

int in_addr_equal(int family, const union in_addr_union *a, const union in_addr_union *b) {
        assert(a);
        assert(b);

        if (family == AF_INET)
                return in4_addr_equal(&a->in, &b->in);

        if (family == AF_INET6)
                return in6_addr_equal(&a->in6, &b->in6);

        return -EAFNOSUPPORT;
}

#if 0 /* NM_IGNORED */
int in_addr_prefix_intersect(
                int family,
                const union in_addr_union *a,
                unsigned aprefixlen,
                const union in_addr_union *b,
                unsigned bprefixlen) {

        unsigned m;

        assert(a);
        assert(b);

        /* Checks whether there are any addresses that are in both
         * networks */

        m = MIN(aprefixlen, bprefixlen);

        if (family == AF_INET) {
                uint32_t x, nm;

                x = be32toh(a->in.s_addr ^ b->in.s_addr);
                nm = (m == 0) ? 0 : 0xFFFFFFFFUL << (32 - m);

                return (x & nm) == 0;
        }

        if (family == AF_INET6) {
                unsigned i;

                if (m > 128)
                        m = 128;

                for (i = 0; i < 16; i++) {
                        uint8_t x, nm;

                        x = a->in6.s6_addr[i] ^ b->in6.s6_addr[i];

                        if (m < 8)
                                nm = 0xFF << (8 - m);
                        else
                                nm = 0xFF;

                        if ((x & nm) != 0)
                                return 0;

                        if (m > 8)
                                m -= 8;
                        else
                                m = 0;
                }

                return 1;
        }

        return -EAFNOSUPPORT;
}

int in_addr_prefix_next(int family, union in_addr_union *u, unsigned prefixlen) {
        assert(u);

        /* Increases the network part of an address by one. Returns 0 if that succeeds, or -ERANGE if
         * this overflows. */

        return in_addr_prefix_nth(family, u, prefixlen, 1);
}
#endif /* NM_IGNORED */

/*
 * Calculates the nth prefix of size prefixlen starting from the address denoted by u.
 *
 * On success 0 will be returned and the calculated prefix will be available in
 * u. In case the calculation cannot be performed (invalid prefix length,
 * overflows would occur) -ERANGE is returned. If the address family given isn't
 * supported -EAFNOSUPPORT will be returned.
 *
 * Examples:
 *   - in_addr_prefix_nth(AF_INET, 192.168.0.0, 24, 2), returns 0, writes 192.168.2.0 to u
 *   - in_addr_prefix_nth(AF_INET, 192.168.0.0, 24, 0), returns 0, no data written
 *   - in_addr_prefix_nth(AF_INET, 255.255.255.0, 24, 1), returns -ERANGE, no data written
 *   - in_addr_prefix_nth(AF_INET, 255.255.255.0, 0, 1), returns -ERANGE, no data written
 *   - in_addr_prefix_nth(AF_INET6, 2001:db8, 64, 0xff00) returns 0, writes 2001:0db8:0000:ff00:: to u
 */
int in_addr_prefix_nth(int family, union in_addr_union *u, unsigned prefixlen, uint64_t nth) {
        assert(u);

        if (prefixlen <= 0)
                return -ERANGE;

        if (family == AF_INET) {
                uint32_t c, n, t;

                if (prefixlen > 32)
                        return -ERANGE;

                c = be32toh(u->in.s_addr);

                t = nth << (32 - prefixlen);

                /* Check for wrap */
                if (c > UINT32_MAX - t)
                        return -ERANGE;

                n = c + t;

                n &= UINT32_C(0xFFFFFFFF) << (32 - prefixlen);
                u->in.s_addr = htobe32(n);
                return 0;
        }

        if (family == AF_INET6) {
                bool overflow = false;

                if (prefixlen > 128)
                        return -ERANGE;

                for (unsigned i = 16; i > 0; i--) {
                        unsigned t, j = i - 1, p = j * 8;

                        if (p >= prefixlen) {
                                u->in6.s6_addr[j] = 0;
                                continue;
                        }

                        if (prefixlen - p < 8) {
                                u->in6.s6_addr[j] &= 0xff << (8 - (prefixlen - p));
                                t = u->in6.s6_addr[j] + ((nth & 0xff) << (8 - (prefixlen - p)));
                                nth >>= prefixlen - p;
                        } else {
                                t = u->in6.s6_addr[j] + (nth & 0xff) + overflow;
                                nth >>= 8;
                        }

                        overflow = t > UINT8_MAX;
                        u->in6.s6_addr[j] = (uint8_t) (t & 0xff);
                }

                if (overflow || nth != 0)
                        return -ERANGE;

                return 0;
        }

        return -EAFNOSUPPORT;
}

#if 0 /* NM_IGNORED */
int in_addr_random_prefix(
                int family,
                union in_addr_union *u,
                unsigned prefixlen_fixed_part,
                unsigned prefixlen) {

        assert(u);

        /* Random network part of an address by one. */

        if (prefixlen <= 0)
                return 0;

        if (family == AF_INET) {
                uint32_t c, n;

                if (prefixlen_fixed_part > 32)
                        prefixlen_fixed_part = 32;
                if (prefixlen > 32)
                        prefixlen = 32;
                if (prefixlen_fixed_part >= prefixlen)
                        return -EINVAL;

                c = be32toh(u->in.s_addr);
                c &= ((UINT32_C(1) << prefixlen_fixed_part) - 1) << (32 - prefixlen_fixed_part);

                random_bytes(&n, sizeof(n));
                n &= ((UINT32_C(1) << (prefixlen - prefixlen_fixed_part)) - 1) << (32 - prefixlen);

                u->in.s_addr = htobe32(n | c);
                return 1;
        }

        if (family == AF_INET6) {
                struct in6_addr n;
                unsigned i, j;

                if (prefixlen_fixed_part > 128)
                        prefixlen_fixed_part = 128;
                if (prefixlen > 128)
                        prefixlen = 128;
                if (prefixlen_fixed_part >= prefixlen)
                        return -EINVAL;

                random_bytes(&n, sizeof(n));

                for (i = 0; i < 16; i++) {
                        uint8_t mask_fixed_part = 0, mask = 0;

                        if (i < (prefixlen_fixed_part + 7) / 8) {
                                if (i < prefixlen_fixed_part / 8)
                                        mask_fixed_part = 0xffu;
                                else {
                                        j = prefixlen_fixed_part % 8;
                                        mask_fixed_part = ((UINT8_C(1) << (j + 1)) - 1) << (8 - j);
                                }
                        }

                        if (i < (prefixlen + 7) / 8) {
                                if (i < prefixlen / 8)
                                        mask = 0xffu ^ mask_fixed_part;
                                else {
                                        j = prefixlen % 8;
                                        mask = (((UINT8_C(1) << (j + 1)) - 1) << (8 - j)) ^ mask_fixed_part;
                                }
                        }

                        u->in6.s6_addr[i] &= mask_fixed_part;
                        u->in6.s6_addr[i] |= n.s6_addr[i] & mask;
                }

                return 1;
        }

        return -EAFNOSUPPORT;
}
#endif /* NM_IGNORED */

int in_addr_prefix_range(
                int family,
                const union in_addr_union *in,
                unsigned prefixlen,
                union in_addr_union *ret_start,
                union in_addr_union *ret_end) {

        union in_addr_union start, end;
        int r;

        assert(in);

        if (!IN_SET(family, AF_INET, AF_INET6))
                return -EAFNOSUPPORT;

        if (ret_start) {
                start = *in;
                r = in_addr_prefix_nth(family, &start, prefixlen, 0);
                if (r < 0)
                        return r;
        }

        if (ret_end) {
                end = *in;
                r = in_addr_prefix_nth(family, &end, prefixlen, 1);
                if (r < 0)
                        return r;
        }

        if (ret_start)
                *ret_start = start;
        if (ret_end)
                *ret_end = end;

        return 0;
}

int in_addr_to_string(int family, const union in_addr_union *u, char **ret) {
        _cleanup_free_ char *x = NULL;
        size_t l;

        assert(u);
        assert(ret);

        if (family == AF_INET)
                l = INET_ADDRSTRLEN;
        else if (family == AF_INET6)
                l = INET6_ADDRSTRLEN;
        else
                return -EAFNOSUPPORT;

        x = new(char, l);
        if (!x)
                return -ENOMEM;

        errno = 0;
        if (!inet_ntop(family, u, x, l))
                return errno_or_else(EINVAL);

        *ret = TAKE_PTR(x);
        return 0;
}

#if 0 /* NM_IGNORED */
int in_addr_prefix_to_string(int family, const union in_addr_union *u, unsigned prefixlen, char **ret) {
        _cleanup_free_ char *x = NULL;
        char *p;
        size_t l;

        assert(u);
        assert(ret);

        if (family == AF_INET)
                l = INET_ADDRSTRLEN + 3;
        else if (family == AF_INET6)
                l = INET6_ADDRSTRLEN + 4;
        else
                return -EAFNOSUPPORT;

        if (prefixlen > FAMILY_ADDRESS_SIZE(family) * 8)
                return -EINVAL;

        x = new(char, l);
        if (!x)
                return -ENOMEM;

        errno = 0;
        if (!inet_ntop(family, u, x, l))
                return errno_or_else(EINVAL);

        p = x + strlen(x);
        l -= strlen(x);
        (void) strpcpyf(&p, l, "/%u", prefixlen);

        *ret = TAKE_PTR(x);
        return 0;
}
#endif /* NM_IGNORED */

int in_addr_port_ifindex_name_to_string(int family, const union in_addr_union *u, uint16_t port, int ifindex, const char *server_name, char **ret) {
        _cleanup_free_ char *ip_str = NULL, *x = NULL;
        int r;

        assert(IN_SET(family, AF_INET, AF_INET6));
        assert(u);
        assert(ret);

        /* Much like in_addr_to_string(), but optionally appends the zone interface index to the address, to properly
         * handle IPv6 link-local addresses. */

        r = in_addr_to_string(family, u, &ip_str);
        if (r < 0)
                return r;

        if (family == AF_INET6) {
                r = in_addr_is_link_local(family, u);
                if (r < 0)
                        return r;
                if (r == 0)
                        ifindex = 0;
        } else
                ifindex = 0; /* For IPv4 address, ifindex is always ignored. */

        if (port == 0 && ifindex == 0 && isempty(server_name)) {
                *ret = TAKE_PTR(ip_str);
                return 0;
        }

        const char *separator = isempty(server_name) ? "" : "#";
        server_name = strempty(server_name);

        if (port > 0) {
                if (family == AF_INET6) {
                        if (ifindex > 0)
                                r = asprintf(&x, "[%s]:%"PRIu16"%%%i%s%s", ip_str, port, ifindex, separator, server_name);
                        else
                                r = asprintf(&x, "[%s]:%"PRIu16"%s%s", ip_str, port, separator, server_name);
                } else
                        r = asprintf(&x, "%s:%"PRIu16"%s%s", ip_str, port, separator, server_name);
        } else {
                if (ifindex > 0)
                        r = asprintf(&x, "%s%%%i%s%s", ip_str, ifindex, separator, server_name);
                else {
                        x = strjoin(ip_str, separator, server_name);
                        r = x ? 0 : -ENOMEM;
                }
        }
        if (r < 0)
                return -ENOMEM;

        *ret = TAKE_PTR(x);
        return 0;
}

int in_addr_from_string(int family, const char *s, union in_addr_union *ret) {
        union in_addr_union buffer;
        assert(s);

        if (!IN_SET(family, AF_INET, AF_INET6))
                return -EAFNOSUPPORT;

        errno = 0;
        if (inet_pton(family, s, ret ?: &buffer) <= 0)
                return errno_or_else(EINVAL);

        return 0;
}

int in_addr_from_string_auto(const char *s, int *ret_family, union in_addr_union *ret) {
        int r;

        assert(s);

        r = in_addr_from_string(AF_INET, s, ret);
        if (r >= 0) {
                if (ret_family)
                        *ret_family = AF_INET;
                return 0;
        }

        r = in_addr_from_string(AF_INET6, s, ret);
        if (r >= 0) {
                if (ret_family)
                        *ret_family = AF_INET6;
                return 0;
        }

        return -EINVAL;
}

unsigned char in4_addr_netmask_to_prefixlen(const struct in_addr *addr) {
        assert(addr);

        return 32U - u32ctz(be32toh(addr->s_addr));
}

struct in_addr* in4_addr_prefixlen_to_netmask(struct in_addr *addr, unsigned char prefixlen) {
        assert(addr);
        assert(prefixlen <= 32);

        /* Shifting beyond 32 is not defined, handle this specially. */
        if (prefixlen == 0)
                addr->s_addr = 0;
        else
                addr->s_addr = htobe32((0xffffffff << (32 - prefixlen)) & 0xffffffff);

        return addr;
}

int in4_addr_default_prefixlen(const struct in_addr *addr, unsigned char *prefixlen) {
        uint8_t msb_octet = *(uint8_t*) addr;

        /* addr may not be aligned, so make sure we only access it byte-wise */

        assert(addr);
        assert(prefixlen);

        if (msb_octet < 128)
                /* class A, leading bits: 0 */
                *prefixlen = 8;
        else if (msb_octet < 192)
                /* class B, leading bits 10 */
                *prefixlen = 16;
        else if (msb_octet < 224)
                /* class C, leading bits 110 */
                *prefixlen = 24;
        else
                /* class D or E, no default prefixlen */
                return -ERANGE;

        return 0;
}

int in4_addr_default_subnet_mask(const struct in_addr *addr, struct in_addr *mask) {
        unsigned char prefixlen;
        int r;

        assert(addr);
        assert(mask);

        r = in4_addr_default_prefixlen(addr, &prefixlen);
        if (r < 0)
                return r;

        in4_addr_prefixlen_to_netmask(mask, prefixlen);
        return 0;
}

<<<<<<< HEAD
#if 0 /* NM_IGNORED */
int in_addr_mask(int family, union in_addr_union *addr, unsigned char prefixlen) {
=======
int in4_addr_mask(struct in_addr *addr, unsigned char prefixlen) {
        struct in_addr mask;

>>>>>>> a4ff07aa
        assert(addr);

        if (!in4_addr_prefixlen_to_netmask(&mask, prefixlen))
                return -EINVAL;

        addr->s_addr &= mask.s_addr;
        return 0;
}

int in6_addr_mask(struct in6_addr *addr, unsigned char prefixlen) {
        unsigned i;

        for (i = 0; i < 16; i++) {
                uint8_t mask;

                if (prefixlen >= 8) {
                        mask = 0xFF;
                        prefixlen -= 8;
                } else if (prefixlen > 0) {
                        mask = 0xFF << (8 - prefixlen);
                        prefixlen = 0;
                } else {
                        assert(prefixlen == 0);
                        mask = 0;
                }

                addr->s6_addr[i] &= mask;
        }

        return 0;
}

int in_addr_mask(int family, union in_addr_union *addr, unsigned char prefixlen) {
        assert(addr);

        switch (family) {
        case AF_INET:
                return in4_addr_mask(&addr->in, prefixlen);
        case AF_INET6:
                return in6_addr_mask(&addr->in6, prefixlen);
        default:
                return -EAFNOSUPPORT;
        }
}

int in4_addr_prefix_covers(
                const struct in_addr *prefix,
                unsigned char prefixlen,
                const struct in_addr *address) {

        struct in_addr masked_prefix, masked_address;
        int r;

        assert(prefix);
        assert(address);

        masked_prefix = *prefix;
        r = in4_addr_mask(&masked_prefix, prefixlen);
        if (r < 0)
                return r;

        masked_address = *address;
        r = in4_addr_mask(&masked_address, prefixlen);
        if (r < 0)
                return r;

        return in4_addr_equal(&masked_prefix, &masked_address);
}

int in6_addr_prefix_covers(
                const struct in6_addr *prefix,
                unsigned char prefixlen,
                const struct in6_addr *address) {

        struct in6_addr masked_prefix, masked_address;
        int r;

        assert(prefix);
        assert(address);

        masked_prefix = *prefix;
        r = in6_addr_mask(&masked_prefix, prefixlen);
        if (r < 0)
                return r;

        masked_address = *address;
        r = in6_addr_mask(&masked_address, prefixlen);
        if (r < 0)
                return r;

        return in6_addr_equal(&masked_prefix, &masked_address);
}

int in_addr_prefix_covers(
                int family,
                const union in_addr_union *prefix,
                unsigned char prefixlen,
                const union in_addr_union *address) {

        assert(prefix);
        assert(address);

        switch (family) {
        case AF_INET:
                return in4_addr_prefix_covers(&prefix->in, prefixlen, &address->in);
        case AF_INET6:
                return in6_addr_prefix_covers(&prefix->in6, prefixlen, &address->in6);
        default:
                return -EAFNOSUPPORT;
        }
}

int in_addr_parse_prefixlen(int family, const char *p, unsigned char *ret) {
        uint8_t u;
        int r;

        if (!IN_SET(family, AF_INET, AF_INET6))
                return -EAFNOSUPPORT;

        r = safe_atou8(p, &u);
        if (r < 0)
                return r;

        if (u > FAMILY_ADDRESS_SIZE(family) * 8)
                return -ERANGE;

        *ret = u;
        return 0;
}

int in_addr_prefix_from_string(
                const char *p,
                int family,
                union in_addr_union *ret_prefix,
                unsigned char *ret_prefixlen) {

        _cleanup_free_ char *str = NULL;
        union in_addr_union buffer;
        const char *e, *l;
        unsigned char k;
        int r;

        assert(p);

        if (!IN_SET(family, AF_INET, AF_INET6))
                return -EAFNOSUPPORT;

        e = strchr(p, '/');
        if (e) {
                str = strndup(p, e - p);
                if (!str)
                        return -ENOMEM;

                l = str;
        } else
                l = p;

        r = in_addr_from_string(family, l, &buffer);
        if (r < 0)
                return r;

        if (e) {
                r = in_addr_parse_prefixlen(family, e+1, &k);
                if (r < 0)
                        return r;
        } else
                k = FAMILY_ADDRESS_SIZE(family) * 8;

        if (ret_prefix)
                *ret_prefix = buffer;
        if (ret_prefixlen)
                *ret_prefixlen = k;

        return 0;
}

int in_addr_prefix_from_string_auto_internal(
                const char *p,
                InAddrPrefixLenMode mode,
                int *ret_family,
                union in_addr_union *ret_prefix,
                unsigned char *ret_prefixlen) {

        _cleanup_free_ char *str = NULL;
        union in_addr_union buffer;
        const char *e, *l;
        unsigned char k;
        int family, r;

        assert(p);

        e = strchr(p, '/');
        if (e) {
                str = strndup(p, e - p);
                if (!str)
                        return -ENOMEM;

                l = str;
        } else
                l = p;

        r = in_addr_from_string_auto(l, &family, &buffer);
        if (r < 0)
                return r;

        if (e) {
                r = in_addr_parse_prefixlen(family, e+1, &k);
                if (r < 0)
                        return r;
        } else
                switch (mode) {
                case PREFIXLEN_FULL:
                        k = FAMILY_ADDRESS_SIZE(family) * 8;
                        break;
                case PREFIXLEN_REFUSE:
                        return -ENOANO; /* To distinguish this error from others. */
                case PREFIXLEN_LEGACY:
                        if (family == AF_INET) {
                                r = in4_addr_default_prefixlen(&buffer.in, &k);
                                if (r < 0)
                                        return r;
                        } else
                                k = 0;
                        break;
                default:
                        assert_not_reached();
                }

        if (ret_family)
                *ret_family = family;
        if (ret_prefix)
                *ret_prefix = buffer;
        if (ret_prefixlen)
                *ret_prefixlen = k;

        return 0;

}

static void in_addr_data_hash_func(const struct in_addr_data *a, struct siphash *state) {
        assert(a);
        assert(state);

        siphash24_compress(&a->family, sizeof(a->family), state);
        siphash24_compress(&a->address, FAMILY_ADDRESS_SIZE(a->family), state);
}

static int in_addr_data_compare_func(const struct in_addr_data *x, const struct in_addr_data *y) {
        int r;

        assert(x);
        assert(y);

        r = CMP(x->family, y->family);
        if (r != 0)
                return r;

        return memcmp(&x->address, &y->address, FAMILY_ADDRESS_SIZE(x->family));
}

DEFINE_HASH_OPS(in_addr_data_hash_ops, struct in_addr_data, in_addr_data_hash_func, in_addr_data_compare_func);

void in6_addr_hash_func(const struct in6_addr *addr, struct siphash *state) {
        assert(addr);
        assert(state);

        siphash24_compress(addr, sizeof(*addr), state);
}

int in6_addr_compare_func(const struct in6_addr *a, const struct in6_addr *b) {
        assert(a);
        assert(b);

        return memcmp(a, b, sizeof(*a));
}

DEFINE_HASH_OPS(in6_addr_hash_ops, struct in6_addr, in6_addr_hash_func, in6_addr_compare_func);
<<<<<<< HEAD
#endif /* NM_IGNORED */
=======
DEFINE_HASH_OPS_WITH_KEY_DESTRUCTOR(
        in6_addr_hash_ops_free,
        struct in6_addr,
        in6_addr_hash_func,
        in6_addr_compare_func,
        free);
>>>>>>> a4ff07aa
<|MERGE_RESOLUTION|>--- conflicted
+++ resolved
@@ -629,14 +629,9 @@
         return 0;
 }
 
-<<<<<<< HEAD
-#if 0 /* NM_IGNORED */
-int in_addr_mask(int family, union in_addr_union *addr, unsigned char prefixlen) {
-=======
 int in4_addr_mask(struct in_addr *addr, unsigned char prefixlen) {
         struct in_addr mask;
 
->>>>>>> a4ff07aa
         assert(addr);
 
         if (!in4_addr_prefixlen_to_netmask(&mask, prefixlen))
@@ -669,6 +664,7 @@
         return 0;
 }
 
+#if 0 /* NM_IGNORED */
 int in_addr_mask(int family, union in_addr_union *addr, unsigned char prefixlen) {
         assert(addr);
 
@@ -914,13 +910,10 @@
 }
 
 DEFINE_HASH_OPS(in6_addr_hash_ops, struct in6_addr, in6_addr_hash_func, in6_addr_compare_func);
-<<<<<<< HEAD
-#endif /* NM_IGNORED */
-=======
 DEFINE_HASH_OPS_WITH_KEY_DESTRUCTOR(
         in6_addr_hash_ops_free,
         struct in6_addr,
         in6_addr_hash_func,
         in6_addr_compare_func,
         free);
->>>>>>> a4ff07aa
+#endif /* NM_IGNORED */