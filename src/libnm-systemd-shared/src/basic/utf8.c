--- conflicted
+++ resolved
@@ -616,9 +616,6 @@
 
         return n;
 }
-<<<<<<< HEAD
-#endif /* NM_IGNORED */
-=======
 
 size_t utf8_last_length(const char *s, size_t n) {
         int r;
@@ -644,4 +641,4 @@
                 last = r;
         }
 }
->>>>>>> 3ae6505d
+#endif /* NM_IGNORED */