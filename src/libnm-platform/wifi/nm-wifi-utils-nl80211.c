/* SPDX-License-Identifier: GPL-2.0-or-later */
/*
 * Copyright (C) 2005 - 2018 Red Hat, Inc.
 * Copyright (C) 2006 - 2008 Novell, Inc.
 * Copyright (C) 2011 Intel Corporation. All rights reserved.
 */

#include "libnm-glib-aux/nm-default-glib-i18n-lib.h"

#include "nm-wifi-utils-nl80211.h"

#include <sys/ioctl.h>
#include <net/ethernet.h>
#include <unistd.h>
#include <linux/nl80211.h>
#include <linux/if.h>

#include "libnm-log-core/nm-logging.h"
#include "libnm-platform/nm-netlink.h"
#include "nm-wifi-utils-private.h"
#include "libnm-platform/nm-platform-utils.h"

#define _NMLOG_PREFIX_NAME "wifi-nl80211"
#define _NMLOG_DOMAIN      LOGD_PLATFORM | LOGD_WIFI
#define _NMLOG(level, ...)                                                             \
    G_STMT_START                                                                       \
    {                                                                                  \
        char        _ifname_buf[IFNAMSIZ];                                             \
        const char *_ifname =                                                          \
            self ? nmp_utils_if_indextoname(self->parent.ifindex, _ifname_buf) : NULL; \
                                                                                       \
        nm_log((level),                                                                \
               _NMLOG_DOMAIN,                                                          \
               _ifname ?: NULL,                                                        \
               NULL,                                                                   \
               "%s%s%s%s: " _NM_UTILS_MACRO_FIRST(__VA_ARGS__),                        \
               _NMLOG_PREFIX_NAME,                                                     \
               NM_PRINT_FMT_QUOTED(_ifname, " (", _ifname, ")", "")                    \
                   _NM_UTILS_MACRO_REST(__VA_ARGS__));                                 \
    }                                                                                  \
    G_STMT_END

typedef struct {
    NMWifiUtils     parent;
    struct nl_sock *nl_sock;
    guint32        *freqs;
    int             id;
    int             num_freqs;
    int             phy;
    bool            can_wowlan : 1;
} NMWifiUtilsNl80211;

typedef struct {
    NMWifiUtilsClass parent;
} NMWifiUtilsNl80211Class;

G_DEFINE_TYPE(NMWifiUtilsNl80211, nm_wifi_utils_nl80211, NM_TYPE_WIFI_UTILS)

static int
ack_handler(struct nl_msg *msg, void *arg)
{
    int *done = arg;
    *done     = 1;
    return NL_STOP;
}

static int
finish_handler(struct nl_msg *msg, void *arg)
{
    int *done = arg;
    *done     = 1;
    return NL_SKIP;
}

static int
error_handler(struct sockaddr_nl *nla, struct nlmsgerr *err, void *arg)
{
    int *done = arg;
    *done     = err->error;
    return NL_SKIP;
}

static struct nl_msg *
_nl80211_alloc_msg(int id, int ifindex, int phy, guint32 cmd, guint32 flags)
{
    nm_auto_nlmsg struct nl_msg *msg = NULL;

    msg = nlmsg_alloc();
    genlmsg_put(msg, 0, 0, id, 0, flags, cmd, 0);
    NLA_PUT_U32(msg, NL80211_ATTR_IFINDEX, ifindex);
    if (phy != -1)
        NLA_PUT_U32(msg, NL80211_ATTR_WIPHY, phy);
    return g_steal_pointer(&msg);

nla_put_failure:
    g_return_val_if_reached(NULL);
}

static struct nl_msg *
nl80211_alloc_msg(NMWifiUtilsNl80211 *self, guint32 cmd, guint32 flags)
{
    return _nl80211_alloc_msg(self->id, self->parent.ifindex, self->phy, cmd, flags);
}

static int
nl80211_send_and_recv(NMWifiUtilsNl80211 *self,
                      struct nl_msg      *msg,
                      int (*valid_handler)(struct nl_msg *, void *),
                      void *valid_data)
{
    int                err;
    int                done = 0;
    const struct nl_cb cb   = {
          .err_cb     = error_handler,
          .err_arg    = &done,
          .finish_cb  = finish_handler,
          .finish_arg = &done,
          .ack_cb     = ack_handler,
          .ack_arg    = &done,
          .valid_cb   = valid_handler,
          .valid_arg  = valid_data,
    };

    g_return_val_if_fail(msg != NULL, -ENOMEM);

    err = nl_send_auto(self->nl_sock, msg);
    if (err < 0)
        return err;

    /* Loop until one of our NL callbacks says we're done; on success
     * done will be 1, on error it will be < 0.
     */
    while (!done) {
        err = nl_recvmsgs(self->nl_sock, &cb);
        if (err < 0 && err != -EAGAIN) {
            /* Kernel scan list can change while we are dumping it, as new scan
             * results from H/W can arrive. BSS info is assured to be consistent
             * and we don't need consistent view of whole scan list. Hence do
             * not warn on DUMP_INTR error for get scan command.
             */
            if (err == -NME_NL_DUMP_INTR
                && genlmsg_hdr(nlmsg_hdr(msg))->cmd == NL80211_CMD_GET_SCAN)
                break;

            _LOGW("nl_recvmsgs() error: (%d) %s", err, nm_strerror(err));
            break;
        }
    }

    if (err >= 0 && done < 0)
        err = done;
    return err;
}

static void
dispose(GObject *object)
{
    NMWifiUtilsNl80211 *self = NM_WIFI_UTILS_NL80211(object);

    nm_clear_g_free(&self->freqs);
}

struct nl80211_iface_info {
    _NM80211Mode mode;
    uint32_t     freq;
};

static int
nl80211_iface_info_handler(struct nl_msg *msg, void *arg)
{
    struct nl80211_iface_info *info = arg;
    struct genlmsghdr         *gnlh = nlmsg_data(nlmsg_hdr(msg));
    struct nlattr             *tb[NL80211_ATTR_MAX + 1];

    if (nla_parse_arr(tb, genlmsg_attrdata(gnlh, 0), genlmsg_attrlen(gnlh, 0), NULL) < 0)
        return NL_SKIP;

    if (!tb[NL80211_ATTR_IFTYPE])
        return NL_SKIP;

    switch (nla_get_u32(tb[NL80211_ATTR_IFTYPE])) {
    case NL80211_IFTYPE_ADHOC:
        info->mode = _NM_802_11_MODE_ADHOC;
        break;
    case NL80211_IFTYPE_AP:
        info->mode = _NM_802_11_MODE_AP;
        break;
    case NL80211_IFTYPE_STATION:
        info->mode = _NM_802_11_MODE_INFRA;
        break;
    case NL80211_IFTYPE_MESH_POINT:
        info->mode = _NM_802_11_MODE_MESH;
        break;
    }

    if (tb[NL80211_ATTR_WIPHY_FREQ] != NULL)
        info->freq = nla_get_u32(tb[NL80211_ATTR_WIPHY_FREQ]);

    return NL_SKIP;
}

static _NM80211Mode
wifi_nl80211_get_mode(NMWifiUtils *data)
{
    NMWifiUtilsNl80211       *self       = (NMWifiUtilsNl80211 *) data;
    struct nl80211_iface_info iface_info = {
        .mode = _NM_802_11_MODE_UNKNOWN,
    };
    nm_auto_nlmsg struct nl_msg *msg = NULL;

    msg = nl80211_alloc_msg(self, NL80211_CMD_GET_INTERFACE, 0);

    if (nl80211_send_and_recv(self, msg, nl80211_iface_info_handler, &iface_info) < 0)
        return _NM_802_11_MODE_UNKNOWN;

    return iface_info.mode;
}

static gboolean
wifi_nl80211_set_mode(NMWifiUtils *data, const _NM80211Mode mode)
{
    NMWifiUtilsNl80211          *self = (NMWifiUtilsNl80211 *) data;
    nm_auto_nlmsg struct nl_msg *msg  = NULL;
    int                          err;

    msg = nl80211_alloc_msg(self, NL80211_CMD_SET_INTERFACE, 0);

    switch (mode) {
    case _NM_802_11_MODE_INFRA:
        NLA_PUT_U32(msg, NL80211_ATTR_IFTYPE, NL80211_IFTYPE_STATION);
        break;
    case _NM_802_11_MODE_ADHOC:
        NLA_PUT_U32(msg, NL80211_ATTR_IFTYPE, NL80211_IFTYPE_ADHOC);
        break;
    case _NM_802_11_MODE_AP:
        NLA_PUT_U32(msg, NL80211_ATTR_IFTYPE, NL80211_IFTYPE_AP);
        break;
    case _NM_802_11_MODE_MESH:
        NLA_PUT_U32(msg, NL80211_ATTR_IFTYPE, NL80211_IFTYPE_MESH_POINT);
        break;
    default:
        g_assert_not_reached();
    }

    err = nl80211_send_and_recv(self, msg, NULL, NULL);
    return err >= 0;

nla_put_failure:
    g_return_val_if_reached(FALSE);
}

static gboolean
wifi_nl80211_set_powersave(NMWifiUtils *data, guint32 powersave)
{
    NMWifiUtilsNl80211          *self = (NMWifiUtilsNl80211 *) data;
    nm_auto_nlmsg struct nl_msg *msg  = NULL;
    int                          err;

    msg = nl80211_alloc_msg(self, NL80211_CMD_SET_POWER_SAVE, 0);
    NLA_PUT_U32(msg,
                NL80211_ATTR_PS_STATE,
                powersave == 1 ? NL80211_PS_ENABLED : NL80211_PS_DISABLED);
    err = nl80211_send_and_recv(self, msg, NULL, NULL);
    return err >= 0;

nla_put_failure:
    g_return_val_if_reached(FALSE);
}

static int
nl80211_get_wake_on_wlan_handler(struct nl_msg *msg, void *arg)
{
    _NMSettingWirelessWakeOnWLan *wowl = arg;
    struct nlattr                *attrs[NL80211_ATTR_MAX + 1];
    struct nlattr                *trig[NUM_NL80211_WOWLAN_TRIG];
    struct genlmsghdr            *gnlh = nlmsg_data(nlmsg_hdr(msg));

    nla_parse_arr(attrs, genlmsg_attrdata(gnlh, 0), genlmsg_attrlen(gnlh, 0), NULL);

    if (!attrs[NL80211_ATTR_WOWLAN_TRIGGERS])
        return NL_SKIP;

    nla_parse_arr(trig,
                  nla_data(attrs[NL80211_ATTR_WOWLAN_TRIGGERS]),
                  nla_len(attrs[NL80211_ATTR_WOWLAN_TRIGGERS]),
                  NULL);

    *wowl = _NM_SETTING_WIRELESS_WAKE_ON_WLAN_NONE;
    if (trig[NL80211_WOWLAN_TRIG_ANY])
        *wowl |= _NM_SETTING_WIRELESS_WAKE_ON_WLAN_ANY;
    if (trig[NL80211_WOWLAN_TRIG_DISCONNECT])
        *wowl |= _NM_SETTING_WIRELESS_WAKE_ON_WLAN_DISCONNECT;
    if (trig[NL80211_WOWLAN_TRIG_MAGIC_PKT])
        *wowl |= _NM_SETTING_WIRELESS_WAKE_ON_WLAN_MAGIC;
    if (trig[NL80211_WOWLAN_TRIG_GTK_REKEY_FAILURE])
        *wowl |= _NM_SETTING_WIRELESS_WAKE_ON_WLAN_GTK_REKEY_FAILURE;
    if (trig[NL80211_WOWLAN_TRIG_EAP_IDENT_REQUEST])
        *wowl |= _NM_SETTING_WIRELESS_WAKE_ON_WLAN_EAP_IDENTITY_REQUEST;
    if (trig[NL80211_WOWLAN_TRIG_4WAY_HANDSHAKE])
        *wowl |= _NM_SETTING_WIRELESS_WAKE_ON_WLAN_4WAY_HANDSHAKE;
    if (trig[NL80211_WOWLAN_TRIG_RFKILL_RELEASE])
        *wowl |= _NM_SETTING_WIRELESS_WAKE_ON_WLAN_RFKILL_RELEASE;
    if (trig[NL80211_WOWLAN_TRIG_TCP_CONNECTION])
        *wowl |= _NM_SETTING_WIRELESS_WAKE_ON_WLAN_TCP;

    return NL_SKIP;
}

static _NMSettingWirelessWakeOnWLan
wifi_nl80211_get_wake_on_wlan(NMWifiUtils *data)
{
    NMWifiUtilsNl80211          *self = (NMWifiUtilsNl80211 *) data;
    _NMSettingWirelessWakeOnWLan wowl = _NM_SETTING_WIRELESS_WAKE_ON_WLAN_IGNORE;
    nm_auto_nlmsg struct nl_msg *msg  = NULL;

    msg = nl80211_alloc_msg(self, NL80211_CMD_GET_WOWLAN, 0);

    nl80211_send_and_recv(self, msg, nl80211_get_wake_on_wlan_handler, &wowl);

    return wowl;
}

static gboolean
wifi_nl80211_set_wake_on_wlan(NMWifiUtils *data, _NMSettingWirelessWakeOnWLan wowl)
{
    NMWifiUtilsNl80211          *self = (NMWifiUtilsNl80211 *) data;
    nm_auto_nlmsg struct nl_msg *msg  = NULL;
    struct nlattr               *triggers;
    int                          err;

    if (wowl == _NM_SETTING_WIRELESS_WAKE_ON_WLAN_IGNORE)
        return TRUE;

    msg = nl80211_alloc_msg(self, NL80211_CMD_SET_WOWLAN, 0);

    triggers = nla_nest_start(msg, NL80211_ATTR_WOWLAN_TRIGGERS);
    if (!triggers)
        goto nla_put_failure;

    if (NM_FLAGS_HAS(wowl, _NM_SETTING_WIRELESS_WAKE_ON_WLAN_ANY))
        NLA_PUT_FLAG(msg, NL80211_WOWLAN_TRIG_ANY);
    if (NM_FLAGS_HAS(wowl, _NM_SETTING_WIRELESS_WAKE_ON_WLAN_DISCONNECT))
        NLA_PUT_FLAG(msg, NL80211_WOWLAN_TRIG_DISCONNECT);
    if (NM_FLAGS_HAS(wowl, _NM_SETTING_WIRELESS_WAKE_ON_WLAN_MAGIC))
        NLA_PUT_FLAG(msg, NL80211_WOWLAN_TRIG_MAGIC_PKT);
    if (NM_FLAGS_HAS(wowl, _NM_SETTING_WIRELESS_WAKE_ON_WLAN_GTK_REKEY_FAILURE))
        NLA_PUT_FLAG(msg, NL80211_WOWLAN_TRIG_GTK_REKEY_FAILURE);
    if (NM_FLAGS_HAS(wowl, _NM_SETTING_WIRELESS_WAKE_ON_WLAN_EAP_IDENTITY_REQUEST))
        NLA_PUT_FLAG(msg, NL80211_WOWLAN_TRIG_EAP_IDENT_REQUEST);
    if (NM_FLAGS_HAS(wowl, _NM_SETTING_WIRELESS_WAKE_ON_WLAN_4WAY_HANDSHAKE))
        NLA_PUT_FLAG(msg, NL80211_WOWLAN_TRIG_4WAY_HANDSHAKE);
    if (NM_FLAGS_HAS(wowl, _NM_SETTING_WIRELESS_WAKE_ON_WLAN_RFKILL_RELEASE))
        NLA_PUT_FLAG(msg, NL80211_WOWLAN_TRIG_RFKILL_RELEASE);

    nla_nest_end(msg, triggers);

    err = nl80211_send_and_recv(self, msg, NULL, NULL);

    return err >= 0;

nla_put_failure:
    g_return_val_if_reached(FALSE);
}

static guint32
wifi_nl80211_get_freq(NMWifiUtils *data)
{
    NMWifiUtilsNl80211          *self       = (NMWifiUtilsNl80211 *) data;
    struct nl80211_iface_info    iface_info = {};
    nm_auto_nlmsg struct nl_msg *msg        = NULL;

    msg = nl80211_alloc_msg(self, NL80211_CMD_GET_INTERFACE, 0);

    if (nl80211_send_and_recv(self, msg, nl80211_iface_info_handler, &iface_info) < 0)
        return 0;

    return iface_info.freq;
}

static guint32
wifi_nl80211_find_freq(NMWifiUtils *data, const guint32 *freqs)
{
    NMWifiUtilsNl80211 *self = (NMWifiUtilsNl80211 *) data;
    int                 i;
    int                 j;

<<<<<<< HEAD
    for (i = 0; i < self->num_freqs; i++) {
        for (j = 0; freqs[j] != 0; j++) {
=======
    /* It's important to check the values in the order of @freqs, because
     * that array might be sorted to contain preferred frequencies first. */
    for (j = 0; freqs[j] != 0; j++) {
        for (i = 0; i < self->num_freqs; i++) {
>>>>>>> 38290b1b
            if (self->freqs[i] == freqs[j])
                return freqs[j];
        }
    }
    return 0;
}

/* @divisor: pass what value @xbm should be divided by to get dBm */
static guint32
nl80211_xbm_to_percent(gint32 xbm, guint32 divisor)
{
#define NOISE_FLOOR_DBM -90
#define SIGNAL_MAX_DBM  -20

    xbm /= divisor;
    xbm = CLAMP(xbm, NOISE_FLOOR_DBM, SIGNAL_MAX_DBM);

    return 100
           - 70
                 * (((float) SIGNAL_MAX_DBM - (float) xbm)
                    / ((float) SIGNAL_MAX_DBM - (float) NOISE_FLOOR_DBM));
}

struct nl80211_station_info {
    gboolean valid;
    guint8   bssid[ETH_ALEN];
    guint32  txrate;
    gboolean txrate_valid;
    guint8   signal;
    gboolean signal_valid;
};

static int
nl80211_station_dump_handler(struct nl_msg *msg, void *arg)
{
    static const struct nla_policy stats_policy[] = {
        [NL80211_STA_INFO_INACTIVE_TIME]     = {.type = NLA_U32},
        [NL80211_STA_INFO_RX_BYTES]          = {.type = NLA_U32},
        [NL80211_STA_INFO_TX_BYTES]          = {.type = NLA_U32},
        [NL80211_STA_INFO_RX_PACKETS]        = {.type = NLA_U32},
        [NL80211_STA_INFO_TX_PACKETS]        = {.type = NLA_U32},
        [NL80211_STA_INFO_SIGNAL]            = {.type = NLA_U8},
        [NL80211_STA_INFO_TX_BITRATE]        = {.type = NLA_NESTED},
        [NL80211_STA_INFO_LLID]              = {.type = NLA_U16},
        [NL80211_STA_INFO_PLID]              = {.type = NLA_U16},
        [NL80211_STA_INFO_PLINK_STATE]       = {.type = NLA_U8},
        [NL80211_STA_INFO_STA_FLAGS]         = {.minlen = sizeof(struct nl80211_sta_flag_update)},
        [NL80211_STA_INFO_BEACON_SIGNAL_AVG] = {.type = NLA_U8},
    };
    static const struct nla_policy rate_policy[] = {
        [NL80211_RATE_INFO_BITRATE]      = {.type = NLA_U16},
        [NL80211_RATE_INFO_MCS]          = {.type = NLA_U8},
        [NL80211_RATE_INFO_40_MHZ_WIDTH] = {.type = NLA_FLAG},
        [NL80211_RATE_INFO_SHORT_GI]     = {.type = NLA_FLAG},
    };
    struct nlattr               *rinfo[G_N_ELEMENTS(rate_policy)];
    struct nlattr               *sinfo[G_N_ELEMENTS(stats_policy)];
    struct nl80211_station_info *info = arg;
    struct nlattr               *tb[NL80211_ATTR_MAX + 1];
    struct genlmsghdr           *gnlh = nlmsg_data(nlmsg_hdr(msg));

    if (nla_parse_arr(tb, genlmsg_attrdata(gnlh, 0), genlmsg_attrlen(gnlh, 0), NULL) < 0)
        return NL_SKIP;

    if (tb[NL80211_ATTR_MAC] == NULL)
        return NL_SKIP;

    if (tb[NL80211_ATTR_STA_INFO] == NULL)
        return NL_SKIP;

    if (nla_parse_nested_arr(sinfo, tb[NL80211_ATTR_STA_INFO], stats_policy))
        return NL_SKIP;

    if (sinfo[NL80211_STA_INFO_STA_FLAGS] != NULL) {
        const struct nl80211_sta_flag_update *flags = nla_data(sinfo[NL80211_STA_INFO_STA_FLAGS]);

        if (flags->mask & ~flags->set & (1 << NL80211_STA_FLAG_ASSOCIATED))
            return NL_SKIP;
    }

    memcpy(info->bssid, nla_data(tb[NL80211_ATTR_MAC]), ETH_ALEN);
    info->valid = TRUE;

    if (sinfo[NL80211_STA_INFO_TX_BITRATE] != NULL
        && !nla_parse_nested_arr(rinfo, sinfo[NL80211_STA_INFO_TX_BITRATE], rate_policy)
        && rinfo[NL80211_RATE_INFO_BITRATE] != NULL) {
        /* convert from nl80211's units of 100kbps to NM's kbps */
        info->txrate       = nla_get_u16(rinfo[NL80211_RATE_INFO_BITRATE]) * 100;
        info->txrate_valid = TRUE;
    }

    if (sinfo[NL80211_STA_INFO_SIGNAL] != NULL) {
        info->signal =
            nl80211_xbm_to_percent((gint8) nla_get_u8(sinfo[NL80211_STA_INFO_SIGNAL]), 1);
        info->signal_valid = TRUE;
    } else if (sinfo[NL80211_STA_INFO_BEACON_SIGNAL_AVG] != NULL) {
        /* Fall back to beacon signal strength */
        info->signal =
            nl80211_xbm_to_percent((gint8) nla_get_u8(sinfo[NL80211_STA_INFO_BEACON_SIGNAL_AVG]),
                                   1);
        info->signal_valid = TRUE;
    }

    return NL_SKIP;
}

static gboolean
wifi_nl80211_get_station(NMWifiUtils *data,
                         NMEtherAddr *out_bssid,
                         int         *out_quality,
                         guint32     *out_rate)
{
    NMWifiUtilsNl80211          *self     = (NMWifiUtilsNl80211 *) data;
    nm_auto_nlmsg struct nl_msg *msg      = NULL;
    struct nl80211_station_info  sta_info = {};

    msg = nl80211_alloc_msg(self, NL80211_CMD_GET_STATION, NLM_F_DUMP);

    nl80211_send_and_recv(self, msg, nl80211_station_dump_handler, &sta_info);

    if (!sta_info.valid || (out_quality && !sta_info.signal_valid)
        || (out_rate && !sta_info.txrate_valid))
        return FALSE;

    if (out_bssid)
        memcpy(out_bssid, sta_info.bssid, ETH_ALEN);

    if (out_quality)
        *out_quality = sta_info.signal;

    if (out_rate)
        *out_rate = sta_info.txrate;

    return TRUE;
}

static gboolean
wifi_nl80211_indicate_addressing_running(NMWifiUtils *data, gboolean running)
{
    NMWifiUtilsNl80211          *self = (NMWifiUtilsNl80211 *) data;
    nm_auto_nlmsg struct nl_msg *msg  = NULL;
    int                          err;

    msg = nl80211_alloc_msg(self,
                            running ? 98 /* NL80211_CMD_CRIT_PROTOCOL_START */
                                    : 99 /* NL80211_CMD_CRIT_PROTOCOL_STOP */,
                            0);
    /* Despite the DHCP name, we're using this for any type of IP addressing,
     * DHCPv4, DHCPv6, and IPv6 SLAAC.
     */
    NLA_PUT_U16(msg, 179 /* NL80211_ATTR_CRIT_PROT_ID */, 1 /* NL80211_CRIT_PROTO_DHCP */);
    if (running) {
        /* Give DHCP 5 seconds to complete */
        NLA_PUT_U16(msg, 180 /* NL80211_ATTR_MAX_CRIT_PROT_DURATION */, 5000);
    }

    err = nl80211_send_and_recv(self, msg, NULL, NULL);
    return err >= 0;

nla_put_failure:
    g_return_val_if_reached(FALSE);
}

struct nl80211_device_info {
    NMWifiUtilsNl80211 *self;
    int                 phy;
    guint32            *freqs;
    int                 num_freqs;
    guint32             freq;
    guint32             caps;
    gboolean            can_scan;
    gboolean            can_scan_ssid;
    gboolean            supported;
    gboolean            success;
    gboolean            can_wowlan;
};

#define WLAN_CIPHER_SUITE_USE_GROUP 0x000FAC00
#define WLAN_CIPHER_SUITE_WEP40     0x000FAC01
#define WLAN_CIPHER_SUITE_TKIP      0x000FAC02
#define WLAN_CIPHER_SUITE_CCMP      0x000FAC04
#define WLAN_CIPHER_SUITE_WEP104    0x000FAC05
#define WLAN_CIPHER_SUITE_AES_CMAC  0x000FAC06
#define WLAN_CIPHER_SUITE_GCMP      0x000FAC08
#define WLAN_CIPHER_SUITE_SMS4      0x00147201

static int
nl80211_wiphy_info_handler(struct nl_msg *msg, void *arg)
{
    static const struct nla_policy freq_policy[] = {
        [NL80211_FREQUENCY_ATTR_FREQ]     = {.type = NLA_U32},
        [NL80211_FREQUENCY_ATTR_DISABLED] = {.type = NLA_FLAG},
#ifdef NL80211_FREQUENCY_ATTR_NO_IR
        [NL80211_FREQUENCY_ATTR_NO_IR] = {.type = NLA_FLAG},
#else
        [NL80211_FREQUENCY_ATTR_PASSIVE_SCAN] = {.type = NLA_FLAG},
        [NL80211_FREQUENCY_ATTR_NO_IBSS]      = {.type = NLA_FLAG},
#endif
        [NL80211_FREQUENCY_ATTR_RADAR]        = {.type = NLA_FLAG},
        [NL80211_FREQUENCY_ATTR_MAX_TX_POWER] = {.type = NLA_U32},
    };
    struct nlattr              *tb[NL80211_ATTR_MAX + 1];
    struct genlmsghdr          *gnlh = nlmsg_data(nlmsg_hdr(msg));
    struct nl80211_device_info *info = arg;
    NMWifiUtilsNl80211         *self = info->self;
    struct nlattr              *tb_band[NL80211_BAND_ATTR_MAX + 1];
    struct nlattr              *tb_freq[G_N_ELEMENTS(freq_policy)];
    struct nlattr              *nl_band;
    struct nlattr              *nl_freq;
    int                         rem_freq;
    int                         rem_band;
    int                         freq_idx;

#ifdef NL80211_FREQUENCY_ATTR_NO_IR
    G_STATIC_ASSERT_EXPR(NL80211_FREQUENCY_ATTR_PASSIVE_SCAN == NL80211_FREQUENCY_ATTR_NO_IR
                         && NL80211_FREQUENCY_ATTR_NO_IBSS == NL80211_FREQUENCY_ATTR_NO_IR);
#else
    G_STATIC_ASSERT_EXPR(NL80211_FREQUENCY_ATTR_PASSIVE_SCAN != NL80211_FREQUENCY_ATTR_NO_IBSS);
#endif

    if (nla_parse_arr(tb, genlmsg_attrdata(gnlh, 0), genlmsg_attrlen(gnlh, 0), NULL) < 0)
        return NL_SKIP;

    if (tb[NL80211_ATTR_WIPHY] == NULL || tb[NL80211_ATTR_WIPHY_BANDS] == NULL)
        return NL_SKIP;

    info->phy = nla_get_u32(tb[NL80211_ATTR_WIPHY]);

    if (tb[NL80211_ATTR_WIPHY_FREQ])
        info->freq = nla_get_u32(tb[NL80211_ATTR_WIPHY_FREQ]);
    else
        info->freq = 0;

    if (tb[NL80211_ATTR_MAX_NUM_SCAN_SSIDS]) {
        info->can_scan_ssid = nla_get_u8(tb[NL80211_ATTR_MAX_NUM_SCAN_SSIDS]) > 0;
    } else {
        /* old kernel that only had mac80211, so assume it can */
        info->can_scan_ssid = TRUE;
    }

    if (tb[NL80211_ATTR_SUPPORTED_COMMANDS]) {
        struct nlattr *nl_cmd;
        int            i;

        nla_for_each_nested (nl_cmd, tb[NL80211_ATTR_SUPPORTED_COMMANDS], i) {
            switch (nla_get_u32(nl_cmd)) {
            case NL80211_CMD_TRIGGER_SCAN:
                info->can_scan = TRUE;
                break;
            case NL80211_CMD_CONNECT:
            case NL80211_CMD_AUTHENTICATE:
                /* Only devices that support CONNECT or AUTH actually support
                 * 802.11, unlike say ipw2x00 (up to at least kernel 3.4) which
                 * has minimal info support, but no actual command support.
                 * This check mirrors what wpa_supplicant does to determine
                 * whether or not to use the nl80211 driver.
                 */
                info->supported = TRUE;
                break;
            default:
                break;
            }
        }
    }

    /* Find number of supported frequencies */
    info->num_freqs = 0;

    nla_for_each_nested (nl_band, tb[NL80211_ATTR_WIPHY_BANDS], rem_band) {
        if (nla_parse_nested_arr(tb_band, nl_band, NULL) < 0)
            return NL_SKIP;

        nla_for_each_nested (nl_freq, tb_band[NL80211_BAND_ATTR_FREQS], rem_freq) {
            if (nla_parse_nested_arr(tb_freq, nl_freq, freq_policy) < 0)
                continue;

            if (!tb_freq[NL80211_FREQUENCY_ATTR_FREQ])
                continue;

            info->num_freqs++;
        }
    }

    /* Read supported frequencies */
    info->freqs = g_malloc0(sizeof(guint32) * info->num_freqs);

    freq_idx = 0;
    nla_for_each_nested (nl_band, tb[NL80211_ATTR_WIPHY_BANDS], rem_band) {
        if (nla_parse_nested_arr(tb_band, nl_band, NULL) < 0)
            return NL_SKIP;

        nla_for_each_nested (nl_freq, tb_band[NL80211_BAND_ATTR_FREQS], rem_freq) {
            if (nla_parse_nested_arr(tb_freq, nl_freq, freq_policy) < 0)
                continue;

            if (!tb_freq[NL80211_FREQUENCY_ATTR_FREQ])
                continue;

            info->freqs[freq_idx] = nla_get_u32(tb_freq[NL80211_FREQUENCY_ATTR_FREQ]);

            info->caps |= _NM_WIFI_DEVICE_CAP_FREQ_VALID;

            if (info->freqs[freq_idx] > 2400 && info->freqs[freq_idx] < 2500)
                info->caps |= _NM_WIFI_DEVICE_CAP_FREQ_2GHZ;
            if (info->freqs[freq_idx] > 4900 && info->freqs[freq_idx] < 6000)
                info->caps |= _NM_WIFI_DEVICE_CAP_FREQ_5GHZ;

            freq_idx++;
        }
    }

    /* Read security/encryption support */
    if (tb[NL80211_ATTR_CIPHER_SUITES]) {
        guint32 *ciphers = nla_data(tb[NL80211_ATTR_CIPHER_SUITES]);
        guint    i, num;

        num = nla_len(tb[NL80211_ATTR_CIPHER_SUITES]) / sizeof(guint32);
        for (i = 0; i < num; i++) {
            switch (ciphers[i]) {
            case WLAN_CIPHER_SUITE_WEP40:
                info->caps |= _NM_WIFI_DEVICE_CAP_CIPHER_WEP40;
                break;
            case WLAN_CIPHER_SUITE_WEP104:
                info->caps |= _NM_WIFI_DEVICE_CAP_CIPHER_WEP104;
                break;
            case WLAN_CIPHER_SUITE_TKIP:
                info->caps |= (_NM_WIFI_DEVICE_CAP_CIPHER_TKIP | _NM_WIFI_DEVICE_CAP_WPA);
                break;
            case WLAN_CIPHER_SUITE_CCMP:
                info->caps |= (_NM_WIFI_DEVICE_CAP_CIPHER_CCMP | _NM_WIFI_DEVICE_CAP_RSN);
                break;
            case WLAN_CIPHER_SUITE_AES_CMAC:
            case WLAN_CIPHER_SUITE_GCMP:
            case WLAN_CIPHER_SUITE_SMS4:
                break;
            default:
                _LOGD("don't know the meaning of NL80211_ATTR_CIPHER_SUITE %#8.8x.", ciphers[i]);
                break;
            }
        }
    }

    if (tb[NL80211_ATTR_SUPPORTED_IFTYPES]) {
        struct nlattr *nl_mode;
        int            i;

        nla_for_each_nested (nl_mode, tb[NL80211_ATTR_SUPPORTED_IFTYPES], i) {
            switch (nla_type(nl_mode)) {
            case NL80211_IFTYPE_AP:
                info->caps |= _NM_WIFI_DEVICE_CAP_AP;
                break;
            case NL80211_IFTYPE_ADHOC:
                info->caps |= _NM_WIFI_DEVICE_CAP_ADHOC;
                break;
            case NL80211_IFTYPE_MESH_POINT:
                info->caps |= _NM_WIFI_DEVICE_CAP_MESH;
                break;
            }
        }
    }

    if (tb[NL80211_ATTR_WOWLAN_TRIGGERS_SUPPORTED])
        info->can_wowlan = TRUE;

    if (tb[NL80211_ATTR_SUPPORT_IBSS_RSN])
        info->caps |= _NM_WIFI_DEVICE_CAP_IBSS_RSN;

    info->success = TRUE;

    return NL_SKIP;
}

static guint32
wifi_nl80211_get_mesh_channel(NMWifiUtils *data)
{
    NMWifiUtilsNl80211          *self        = (NMWifiUtilsNl80211 *) data;
    nm_auto_nlmsg struct nl_msg *msg         = NULL;
    struct nl80211_device_info   device_info = {.self = self};
    int                          i;

    msg = nl80211_alloc_msg(self, NL80211_CMD_GET_WIPHY, 0);

    if (nl80211_send_and_recv(self, msg, nl80211_wiphy_info_handler, &device_info) < 0) {
        _LOGW("NL80211_CMD_GET_WIPHY request failed");
        return 0;
    }

    for (i = 0; i < self->num_freqs; i++) {
        if (device_info.freq == self->freqs[i])
            return i + 1;
    }
    return 0;
}

static gboolean
wifi_nl80211_set_mesh_channel(NMWifiUtils *data, guint32 channel)
{
    NMWifiUtilsNl80211          *self = (NMWifiUtilsNl80211 *) data;
    nm_auto_nlmsg struct nl_msg *msg  = NULL;
    int                          err;

    if (channel > self->num_freqs)
        return FALSE;

    msg = nl80211_alloc_msg(self, NL80211_CMD_SET_WIPHY, 0);
    NLA_PUT_U32(msg, NL80211_ATTR_WIPHY_FREQ, self->freqs[channel - 1]);
    err = nl80211_send_and_recv(self, msg, NULL, NULL);
    return err >= 0;

nla_put_failure:
    g_return_val_if_reached(FALSE);
}

static gboolean
wifi_nl80211_set_mesh_ssid(NMWifiUtils *data, const guint8 *ssid, gsize len)
{
    NMWifiUtilsNl80211          *self = (NMWifiUtilsNl80211 *) data;
    nm_auto_nlmsg struct nl_msg *msg  = NULL;
    int                          err;

    msg = nl80211_alloc_msg(self, NL80211_CMD_SET_INTERFACE, 0);
    NLA_PUT(msg, NL80211_ATTR_MESH_ID, len, ssid);
    err = nl80211_send_and_recv(self, msg, NULL, NULL);
    return err >= 0;

nla_put_failure:
    g_return_val_if_reached(FALSE);
}

static void
nm_wifi_utils_nl80211_init(NMWifiUtilsNl80211 *self)
{}

static void
nm_wifi_utils_nl80211_class_init(NMWifiUtilsNl80211Class *klass)
{
    GObjectClass     *object_class     = G_OBJECT_CLASS(klass);
    NMWifiUtilsClass *wifi_utils_class = NM_WIFI_UTILS_CLASS(klass);

    object_class->dispose = dispose;

    wifi_utils_class->get_mode                    = wifi_nl80211_get_mode;
    wifi_utils_class->set_mode                    = wifi_nl80211_set_mode;
    wifi_utils_class->set_powersave               = wifi_nl80211_set_powersave;
    wifi_utils_class->get_wake_on_wlan            = wifi_nl80211_get_wake_on_wlan,
    wifi_utils_class->set_wake_on_wlan            = wifi_nl80211_set_wake_on_wlan,
    wifi_utils_class->get_freq                    = wifi_nl80211_get_freq;
    wifi_utils_class->find_freq                   = wifi_nl80211_find_freq;
    wifi_utils_class->get_station                 = wifi_nl80211_get_station;
    wifi_utils_class->indicate_addressing_running = wifi_nl80211_indicate_addressing_running;
    wifi_utils_class->get_mesh_channel            = wifi_nl80211_get_mesh_channel;
    wifi_utils_class->set_mesh_channel            = wifi_nl80211_set_mesh_channel;
    wifi_utils_class->set_mesh_ssid               = wifi_nl80211_set_mesh_ssid;
}

NMWifiUtils *
nm_wifi_utils_nl80211_new(int ifindex, struct nl_sock *genl)
{
    gs_unref_object NMWifiUtilsNl80211 *self        = NULL;
    nm_auto_nlmsg struct nl_msg        *msg         = NULL;
    struct nl80211_device_info          device_info = {};

    if (!genl)
        return NULL;

    self = g_object_new(NM_TYPE_WIFI_UTILS_NL80211, NULL);

    self->parent.ifindex = ifindex;
    self->nl_sock        = genl;

    self->id = genl_ctrl_resolve(self->nl_sock, "nl80211");
    if (self->id < 0) {
        _LOGD("genl_ctrl_resolve: failed to resolve \"nl80211\"");
        return NULL;
    }

    self->phy = -1;

    msg = nl80211_alloc_msg(self, NL80211_CMD_GET_WIPHY, 0);

    device_info.self = self;
    if (nl80211_send_and_recv(self, msg, nl80211_wiphy_info_handler, &device_info) < 0) {
        _LOGD("NL80211_CMD_GET_WIPHY request failed");
        return NULL;
    }

    if (!device_info.success) {
        _LOGD("NL80211_CMD_GET_WIPHY request indicated failure");
        return NULL;
    }

    if (!device_info.supported) {
        _LOGD("driver does not fully support nl80211, falling back to WEXT");
        return NULL;
    }

    if (!device_info.can_scan_ssid) {
        _LOGE("driver does not support SSID scans");
        return NULL;
    }

    if (device_info.num_freqs == 0 || device_info.freqs == NULL) {
        _LOGE("driver reports no supported frequencies");
        return NULL;
    }

    if (device_info.caps == 0) {
        _LOGE("driver doesn't report support of any encryption");
        return NULL;
    }

    self->phy         = device_info.phy;
    self->freqs       = device_info.freqs;
    self->num_freqs   = device_info.num_freqs;
    self->parent.caps = device_info.caps;
    self->can_wowlan  = device_info.can_wowlan;

    _LOGD("using nl80211 for Wi-Fi device control");
    return (NMWifiUtils *) g_steal_pointer(&self);
}<|MERGE_RESOLUTION|>--- conflicted
+++ resolved
@@ -384,15 +384,10 @@
     int                 i;
     int                 j;
 
-<<<<<<< HEAD
-    for (i = 0; i < self->num_freqs; i++) {
-        for (j = 0; freqs[j] != 0; j++) {
-=======
     /* It's important to check the values in the order of @freqs, because
      * that array might be sorted to contain preferred frequencies first. */
     for (j = 0; freqs[j] != 0; j++) {
         for (i = 0; i < self->num_freqs; i++) {
->>>>>>> 38290b1b
             if (self->freqs[i] == freqs[j])
                 return freqs[j];
         }
