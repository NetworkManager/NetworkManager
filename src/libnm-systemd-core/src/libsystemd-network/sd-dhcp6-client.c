--- conflicted
+++ resolved
@@ -226,45 +226,9 @@
                 client->duid.type = htobe16(duid_type);
                 memcpy(&client->duid.raw.data, duid, duid_len);
                 client->duid_len = sizeof(client->duid.type) + duid_len;
-<<<<<<< HEAD
-        } else
+
+        } else {
 #if 0 /* NM_IGNORED */
-                switch (duid_type) {
-                case DUID_TYPE_LLT:
-                        if (client->mac_addr_len == 0)
-                                return log_dhcp6_client_errno(client, SYNTHETIC_ERRNO(EOPNOTSUPP), "Failed to set DUID-LLT, MAC address is not set.");
-
-                        r = dhcp_identifier_set_duid_llt(&client->duid, llt_time, client->mac_addr, client->mac_addr_len, client->arp_type, &client->duid_len);
-                        if (r < 0)
-                                return log_dhcp6_client_errno(client, r, "Failed to set DUID-LLT: %m");
-                        break;
-                case DUID_TYPE_EN:
-                        r = dhcp_identifier_set_duid_en(&client->duid, &client->duid_len);
-                        if (r < 0)
-                                return log_dhcp6_client_errno(client, r, "Failed to set DUID-EN: %m");
-                        break;
-                case DUID_TYPE_LL:
-                        if (client->mac_addr_len == 0)
-                                return log_dhcp6_client_errno(client, SYNTHETIC_ERRNO(EOPNOTSUPP), "Failed to set DUID-LL, MAC address is not set.");
-
-                        r = dhcp_identifier_set_duid_ll(&client->duid, client->mac_addr, client->mac_addr_len, client->arp_type, &client->duid_len);
-                        if (r < 0)
-                                return log_dhcp6_client_errno(client, r, "Failed to set DUID-LL: %m");
-                        break;
-                case DUID_TYPE_UUID:
-                        r = dhcp_identifier_set_duid_uuid(&client->duid, &client->duid_len);
-                        if (r < 0)
-                                return log_dhcp6_client_errno(client, r, "Failed to set DUID-UUID: %m");
-                        break;
-                default:
-                        return log_dhcp6_client_errno(client, SYNTHETIC_ERRNO(EINVAL), "Invalid DUID type");
-                }
-#else /* NM_IGNORED */
-                g_return_val_if_reached (-EINVAL);
-#endif /* NM_IGNORED */
-=======
-
-        } else {
                 r = dhcp_identifier_set_duid(duid_type, client->hw_addr.bytes, client->hw_addr.length,
                                              client->arp_type, llt_time, client->test_mode, &client->duid, &client->duid_len);
                 if (r == -EOPNOTSUPP)
@@ -275,8 +239,10 @@
                 if (r < 0)
                         return log_dhcp6_client_errno(client, r, "Failed to set %s: %m",
                                                       duid_type_to_string(duid_type));
-        }
->>>>>>> 7b3466fc
+#else /* NM_IGNORED */
+                g_return_val_if_reached (-EINVAL);
+#endif /* NM_IGNORED */
+        }
 
         return 0;
 }
@@ -735,27 +701,7 @@
                 _fallthrough_;
         case DHCP6_STATE_REBIND:
 
-<<<<<<< HEAD
-                if (client->vendor_class) {
-                        r = dhcp6_option_append_vendor_class(&opt, &optlen, client->vendor_class);
-                        if (r < 0)
-                                return r;
-                }
-
-                if (!ordered_hashmap_isempty(client->vendor_options)) {
-                        r = dhcp6_option_append_vendor_option(&opt, &optlen, client->vendor_options);
-                        if (r < 0)
-                                return r;
-                }
-
-                if (FLAGS_SET(client->request_ia, DHCP6_REQUEST_IA_PD) && client->lease->pd.addresses) {
-                        r = dhcp6_option_append_pd(&opt, &optlen, &client->lease->pd, NULL);
-                        if (r < 0)
-                                return r;
-                }
-=======
                 assert(client->lease);
->>>>>>> 7b3466fc
 
                 r = client_append_common_options_in_managed_mode(client, &opt, &optlen,
                                                                  client->lease->ia_na, client->lease->ia_pd);
