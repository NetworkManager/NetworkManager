--- conflicted
+++ resolved
@@ -1592,20 +1592,6 @@
         if (r != DHCP_FORCERENEW)
                 return -ENOMSG;
 
-<<<<<<< HEAD
-#if 0 /* NM_IGNORED */
-        log_dhcp_client(client, "FORCERENEW");
-
-        return 0;
-#else /* NM_IGNORED */
-        /* NM: patch out the handling of FORCERENEW. We don't implement rfc3118 (Authentication
-         * for DHCP Messages) nor rfc6704 (Forcerenew Nonce Authentication) so accepting
-         * unauthenticated FORCERENEW requests is a security issue (CVE-2020-13529)
-         * See: https://github.com/systemd/systemd/issues/16774 */
-        log_dhcp_client(client, "ignore FORCERENEW");
-        return -ENOMSG;
-#endif /* NM_IGNORED */
-=======
 #if 0
         log_dhcp_client(client, "FORCERENEW");
 
@@ -1617,7 +1603,6 @@
         log_dhcp_client(client, "Received FORCERENEW, ignoring.");
         return -ENOMSG;
 #endif
->>>>>>> 08ee0a83
 }
 
 static bool lease_equal(const sd_dhcp_lease *a, const sd_dhcp_lease *b) {
