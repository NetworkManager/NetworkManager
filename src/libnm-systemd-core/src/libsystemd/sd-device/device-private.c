--- conflicted
+++ resolved
@@ -158,6 +158,8 @@
         return 0;
 }
 
+#endif  /* NM_IGNORED */
+
 int device_set_devuid(sd_device *device, const char *uid) {
         uid_t u;
         int r;
@@ -219,6 +221,8 @@
 
         return 0;
 }
+
+#if 0  /* NM_IGNORED */
 
 int device_set_action(sd_device *device, sd_device_action_t a) {
         int r;
@@ -967,13 +971,5 @@
         [SD_DEVICE_UNBIND]  = "unbind",
 };
 
-<<<<<<< HEAD
 DEFINE_STRING_TABLE_LOOKUP(device_action, sd_device_action_t);
-
-void dump_device_action_table(void) {
-        DUMP_STRING_TABLE(device_action, sd_device_action_t, _SD_DEVICE_ACTION_MAX);
-}
-#endif /* NM_IGNORED */
-=======
-DEFINE_STRING_TABLE_LOOKUP(device_action, sd_device_action_t);
->>>>>>> 3ae6505d
+#endif /* NM_IGNORED */