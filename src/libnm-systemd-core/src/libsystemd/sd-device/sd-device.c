--- conflicted
+++ resolved
@@ -1272,9 +1272,7 @@
         return 0;
 }
 
-<<<<<<< HEAD
 #if 0 /* NM_IGNORED */
-=======
 _public_ int sd_device_get_driver_subsystem(sd_device *device, const char **ret) {
         assert_return(device, -EINVAL);
 
@@ -1289,7 +1287,6 @@
         return 0;
 }
 
->>>>>>> 9282f93f
 _public_ int sd_device_get_devtype(sd_device *device, const char **devtype) {
         int r;
 
