/* SPDX-License-Identifier: LGPL-2.1-or-later */

#include "nm-sd-adapt-core.h"

#include <errno.h>
#include <fcntl.h>
#include <unistd.h>

#include "fd-util.h"
#include "hexdecoct.h"
#include "id128-util.h"
#include "io-util.h"
#include "stdio-util.h"
#include "string-util.h"
#include "sync-util.h"

#if 0 /* NM_IGNORED */
bool id128_is_valid(const char *s) {
        size_t i, l;

        assert(s);

        l = strlen(s);
        if (l == 32) {

                /* Plain formatted 128bit hex string */

                for (i = 0; i < l; i++) {
                        char c = s[i];

                        if (!ascii_isdigit(c) &&
                            !(c >= 'a' && c <= 'f') &&
                            !(c >= 'A' && c <= 'F'))
                                return false;
                }

        } else if (l == 36) {

                /* Formatted UUID */

                for (i = 0; i < l; i++) {
                        char c = s[i];

                        if (IN_SET(i, 8, 13, 18, 23)) {
                                if (c != '-')
                                        return false;
                        } else {
                                if (!ascii_isdigit(c) &&
                                    !(c >= 'a' && c <= 'f') &&
                                    !(c >= 'A' && c <= 'F'))
                                        return false;
                        }
                }

        } else
                return false;

        return true;
}
#endif /* NM_IGNORED */

int id128_read_fd(int fd, Id128Format f, sd_id128_t *ret) {
        char buffer[36 + 2];
        ssize_t l;

        assert(fd >= 0);
        assert(f < _ID128_FORMAT_MAX);

        /* Reads an 128bit ID from a file, which may either be in plain format (32 hex digits), or in UUID format, both
         * optionally followed by a newline and nothing else. ID files should really be newline terminated, but if they
         * aren't that's OK too, following the rule of "Be conservative in what you send, be liberal in what you
         * accept". */

        l = loop_read(fd, buffer, sizeof(buffer), false); /* we expect a short read of either 32/33 or 36/37 chars */
        if (l < 0)
                return (int) l;
        if (l == 0) /* empty? */
                return -ENOMEDIUM;

        switch (l) {

        case 13:
        case 14:
                /* Treat an "uninitialized" id file like an empty one */
                return f == ID128_PLAIN_OR_UNINIT && strneq(buffer, "uninitialized\n", l) ? -ENOMEDIUM : -EINVAL;

        case 33: /* plain UUID with trailing newline */
                if (buffer[32] != '\n')
                        return -EINVAL;

                _fallthrough_;
        case 32: /* plain UUID without trailing newline */
                if (f == ID128_UUID)
                        return -EINVAL;

                buffer[32] = 0;
                break;

        case 37: /* RFC UUID with trailing newline */
                if (buffer[36] != '\n')
                        return -EINVAL;

                _fallthrough_;
        case 36: /* RFC UUID without trailing newline */
                if (IN_SET(f, ID128_PLAIN, ID128_PLAIN_OR_UNINIT))
                        return -EINVAL;

                buffer[36] = 0;
                break;

        default:
                return -EINVAL;
        }

        return sd_id128_from_string(buffer, ret);
}

int id128_read(const char *p, Id128Format f, sd_id128_t *ret) {
        _cleanup_close_ int fd = -1;

        fd = open(p, O_RDONLY|O_CLOEXEC|O_NOCTTY);
        if (fd < 0)
                return -errno;

        return id128_read_fd(fd, f, ret);
}

#if 0 /* NM_IGNORED */
int id128_write_fd(int fd, Id128Format f, sd_id128_t id, bool do_sync) {
        char buffer[36 + 2];
        size_t sz;
        int r;

        assert(fd >= 0);
        assert(f < _ID128_FORMAT_MAX);

        if (f != ID128_UUID) {
                assert_se(sd_id128_to_string(id, buffer));
                buffer[SD_ID128_STRING_MAX - 1] = '\n';
                sz = SD_ID128_STRING_MAX;
        } else {
                assert_se(sd_id128_to_uuid_string(id, buffer));
                buffer[SD_ID128_UUID_STRING_MAX - 1] = '\n';
                sz = SD_ID128_UUID_STRING_MAX;
        }

        r = loop_write(fd, buffer, sz, false);
        if (r < 0)
                return r;

        if (do_sync) {
                r = fsync_full(fd);
                if (r < 0)
                        return r;
        }

        return 0;
}

int id128_write(const char *p, Id128Format f, sd_id128_t id, bool do_sync) {
        _cleanup_close_ int fd = -1;

        fd = open(p, O_WRONLY|O_CREAT|O_CLOEXEC|O_NOCTTY|O_TRUNC, 0444);
        if (fd < 0)
                return -errno;

        return id128_write_fd(fd, f, id, do_sync);
}

void id128_hash_func(const sd_id128_t *p, struct siphash *state) {
        siphash24_compress(p, sizeof(sd_id128_t), state);
}

int id128_compare_func(const sd_id128_t *a, const sd_id128_t *b) {
        return memcmp(a, b, 16);
}

sd_id128_t id128_make_v4_uuid(sd_id128_t id) {
        /* Stolen from generate_random_uuid() of drivers/char/random.c
         * in the kernel sources */

        /* Set UUID version to 4 --- truly random generation */
        id.bytes[6] = (id.bytes[6] & 0x0F) | 0x40;

        /* Set the UUID variant to DCE */
        id.bytes[8] = (id.bytes[8] & 0x3F) | 0x80;

        return id;
}

DEFINE_HASH_OPS(id128_hash_ops, sd_id128_t, id128_hash_func, id128_compare_func);

int id128_get_product(sd_id128_t *ret) {
        sd_id128_t uuid;
        int r;

        assert(ret);

        /* Reads the systems product UUID from DMI or devicetree (where it is located on POWER). This is
         * particularly relevant in VM environments, where VM managers typically place a VM uuid there. */

        r = id128_read("/sys/class/dmi/id/product_uuid", ID128_UUID, &uuid);
        if (r == -ENOENT)
                r = id128_read("/proc/device-tree/vm,uuid", ID128_UUID, &uuid);
        if (r < 0)
                return r;

        if (sd_id128_is_null(uuid) || sd_id128_is_allf(uuid))
                return -EADDRNOTAVAIL; /* Recognizable error */

        *ret = uuid;
        return 0;
<<<<<<< HEAD
}

int id128_equal_string(const char *s, sd_id128_t id) {
        sd_id128_t parsed;
        int r;

        if (!s)
                return false;

        /* Checks if the specified string matches a valid string representation of the specified 128 bit ID/uuid */

        r = sd_id128_from_string(s, &parsed);
        if (r < 0)
                return r;

        return sd_id128_equal(parsed, id);
}
#endif /* NM_IGNORED */
=======
}
>>>>>>> 3a603c87
<|MERGE_RESOLUTION|>--- conflicted
+++ resolved
@@ -210,25 +210,5 @@
 
         *ret = uuid;
         return 0;
-<<<<<<< HEAD
-}
-
-int id128_equal_string(const char *s, sd_id128_t id) {
-        sd_id128_t parsed;
-        int r;
-
-        if (!s)
-                return false;
-
-        /* Checks if the specified string matches a valid string representation of the specified 128 bit ID/uuid */
-
-        r = sd_id128_from_string(s, &parsed);
-        if (r < 0)
-                return r;
-
-        return sd_id128_equal(parsed, id);
-}
-#endif /* NM_IGNORED */
-=======
-}
->>>>>>> 3a603c87
+}
+#endif /* NM_IGNORED */