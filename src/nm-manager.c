/* -*- Mode: C; tab-width: 4; indent-tabs-mode: t; c-basic-offset: 4 -*- */
/* NetworkManager -- Network link manager
 *
 * This program is free software; you can redistribute it and/or modify
 * it under the terms of the GNU General Public License as published by
 * the Free Software Foundation; either version 2 of the License, or
 * (at your option) any later version.
 *
 * This program is distributed in the hope that it will be useful,
 * but WITHOUT ANY WARRANTY; without even the implied warranty of
 * MERCHANTABILITY or FITNESS FOR A PARTICULAR PURPOSE.  See the
 * GNU General Public License for more details.
 *
 * You should have received a copy of the GNU General Public License along
 * with this program; if not, write to the Free Software Foundation, Inc.,
 * 51 Franklin Street, Fifth Floor, Boston, MA 02110-1301 USA.
 *
 * Copyright (C) 2007 - 2009 Novell, Inc.
 * Copyright (C) 2007 - 2009 Red Hat, Inc.
 */

#include <netinet/ether.h>
#include <string.h>
#include <dbus/dbus-glib-lowlevel.h>
#include <dbus/dbus-glib.h>

#include "nm-glib-compat.h"
#include "nm-manager.h"
#include "nm-utils.h"
#include "nm-dbus-manager.h"
#include "nm-vpn-manager.h"
#include "nm-modem-manager.h"
#include "nm-modem.h"
#include "nm-device-bt.h"
#include "nm-device-interface.h"
#include "nm-device-private.h"
#include "nm-device-ethernet.h"
#include "nm-device-wifi.h"
#include "nm-device-olpc-mesh.h"
#include "nm-wimax-device.h"
#include "NetworkManagerSystem.h"
#include "nm-properties-changed-signal.h"
#include "nm-setting-bluetooth.h"
#include "nm-setting-connection.h"
#include "nm-setting-wireless.h"
#include "nm-setting-vpn.h"
#include "nm-marshal.h"
#include "nm-dbus-glib-types.h"
#include "nm-udev-manager.h"
#include "nm-hostname-provider.h"
#include "nm-bluez-manager.h"
#include "nm-bluez-common.h"
#include "nm-sysconfig-settings.h"
#include "nm-secrets-provider-interface.h"
#include "nm-settings-interface.h"
#include "nm-settings-system-interface.h"

#define NM_AUTOIP_DBUS_SERVICE "org.freedesktop.nm_avahi_autoipd"
#define NM_AUTOIP_DBUS_IFACE   "org.freedesktop.nm_avahi_autoipd"

#define NM_MANAGER_STATE "state"
#define NM_MANAGER_WIRELESS_ENABLED "wireless-enabled"
#define NM_MANAGER_WIRELESS_HARDWARE_ENABLED "wireless-hardware-enabled"
#define NM_MANAGER_WWAN_ENABLED "wwan-enabled"
#define NM_MANAGER_WWAN_HARDWARE_ENABLED "wwan-hardware-enabled"
#define NM_MANAGER_ACTIVE_CONNECTIONS "active-connections"

static gboolean impl_manager_get_devices (NMManager *manager, GPtrArray **devices, GError **err);
static void impl_manager_activate_connection (NMManager *manager,
								  const char *service_name,
								  const char *connection_path,
								  const char *device_path,
								  const char *specific_object_path,
								  DBusGMethodInvocation *context);

static gboolean impl_manager_deactivate_connection (NMManager *manager,
                                                    const char *connection_path,
                                                    GError **error);

static gboolean impl_manager_sleep (NMManager *manager, gboolean sleep, GError **err);

/* Legacy 0.6 compatibility interface */

static gboolean impl_manager_legacy_sleep (NMManager *manager, GError **err);
static gboolean impl_manager_legacy_wake  (NMManager *manager, GError **err);
static gboolean impl_manager_legacy_state (NMManager *manager, guint32 *state, GError **err);

#include "nm-manager-glue.h"

static void user_destroy_connections (NMManager *manager);

static void connection_added_default_handler (NMManager *manager,
									 NMConnection *connection,
									 NMConnectionScope scope);

static void udev_device_added_cb (NMUdevManager *udev_mgr,
                                  GUdevDevice *device,
                                  NMDeviceCreatorFn creator_fn,
                                  gpointer user_data);

static void udev_device_removed_cb (NMUdevManager *udev_mgr,
                                    GUdevDevice *device,
                                    gpointer user_data);

static void bluez_manager_bdaddr_added_cb (NMBluezManager *bluez_mgr,
					   const char *bdaddr,
					   const char *name,
					   const char *object_path,
					   guint32 uuids,
					   NMManager *manager);

static void bluez_manager_bdaddr_removed_cb (NMBluezManager *bluez_mgr,
					     const char *bdaddr,
					     const char *object_path,
					     gpointer user_data);

static void bluez_manager_resync_devices (NMManager *self);

static void add_device (NMManager *self, NMDevice *device);

static void hostname_provider_init (NMHostnameProvider *provider_class);

static const char *internal_activate_device (NMManager *manager,
                                             NMDevice *device,
                                             NMConnection *connection,
                                             const char *specific_object,
                                             gboolean user_requested,
                                             gboolean assumed,
                                             GError **error);

static NMDevice *
find_device_by_iface (NMManager *self, const gchar *iface);

static GSList *
remove_one_device (NMManager *manager,
                   GSList *list,
                   NMDevice *device,
                   gboolean quitting,
                   gboolean force_unmanage);

#define SSD_POKE_INTERVAL 120
#define ORIGDEV_TAG "originating-device"

typedef struct {
	DBusGMethodInvocation *context;
	NMConnectionScope scope;
	char *connection_path;
	char *specific_object_path;
	char *device_path;
	guint timeout_id;
} PendingConnectionInfo;

typedef struct {
	gboolean enabled;
	gboolean hw_enabled;
	const char *desc;
	const char *key;
	const char *prop;
	const char *hw_prop;
	/* Hack for WWAN for 0.8 release; we'll start using udev
	 * after 0.8 gets out.
	 */
	gboolean ignore_udev;
	RfKillState (*other_enabled_func) (NMManager *);
	gboolean (*object_filter_func) (GObject *);
} RadioState;

typedef struct {
	char *config_file;
	char *state_file;

	GSList *devices;
	NMState state;

	NMDBusManager *dbus_mgr;
	NMUdevManager *udev_mgr;
	NMBluezManager *bluez_mgr;

	GHashTable *user_connections;
	DBusGProxy *user_proxy;

	GHashTable *system_connections;
	NMSysconfigSettings *sys_settings;
	char *hostname;

	GSList *secrets_calls;

	PendingConnectionInfo *pending_connection_info;

	RadioState radio_states[RFKILL_TYPE_MAX];
	gboolean sleeping;

	NMVPNManager *vpn_manager;
	guint vpn_manager_id;

	NMModemManager *modem_manager;
	guint modem_added_id;
	guint modem_removed_id;

	DBusGProxy *aipd_proxy;

	gboolean disposed;
} NMManagerPrivate;

#define NM_MANAGER_GET_PRIVATE(o) (G_TYPE_INSTANCE_GET_PRIVATE ((o), NM_TYPE_MANAGER, NMManagerPrivate))

G_DEFINE_TYPE_EXTENDED (NMManager, nm_manager, G_TYPE_OBJECT, 0,
						G_IMPLEMENT_INTERFACE (NM_TYPE_HOSTNAME_PROVIDER,
											   hostname_provider_init))

enum {
	DEVICE_ADDED,
	DEVICE_REMOVED,
	STATE_CHANGED,
	STATE_CHANGE,  /* DEPRECATED */
	PROPERTIES_CHANGED,
	CONNECTIONS_ADDED,
	CONNECTION_ADDED,
	CONNECTION_UPDATED,
	CONNECTION_REMOVED,

	LAST_SIGNAL
};

static guint signals[LAST_SIGNAL] = { 0 };

enum {
	PROP_0,
	PROP_STATE,
	PROP_WIRELESS_ENABLED,
	PROP_WIRELESS_HARDWARE_ENABLED,
	PROP_WWAN_ENABLED,
	PROP_WWAN_HARDWARE_ENABLED,
	PROP_ACTIVE_CONNECTIONS,

	/* Not exported */
	PROP_HOSTNAME,
	PROP_SLEEPING,

	LAST_PROP
};

typedef enum
{
	NM_MANAGER_ERROR_UNKNOWN_CONNECTION = 0,
	NM_MANAGER_ERROR_UNKNOWN_DEVICE,
	NM_MANAGER_ERROR_UNMANAGED_DEVICE,
	NM_MANAGER_ERROR_INVALID_SERVICE,
	NM_MANAGER_ERROR_SYSTEM_CONNECTION,
	NM_MANAGER_ERROR_PERMISSION_DENIED,
	NM_MANAGER_ERROR_CONNECTION_NOT_ACTIVE,
	NM_MANAGER_ERROR_ALREADY_ASLEEP_OR_AWAKE,
} NMManagerError;

#define NM_MANAGER_ERROR (nm_manager_error_quark ())
#define NM_TYPE_MANAGER_ERROR (nm_manager_error_get_type ()) 

static GQuark
nm_manager_error_quark (void)
{
	static GQuark quark = 0;
	if (!quark)
		quark = g_quark_from_static_string ("nm-manager-error");
	return quark;
}

/* This should really be standard. */
#define ENUM_ENTRY(NAME, DESC) { NAME, "" #NAME "", DESC }

static GType
nm_manager_error_get_type (void)
{
	static GType etype = 0;

	if (etype == 0) {
		static const GEnumValue values[] = {
			/* Connection was not provided by any known settings service. */
			ENUM_ENTRY (NM_MANAGER_ERROR_UNKNOWN_CONNECTION, "UnknownConnection"),
			/* Unknown device. */
			ENUM_ENTRY (NM_MANAGER_ERROR_UNKNOWN_DEVICE, "UnknownDevice"),
			/* Unmanaged device. */
			ENUM_ENTRY (NM_MANAGER_ERROR_UNMANAGED_DEVICE, "UnmanagedDevice"),
			/* Invalid settings service (not a recognized system or user
			 * settings service name)
			 */
			ENUM_ENTRY (NM_MANAGER_ERROR_INVALID_SERVICE, "InvalidService"),
			/* Connection was superceded by a system connection. */
			ENUM_ENTRY (NM_MANAGER_ERROR_SYSTEM_CONNECTION, "SystemConnection"),
			/* User does not have the permission to activate this connection. */
			ENUM_ENTRY (NM_MANAGER_ERROR_PERMISSION_DENIED, "PermissionDenied"),
			/* The connection was not active. */
			ENUM_ENTRY (NM_MANAGER_ERROR_CONNECTION_NOT_ACTIVE, "ConnectionNotActive"),
			/* The manager is already in the requested sleep state */
			ENUM_ENTRY (NM_MANAGER_ERROR_ALREADY_ASLEEP_OR_AWAKE, "AlreadyAsleepOrAwake"),
			{ 0, 0, 0 },
		};
		etype = g_enum_register_static ("NMManagerError", values);
	}
	return etype;
}

static void
vpn_manager_connection_deactivated_cb (NMVPNManager *manager,
                                       NMVPNConnection *vpn,
                                       NMVPNConnectionState state,
                                       NMVPNConnectionStateReason reason,
                                       gpointer user_data)
{
	g_object_notify (G_OBJECT (user_data), NM_MANAGER_ACTIVE_CONNECTIONS);
}

static void
modem_added (NMModemManager *modem_manager,
			 NMDevice *modem,
			 gpointer user_data)
{
	NMManagerPrivate *priv;
	NMDeviceType type;
	NMDevice *replace_device;
	const char *type_name;
	const char *ip_iface;

	priv = NM_MANAGER_GET_PRIVATE (user_data);

	type = nm_device_get_device_type (NM_DEVICE (modem));
	if (type == NM_DEVICE_TYPE_GSM)
		type_name = "GSM modem";
	else if (type == NM_DEVICE_TYPE_CDMA)
		type_name = "CDMA modem";
	else
		type_name = "Unknown modem";

	ip_iface = nm_device_get_ip_iface (modem);

	replace_device = find_device_by_iface (NM_MANAGER (user_data), ip_iface);
	if (replace_device) {
		priv->devices = remove_one_device (NM_MANAGER (user_data),
		                                   priv->devices,
		                                   replace_device,
		                                   FALSE,
		                                   TRUE);
	}

	add_device (NM_MANAGER (user_data), NM_DEVICE (g_object_ref (modem)));
}

static void
nm_manager_update_state (NMManager *manager)
{
	NMManagerPrivate *priv;
	NMState new_state = NM_STATE_DISCONNECTED;

	g_return_if_fail (NM_IS_MANAGER (manager));

	priv = NM_MANAGER_GET_PRIVATE (manager);

	if (priv->sleeping) {
		new_state = NM_STATE_ASLEEP;
	} else {
		GSList *iter;

		for (iter = priv->devices; iter; iter = iter->next) {
			NMDevice *dev = NM_DEVICE (iter->data);

			if (nm_device_get_state (dev) == NM_DEVICE_STATE_ACTIVATED) {
				new_state = NM_STATE_CONNECTED;
				break;
			} else if (nm_device_is_activating (dev)) {
				new_state = NM_STATE_CONNECTING;
			}
		}
	}

	if (priv->state != new_state) {
		priv->state = new_state;
		g_object_notify (G_OBJECT (manager), NM_MANAGER_STATE);

		g_signal_emit (manager, signals[STATE_CHANGED], 0, priv->state);

		/* Emit StateChange too for backwards compatibility */
		g_signal_emit (manager, signals[STATE_CHANGE], 0, priv->state);
	}
}

static void
manager_device_state_changed (NMDevice *device,
                              NMDeviceState new_state,
                              NMDeviceState old_state,
                              NMDeviceStateReason reason,
                              gpointer user_data)
{
	NMManager *manager = NM_MANAGER (user_data);

	switch (new_state) {
	case NM_DEVICE_STATE_UNMANAGED:
	case NM_DEVICE_STATE_UNAVAILABLE:
	case NM_DEVICE_STATE_DISCONNECTED:
	case NM_DEVICE_STATE_PREPARE:
	case NM_DEVICE_STATE_FAILED:
		g_object_notify (G_OBJECT (manager), NM_MANAGER_ACTIVE_CONNECTIONS);
		break;
	default:
		break;
	}

	nm_manager_update_state (manager);
}

/* Removes a device from a device list; returns the start of the new device list */
static GSList *
remove_one_device (NMManager *manager,
                   GSList *list,
                   NMDevice *device,
                   gboolean quitting,
                   gboolean force_unmanage)
{
	NMManagerPrivate *priv = NM_MANAGER_GET_PRIVATE (manager);

	if (nm_device_get_managed (device)) {
		gboolean unmanage = !quitting;

		/* Don't unmanage active assume-connection-capable devices at shutdown */
		if (   nm_device_interface_can_assume_connection (NM_DEVICE_INTERFACE (device))
		    && nm_device_get_state (device) == NM_DEVICE_STATE_ACTIVATED)
			unmanage = FALSE;

		if (unmanage || force_unmanage)
			nm_device_set_managed (device, FALSE, NM_DEVICE_STATE_REASON_REMOVED);
	}

	g_signal_handlers_disconnect_by_func (device, manager_device_state_changed, manager);

	nm_sysconfig_settings_device_removed (priv->sys_settings, device);
	g_signal_emit (manager, signals[DEVICE_REMOVED], 0, device);
	g_object_unref (device);

	return g_slist_remove (list, device);
}

static void
modem_removed (NMModemManager *modem_manager,
			   NMDevice *modem,
			   gpointer user_data)
{
	NMManager *self = NM_MANAGER (user_data);
	NMManagerPrivate *priv = NM_MANAGER_GET_PRIVATE (self);

	priv->devices = remove_one_device (self, priv->devices, modem, FALSE, TRUE);
}

static void
aipd_handle_event (DBusGProxy *proxy,
                   const char *event,
                   const char *iface,
                   const char *address,
                   gpointer user_data)
{
	NMManager *manager = NM_MANAGER (user_data);
	NMManagerPrivate *priv = NM_MANAGER_GET_PRIVATE (manager);
	GSList *iter;
	gboolean handled = FALSE;

	if (!event || !iface) {
		nm_warning ("Incomplete message received from avahi-autoipd");
		return;
	}

	if (   (strcmp (event, "BIND") != 0)
	    && (strcmp (event, "CONFLICT") != 0)
	    && (strcmp (event, "UNBIND") != 0)
	    && (strcmp (event, "STOP") != 0)) {
		nm_warning ("Unknown event '%s' received from avahi-autoipd", event);
		return;
	}

	for (iter = priv->devices; iter; iter = g_slist_next (iter)) {
		NMDevice *candidate = NM_DEVICE (iter->data);

		if (!strcmp (nm_device_get_iface (candidate), iface)) {
			nm_device_handle_autoip4_event (candidate, event, address);
			handled = TRUE;
			break;
		}
	}

	if (!handled)
		nm_warning ("Unhandled avahi-autoipd event for '%s'", iface);
}

static const char *
hostname_provider_get_hostname (NMHostnameProvider *provider)
{
	return NM_MANAGER_GET_PRIVATE (provider)->hostname;
}

static void
hostname_provider_init (NMHostnameProvider *provider_class)
{
	provider_class->get_hostname = hostname_provider_get_hostname;
}

NMState
nm_manager_get_state (NMManager *manager)
{
	g_return_val_if_fail (NM_IS_MANAGER (manager), NM_STATE_UNKNOWN);

	return NM_MANAGER_GET_PRIVATE (manager)->state;
}

static void
emit_removed (gpointer key, gpointer value, gpointer user_data)
{
	NMManager *manager = NM_MANAGER (user_data);
	NMConnection *connection = NM_CONNECTION (value);

	g_signal_emit (manager, signals[CONNECTION_REMOVED], 0,
	               connection,
	               nm_connection_get_scope (connection));
}

static void
pending_connection_info_destroy (PendingConnectionInfo *info)
{
	if (!info)
		return;

	if (info->timeout_id)
		g_source_remove (info->timeout_id);

	g_free (info->connection_path);
	g_free (info->specific_object_path);
	g_free (info->device_path);

	g_slice_free (PendingConnectionInfo, info);
}

static GPtrArray *
get_active_connections (NMManager *manager, NMConnection *filter)
{
	NMManagerPrivate *priv = NM_MANAGER_GET_PRIVATE (manager);
	NMVPNManager *vpn_manager;
	GPtrArray *active;
	GSList *iter;

 	active = g_ptr_array_sized_new (3);

	/* Add active device connections */
	for (iter = priv->devices; iter; iter = g_slist_next (iter)) {
		NMActRequest *req;
		const char *path;

		req = nm_device_get_act_request (NM_DEVICE (iter->data));
		if (!req)
			continue;

		if (!filter || (nm_act_request_get_connection (req) == filter)) {
			path = nm_act_request_get_active_connection_path (req);
			g_ptr_array_add (active, g_strdup (path));
		}
	}

	/* Add active VPN connections */
	vpn_manager = nm_vpn_manager_get ();
	nm_vpn_manager_add_active_connections (vpn_manager, filter, active);
	g_object_unref (vpn_manager);

	return active;
}

static void
remove_connection (NMManager *manager,
                   NMConnection *connection,
                   GHashTable *hash)
{
	/* Destroys the connection, then associated DBusGProxy due to the
	 * weak reference notify function placed on the connection when it
	 * was created.
	 */
	g_object_ref (connection);
	g_hash_table_remove (hash, nm_connection_get_path (connection));
	g_signal_emit (manager, signals[CONNECTION_REMOVED], 0,
	               connection,
	               nm_connection_get_scope (connection));
	g_object_unref (connection);

	bluez_manager_resync_devices (manager);
}

/*******************************************************************/
/* User settings stuff via D-Bus                                   */
/*******************************************************************/

static void
user_destroy_connections (NMManager *manager)
{
	NMManagerPrivate *priv = NM_MANAGER_GET_PRIVATE (manager);

	if (priv->user_connections) {
		g_hash_table_foreach (priv->user_connections, emit_removed, manager);
		g_hash_table_remove_all (priv->user_connections);
	}

	if (priv->user_proxy) {
		g_object_unref (priv->user_proxy);
		priv->user_proxy = NULL;
	}
}

typedef struct GetSettingsInfo {
	NMManager *manager;
	NMConnection *connection;
	DBusGProxy *proxy;
	DBusGProxyCall *call;
	GSList **calls;
} GetSettingsInfo;

static void
free_get_settings_info (gpointer data)
{
	GetSettingsInfo *info = (GetSettingsInfo *) data;

	/* If this was the last pending call for a batch of GetSettings calls,
	 * send out the connections-added signal.
	 */
	if (info->calls) {
		*(info->calls) = g_slist_remove (*(info->calls), info->call);
		if (g_slist_length (*(info->calls)) == 0) {
			g_slist_free (*(info->calls));
			g_slice_free (GSList, (gpointer) info->calls);
			g_signal_emit (info->manager, signals[CONNECTIONS_ADDED], 0, NM_CONNECTION_SCOPE_USER);

			/* Update the Bluetooth connections for all the new connections */
			bluez_manager_resync_devices (info->manager);
		}
	}

	if (info->manager) {
		g_object_unref (info->manager);
		info->manager = NULL;
	}
	if (info->connection) {
		g_object_unref (info->connection);
		info->connection = NULL;
	}
	if (info->proxy) {
		g_object_unref (info->proxy);
		info->proxy = NULL;
	}

	g_slice_free (GetSettingsInfo, data);	
}

static void
user_connection_get_settings_cb  (DBusGProxy *proxy,
                                  DBusGProxyCall *call_id,
                                  gpointer user_data)
{
	GetSettingsInfo *info = (GetSettingsInfo *) user_data;
	GError *err = NULL;
	GHashTable *settings = NULL;
	NMConnection *connection;
	NMManager *manager;

	g_return_if_fail (info != NULL);

	if (!dbus_g_proxy_end_call (proxy, call_id, &err,
	                            DBUS_TYPE_G_MAP_OF_MAP_OF_VARIANT, &settings,
	                            G_TYPE_INVALID)) {
		nm_warning ("Couldn't retrieve connection settings: %s.", err->message);
		g_error_free (err);
		goto out;
	}

	manager = info->manager;
	connection = info->connection;
 	if (connection == NULL) {
		const char *path = dbus_g_proxy_get_path (proxy);
		NMManagerPrivate *priv;
		GError *error = NULL;
		NMConnection *existing = NULL;

		connection = nm_connection_new_from_hash (settings, &error);
		if (connection == NULL) {
			nm_warning ("%s: Invalid connection: '%s' / '%s' invalid: %d",
			            __func__,
			            g_type_name (nm_connection_lookup_setting_type_by_quark (error->domain)),
			            error->message, error->code);
			g_error_free (error);
			goto out;
		}

		nm_connection_set_path (connection, path);
		nm_connection_set_scope (connection, NM_CONNECTION_SCOPE_USER);

		/* Add the new connection to the internal hashes only if the same
		 * connection isn't already there.
		 */
		priv = NM_MANAGER_GET_PRIVATE (manager);

		existing = g_hash_table_lookup (priv->user_connections, path);
		if (!existing || !nm_connection_compare (existing, connection, NM_SETTING_COMPARE_FLAG_EXACT)) {
			g_hash_table_insert (priv->user_connections,
			                     g_strdup (path),
			                     connection);
			existing = NULL;

			/* Attach the D-Bus proxy representing the remote NMConnection
			 * to the local NMConnection object to ensure it stays alive to
			 * continue delivering signals.  It'll be destroyed once the
			 * NMConnection is destroyed.
			 */
			g_object_set_data_full (G_OBJECT (connection),
			                        "proxy",
			                        g_object_ref (info->proxy),
									g_object_unref);
		} else
			g_object_unref (connection);

		/* If the connection-added signal is supposed to be batched, don't
		 * emit the single connection-added here.  Also, don't emit the signal
		 * if the connection wasn't actually added to the system or user hashes.
		 */
		if (!info->calls && !existing) {
			g_signal_emit (manager, signals[CONNECTION_ADDED], 0, connection, NM_CONNECTION_SCOPE_USER);
			/* Update the Bluetooth connections for that single new connection */
			bluez_manager_resync_devices (manager);
		}
	} else {
		// FIXME: merge settings? or just replace?
		nm_warning ("%s (#%d): implement merge settings", __func__, __LINE__);
	}

out:
	if (settings)
		g_hash_table_destroy (settings);

	return;
}

static void
user_connection_removed_cb (DBusGProxy *proxy, gpointer user_data)
{
	NMManager *manager = NM_MANAGER (user_data);
	NMManagerPrivate *priv = NM_MANAGER_GET_PRIVATE (manager);
	NMConnection *connection = NULL;
	const char *path;

	path = dbus_g_proxy_get_path (proxy);
	if (path) {
		connection = g_hash_table_lookup (priv->user_connections, path);
		if (connection)
			remove_connection (manager, connection, priv->user_connections);
	}
}

static void
user_connection_updated_cb (DBusGProxy *proxy,
                            GHashTable *settings,
                            gpointer user_data)
{
	NMManager *manager = NM_MANAGER (user_data);
	NMManagerPrivate *priv = NM_MANAGER_GET_PRIVATE (manager);
	NMConnection *new_connection;
	NMConnection *old_connection = NULL;
	gboolean valid = FALSE;
	GError *error = NULL;
	const char *path;

	path = dbus_g_proxy_get_path (proxy);
	if (path)
		old_connection = g_hash_table_lookup (priv->user_connections, path);

	g_return_if_fail (old_connection != NULL);

	new_connection = nm_connection_new_from_hash (settings, &error);
	if (!new_connection) {
		/* New connection invalid, remove existing connection */
		nm_warning ("%s: Invalid connection: '%s' / '%s' invalid: %d",
		            __func__,
		            g_type_name (nm_connection_lookup_setting_type_by_quark (error->domain)),
		            error->message, error->code);
		g_error_free (error);
		remove_connection (manager, old_connection, priv->user_connections);
		return;
	}
	g_object_unref (new_connection);

	valid = nm_connection_replace_settings (old_connection, settings, NULL);
	if (valid) {
		g_signal_emit (manager, signals[CONNECTION_UPDATED], 0,
		               old_connection,
		               nm_connection_get_scope (old_connection));

		bluez_manager_resync_devices (manager);
	} else {
		remove_connection (manager, old_connection, priv->user_connections);
	}
}

static void
user_internal_new_connection_cb (DBusGProxy *proxy,
                                 const char *path,
                                 NMManager *manager,
                                 GSList **calls)
{
	struct GetSettingsInfo *info;
	DBusGProxy *con_proxy;
	DBusGConnection *g_connection;
	DBusGProxyCall *call;
	NMManagerPrivate *priv = NM_MANAGER_GET_PRIVATE (manager);

	g_connection = nm_dbus_manager_get_connection (priv->dbus_mgr);
	con_proxy = dbus_g_proxy_new_for_name (g_connection,
	                                       dbus_g_proxy_get_bus_name (proxy),
	                                       path,
	                                       NM_DBUS_IFACE_SETTINGS_CONNECTION);
	if (!con_proxy) {
		nm_warning ("Error: could not init user connection proxy");
		return;
	}

	dbus_g_proxy_add_signal (con_proxy, "Updated",
	                         DBUS_TYPE_G_MAP_OF_MAP_OF_VARIANT,
	                         G_TYPE_INVALID);
	dbus_g_proxy_connect_signal (con_proxy, "Updated",
	                             G_CALLBACK (user_connection_updated_cb),
	                             manager,
	                             NULL);

	dbus_g_proxy_add_signal (con_proxy, "Removed", G_TYPE_INVALID, G_TYPE_INVALID);
	dbus_g_proxy_connect_signal (con_proxy, "Removed",
	                             G_CALLBACK (user_connection_removed_cb),
	                             manager,
	                             NULL);

	info = g_slice_new0 (GetSettingsInfo);
	info->manager = g_object_ref (manager);
	info->calls = calls;
	call = dbus_g_proxy_begin_call (con_proxy, "GetSettings",
	                                user_connection_get_settings_cb,
	                                info,
	                                free_get_settings_info,
	                                G_TYPE_INVALID);
	info->call = call;
	info->proxy = con_proxy;
	if (info->calls)
		*(info->calls) = g_slist_prepend (*(info->calls), call);
}

static void
user_list_connections_cb  (DBusGProxy *proxy,
                           DBusGProxyCall *call_id,
                           gpointer user_data)
{
	NMManager *manager = NM_MANAGER (user_data);
	GError *err = NULL;
	GPtrArray *ops;
	GSList **calls = NULL;
	int i;

	if (!dbus_g_proxy_end_call (proxy, call_id, &err,
	                            DBUS_TYPE_G_ARRAY_OF_OBJECT_PATH, &ops,
	                            G_TYPE_INVALID)) {
		nm_warning ("Couldn't retrieve connections: %s.", err->message);
		g_error_free (err);
		goto out;
	}

	/* Keep track of all calls made here; don't want to emit connection-added for
	 * each one, but emit connections-added when they are all done.
	 */
	calls = g_slice_new0 (GSList *);

	for (i = 0; i < ops->len; i++) {
		char *op = g_ptr_array_index (ops, i);

		user_internal_new_connection_cb (proxy, op, manager, calls);
		g_free (op);
	}

	g_ptr_array_free (ops, TRUE);

out:
	return;
}

static void
user_new_connection_cb (DBusGProxy *proxy, const char *path, gpointer user_data)
{
	user_internal_new_connection_cb (proxy, path, NM_MANAGER (user_data), NULL);
}

static void
user_query_connections (NMManager *manager)
{
	NMManagerPrivate *priv;
	DBusGProxyCall *call;
	DBusGConnection *g_connection;

	g_return_if_fail (NM_IS_MANAGER (manager));

	priv = NM_MANAGER_GET_PRIVATE (manager);
	if (!priv->user_proxy) {
		g_connection = nm_dbus_manager_get_connection (priv->dbus_mgr);
		priv->user_proxy = dbus_g_proxy_new_for_name (g_connection,
		                                              NM_DBUS_SERVICE_USER_SETTINGS,
		                                              NM_DBUS_PATH_SETTINGS,
		                                              NM_DBUS_IFACE_SETTINGS);
		if (!priv->user_proxy) {
			nm_warning ("Error: could not init settings proxy");
			return;
		}

		dbus_g_proxy_add_signal (priv->user_proxy,
		                         "NewConnection",
		                         DBUS_TYPE_G_OBJECT_PATH,
		                         G_TYPE_INVALID);

		dbus_g_proxy_connect_signal (priv->user_proxy, "NewConnection",
		                             G_CALLBACK (user_new_connection_cb),
		                             manager,
		                             NULL);
	}

	/* grab connections */
	call = dbus_g_proxy_begin_call (priv->user_proxy, "ListConnections",
	                                user_list_connections_cb,
	                                manager,
	                                NULL,
	                                G_TYPE_INVALID);
}

/*******************************************************************/
/* System settings stuff via NMSysconfigSettings                   */
/*******************************************************************/

static void
system_connection_updated_cb (NMSettingsConnectionInterface *connection,
                              gpointer unused,
                              NMManager *manager)
{
	NMManagerPrivate *priv = NM_MANAGER_GET_PRIVATE (manager);
	const char *path;
	NMSettingsConnectionInterface *existing;
	GError *error = NULL;

	path = nm_connection_get_path (NM_CONNECTION (connection));

	existing = g_hash_table_lookup (priv->system_connections, path);
	if (!existing)
		return;
	if (existing != connection) {
		g_warning ("%s: existing connection didn't matched updated.", __func__);
		return;
	}

	if (!nm_connection_verify (NM_CONNECTION (existing), &error)) {
		/* Updated connection invalid, remove existing connection */
		nm_warning ("%s: Invalid connection: '%s' / '%s' invalid: %d",
		            __func__,
		            g_type_name (nm_connection_lookup_setting_type_by_quark (error->domain)),
		            error->message, error->code);
		g_error_free (error);
		remove_connection (manager, NM_CONNECTION (existing), priv->system_connections);
		return;
	}

	g_signal_emit (manager, signals[CONNECTION_UPDATED], 0,
	               existing, NM_CONNECTION_SCOPE_SYSTEM);

	bluez_manager_resync_devices (manager);
}

static void
system_connection_removed_cb (NMSettingsConnectionInterface *connection,
                              NMManager *manager)
{
	NMManagerPrivate *priv = NM_MANAGER_GET_PRIVATE (manager);
	const char *path;

	path = nm_connection_get_path (NM_CONNECTION (connection));

	connection = g_hash_table_lookup (priv->system_connections, path);
	if (connection)
		remove_connection (manager, NM_CONNECTION (connection), priv->system_connections);
}

static void
system_internal_new_connection (NMManager *manager,
                                NMSettingsConnectionInterface *connection)
{
	NMManagerPrivate *priv = NM_MANAGER_GET_PRIVATE (manager);
	const char *path;

	g_return_if_fail (connection != NULL);

	g_signal_connect (connection, NM_SETTINGS_CONNECTION_INTERFACE_UPDATED,
	                  G_CALLBACK (system_connection_updated_cb), manager);
	g_signal_connect (connection, NM_SETTINGS_CONNECTION_INTERFACE_REMOVED,
	                  G_CALLBACK (system_connection_removed_cb), manager);

	path = nm_connection_get_path (NM_CONNECTION (connection));
	g_hash_table_insert (priv->system_connections, g_strdup (path),
	                     g_object_ref (connection));
}

static void
system_new_connection_cb (NMSysconfigSettings *settings,
                          NMSettingsConnectionInterface *connection,
                          NMManager *manager)
{
	system_internal_new_connection (manager, connection);
}

static void
system_query_connections (NMManager *manager)
{
	NMManagerPrivate *priv = NM_MANAGER_GET_PRIVATE (manager);
	GSList *system_connections, *iter;

	system_connections = nm_settings_interface_list_connections (NM_SETTINGS_INTERFACE (priv->sys_settings));
	for (iter = system_connections; iter; iter = g_slist_next (iter))
		system_internal_new_connection (manager, NM_SETTINGS_CONNECTION_INTERFACE (iter->data));
	g_slist_free (system_connections);
}

static void
system_unmanaged_devices_changed_cb (NMSysconfigSettings *sys_settings,
                                     GParamSpec *pspec,
                                     gpointer user_data)
{
	NMManager *manager = NM_MANAGER (user_data);
	NMManagerPrivate *priv = NM_MANAGER_GET_PRIVATE (manager);
	const GSList *unmanaged_specs, *iter;

	unmanaged_specs = nm_sysconfig_settings_get_unmanaged_specs (sys_settings);
	for (iter = priv->devices; iter; iter = g_slist_next (iter)) {
		NMDevice *device = NM_DEVICE (iter->data);
		gboolean managed;

		managed = !nm_device_interface_spec_match_list (NM_DEVICE_INTERFACE (device), unmanaged_specs);
		nm_device_set_managed (device,
		                       managed,
		                       managed ? NM_DEVICE_STATE_REASON_NOW_MANAGED :
		                                   NM_DEVICE_STATE_REASON_NOW_UNMANAGED);
	}
}

static void
system_hostname_changed_cb (NMSysconfigSettings *sys_settings,
                            GParamSpec *pspec,
                            gpointer user_data)
{
	NMManager *manager = NM_MANAGER (user_data);
	NMManagerPrivate *priv = NM_MANAGER_GET_PRIVATE (manager);
	char *hostname;

	hostname = nm_sysconfig_settings_get_hostname (sys_settings);

	if (!hostname && !priv->hostname)
		return;

	if (hostname && priv->hostname && !strcmp (hostname, priv->hostname))
		return;

	g_free (priv->hostname);
	priv->hostname = (hostname && strlen (hostname)) ? g_strdup (hostname) : NULL;
	g_object_notify (G_OBJECT (manager), NM_MANAGER_HOSTNAME);

	g_free (hostname);
}

/*******************************************************************/
/* General NMManager stuff                                         */
/*******************************************************************/

static NMDevice *
nm_manager_get_device_by_udi (NMManager *manager, const char *udi)
{
	GSList *iter;

	for (iter = NM_MANAGER_GET_PRIVATE (manager)->devices; iter; iter = iter->next) {
		if (!strcmp (nm_device_get_udi (NM_DEVICE (iter->data)), udi))
			return NM_DEVICE (iter->data);
	}
	return NULL;
}

static NMDevice *
nm_manager_get_device_by_path (NMManager *manager, const char *path)
{
	GSList *iter;

	for (iter = NM_MANAGER_GET_PRIVATE (manager)->devices; iter; iter = iter->next) {
		if (!strcmp (nm_device_get_path (NM_DEVICE (iter->data)), path))
			return NM_DEVICE (iter->data);
	}
	return NULL;
}

static void
nm_manager_name_owner_changed (NMDBusManager *mgr,
                               const char *name,
                               const char *old,
                               const char *new,
                               gpointer user_data)
{
	NMManager *manager = NM_MANAGER (user_data);
	gboolean old_owner_good = (old && (strlen (old) > 0));
	gboolean new_owner_good = (new && (strlen (new) > 0));

	if (strcmp (name, NM_DBUS_SERVICE_USER_SETTINGS) == 0) {
		if (!old_owner_good && new_owner_good) {
			/* User Settings service appeared, update stuff */
			user_query_connections (manager);
		} else {
			/* User Settings service disappeared, throw them away (?) */
			user_destroy_connections (manager);
			bluez_manager_resync_devices (manager);
		}
	}
}

/* Store value into key-file; supported types: boolean, int, string */
static gboolean
write_value_to_state_file (const char *filename,
                           const char *group,
                           const char *key,
                           GType value_type,
                           gpointer value,
                           GError **error)
{
	GKeyFile *key_file;
	char *data;
	gsize len = 0;
	gboolean ret = FALSE;

	g_return_val_if_fail (filename != NULL, FALSE);
	g_return_val_if_fail (group != NULL, FALSE);
	g_return_val_if_fail (key != NULL, FALSE);
	g_return_val_if_fail (value_type == G_TYPE_BOOLEAN ||
	                      value_type == G_TYPE_INT ||
	                      value_type == G_TYPE_STRING,
	                      FALSE);

	key_file = g_key_file_new ();
	if (!key_file)
		return FALSE;

	g_key_file_set_list_separator (key_file, ',');
	g_key_file_load_from_file (key_file, filename, G_KEY_FILE_KEEP_COMMENTS, NULL);
	switch (value_type) {
	case G_TYPE_BOOLEAN:
		g_key_file_set_boolean (key_file, group, key, *((gboolean *) value));
		break;
	case G_TYPE_INT:
		g_key_file_set_integer (key_file, group, key, *((gint *) value));
		break;
	case G_TYPE_STRING:
		g_key_file_set_string (key_file, group, key, *((const gchar **) value));
		break;
	}

	data = g_key_file_to_data (key_file, &len, NULL);
	if (data) {
		ret = g_file_set_contents (filename, data, len, error);
		g_free (data);
	}
	g_key_file_free (key_file);

	return ret;
}

static void
manager_set_radio_enabled (NMManager *manager,
                           RadioState *rstate,
                           gboolean enabled)
{
	NMManagerPrivate *priv = NM_MANAGER_GET_PRIVATE (manager);
	GSList *iter;
	GError *error = NULL;

	/* Do nothing for radio types not yet implemented */
	if (!rstate->prop)
		return;

	if (rstate->enabled == enabled)
		return;

	/* Can't set wireless enabled if it's disabled in hardware */
	if (!rstate->hw_enabled && enabled)
		return;

	rstate->enabled = enabled;

	g_object_notify (G_OBJECT (manager), rstate->prop);

	/* Update enabled key in state file */
	if (priv->state_file) {
		if (!write_value_to_state_file (priv->state_file,
		                                "main", rstate->key,
		                                G_TYPE_BOOLEAN, (gpointer) &enabled,
		                                &error)) {
			g_warning ("Writing to state file %s failed: (%d) %s.",
			           priv->state_file,
			           error ? error->code : -1,
			           (error && error->message) ? error->message : "unknown");
		}
	}

	/* Don't touch devices if asleep/networking disabled */
	if (priv->sleeping)
		return;

	/* enable/disable wireless devices as required */
	for (iter = priv->devices; iter; iter = iter->next) {
<<<<<<< HEAD
		if (NM_IS_DEVICE_WIFI (iter->data))
			nm_device_wifi_set_enabled (NM_DEVICE_WIFI (iter->data), enabled);
		else if (NM_IS_WIMAX_DEVICE (iter->data))
			nm_wimax_device_set_enabled (NM_WIMAX_DEVICE (iter->data), enabled);
=======
		if (rstate->object_filter_func (G_OBJECT (iter->data)))
			nm_device_interface_set_enabled (NM_DEVICE_INTERFACE (iter->data), enabled);
>>>>>>> 39ad6084
	}
}

static void
manager_hidden_ap_found (NMDeviceInterface *device,
                         NMAccessPoint *ap,
                         gpointer user_data)
{
	NMManager *manager = NM_MANAGER (user_data);
	const struct ether_addr *ap_addr;
	const GByteArray *ap_ssid;
	GSList *iter;
	GSList *connections;
	gboolean done = FALSE;

	ap_ssid = nm_ap_get_ssid (ap);
	if (ap_ssid && ap_ssid->len)
		return;

	ap_addr = nm_ap_get_address (ap);
	g_assert (ap_addr);

	/* Look for this AP's BSSID in the seen-bssids list of a connection,
	 * and if a match is found, copy over the SSID */
	connections = nm_manager_get_connections (manager, NM_CONNECTION_SCOPE_SYSTEM);
	connections = g_slist_concat (connections,  nm_manager_get_connections (manager, NM_CONNECTION_SCOPE_USER));

	for (iter = connections; iter && !done; iter = g_slist_next (iter)) {
		NMConnection *connection = NM_CONNECTION (iter->data);
		NMSettingWireless *s_wireless;
		const GByteArray *ssid;
		guint32 num_bssids;
		guint32 i;

		s_wireless = (NMSettingWireless *) nm_connection_get_setting (connection, NM_TYPE_SETTING_WIRELESS);
		if (!s_wireless)
			goto next;

		num_bssids = nm_setting_wireless_get_num_seen_bssids (s_wireless);
		if (num_bssids < 1)
			goto next;

		ssid = nm_setting_wireless_get_ssid (s_wireless);
		g_assert (ssid);

		for (i = 0; i < num_bssids; i++) {
			const char *seen_bssid = nm_setting_wireless_get_seen_bssid (s_wireless, i);
			struct ether_addr seen_addr;

			if (!ether_aton_r (seen_bssid, &seen_addr))
				continue;

			if (memcmp (ap_addr, &seen_addr, sizeof (struct ether_addr)))
				continue;

			/* Copy the SSID from the connection to the AP */
			nm_ap_set_ssid (ap, ssid);
			done = TRUE;
		}

next:
		g_object_unref (connection);
	}
	g_slist_free (connections);
}

static RfKillState
nm_manager_get_ipw_rfkill_state (NMManager *self)
{
	NMManagerPrivate *priv = NM_MANAGER_GET_PRIVATE (self);
	GSList *iter;
	RfKillState ipw_state = RFKILL_UNBLOCKED;

	for (iter = priv->devices; iter; iter = g_slist_next (iter)) {
		NMDevice *candidate = NM_DEVICE (iter->data);
		RfKillState candidate_state;

		if (NM_IS_DEVICE_WIFI (candidate)) {
			candidate_state = nm_device_wifi_get_ipw_rfkill_state (NM_DEVICE_WIFI (candidate));

			if (candidate_state > ipw_state)
				ipw_state = candidate_state;
		}
	}

	return ipw_state;
}

static RfKillState
nm_manager_get_modem_enabled_state (NMManager *self)
{
	NMManagerPrivate *priv = NM_MANAGER_GET_PRIVATE (self);
	GSList *iter;
	RfKillState wwan_state = RFKILL_UNBLOCKED;

	for (iter = priv->devices; iter; iter = g_slist_next (iter)) {
		NMDevice *candidate = NM_DEVICE (iter->data);
		RfKillState candidate_state = RFKILL_UNBLOCKED;

		if (NM_IS_MODEM (candidate)) {
			if (nm_modem_get_mm_enabled (NM_MODEM (candidate)) == FALSE)
				candidate_state = RFKILL_SOFT_BLOCKED;

			if (candidate_state > wwan_state)
				wwan_state = candidate_state;
		}
	}

	return wwan_state;
}

static gboolean
rfkill_wlan_filter (GObject *object)
{
	return NM_IS_DEVICE_WIFI (object);
}

static gboolean
rfkill_wwan_filter (GObject *object)
{
	return NM_IS_MODEM (object);
}

static void
manager_rfkill_update_one_type (NMManager *self,
                                RadioState *rstate,
                                RfKillType rtype)
{
	NMManagerPrivate *priv = NM_MANAGER_GET_PRIVATE (self);
	RfKillState udev_state = RFKILL_UNBLOCKED;
	RfKillState other_state = RFKILL_UNBLOCKED;
	RfKillState composite;
	gboolean new_e = TRUE, new_he = TRUE;

	if (!rstate->ignore_udev)
		udev_state = nm_udev_manager_get_rfkill_state (priv->udev_mgr, rtype);

	if (rstate->other_enabled_func)
		other_state = rstate->other_enabled_func (self);

	/* The composite state is the "worst" of either udev or other states */
	if (udev_state == RFKILL_HARD_BLOCKED || other_state == RFKILL_HARD_BLOCKED)
		composite = RFKILL_HARD_BLOCKED;
	else if (udev_state == RFKILL_SOFT_BLOCKED || other_state == RFKILL_SOFT_BLOCKED)
		composite = RFKILL_SOFT_BLOCKED;
	else
		composite = RFKILL_UNBLOCKED;

	switch (composite) {
	case RFKILL_UNBLOCKED:
		new_e = TRUE;
		new_he = TRUE;
		break;
	case RFKILL_SOFT_BLOCKED:
		new_e = FALSE;
		new_he = TRUE;
		break;
	case RFKILL_HARD_BLOCKED:
		new_e = FALSE;
		new_he = FALSE;
		break;
	default:
		break;
	}

	if (new_he != rstate->hw_enabled) {
		nm_info ("%s now %s by radio killswitch",
		         rstate->desc,
		         (new_e && new_he) ? "enabled" : "disabled");

		rstate->hw_enabled = new_he;
		g_object_notify (G_OBJECT (self), rstate->hw_prop);
	}
	manager_set_radio_enabled (self, rstate, new_e);
}

static void
nm_manager_rfkill_update (NMManager *self, RfKillType rtype)
{
	NMManagerPrivate *priv = NM_MANAGER_GET_PRIVATE (self);
	guint i;

	if (rtype != RFKILL_TYPE_UNKNOWN) {
		manager_rfkill_update_one_type (self, &priv->radio_states[rtype], rtype);
		return;
	}

	/* Otherwise sync all radio types */
	for (i = 0; i < RFKILL_TYPE_MAX; i++)
		manager_rfkill_update_one_type (self, &priv->radio_states[i], i);
}

static void
manager_ipw_rfkill_state_changed (NMDeviceWifi *device,
                                  GParamSpec *pspec,
                                  gpointer user_data)
{
	nm_manager_rfkill_update (NM_MANAGER (user_data), RFKILL_TYPE_WLAN);
}

static void
manager_modem_enabled_changed (NMModem *device,
                               GParamSpec *pspec,
                               gpointer user_data)
{
	nm_manager_rfkill_update (NM_MANAGER (user_data), RFKILL_TYPE_WWAN);
}

static void
add_device (NMManager *self, NMDevice *device)
{
	NMManagerPrivate *priv = NM_MANAGER_GET_PRIVATE (self);
	const char *iface, *driver, *type_desc;
	char *path;
	static guint32 devcount = 0;
	const GSList *unmanaged_specs;
	NMConnection *existing = NULL;
	GHashTableIter iter;
	gpointer value;
	gboolean managed = FALSE;

	iface = nm_device_get_ip_iface (device);
	g_assert (iface);

	if (!NM_IS_MODEM(device) && nm_modem_manager_has_modem_for_iface (priv->modem_manager, iface)) {
		g_object_unref (device);
		return;
	}

	priv->devices = g_slist_append (priv->devices, device);

	g_signal_connect (device, "state-changed",
					  G_CALLBACK (manager_device_state_changed),
					  self);

	if (NM_IS_DEVICE_WIFI (device)) {
		/* Attach to the access-point-added signal so that the manager can fill
		 * non-SSID-broadcasting APs with an SSID.
		 */
		g_signal_connect (device, "hidden-ap-found",
						  G_CALLBACK (manager_hidden_ap_found),
						  self);

		/* Hook up rfkill handling for ipw-based cards until they get converted
		 * to use the kernel's rfkill subsystem in 2.6.33.
		 */
		g_signal_connect (device, "notify::" NM_DEVICE_WIFI_IPW_RFKILL_STATE,
		                  G_CALLBACK (manager_ipw_rfkill_state_changed),
		                  self);

		/* Update global rfkill state with this device's rfkill state, and
		 * then set this device's rfkill state based on the global state.
		 */
<<<<<<< HEAD
		nm_manager_rfkill_update (self);
		nm_device_wifi_set_enabled (NM_DEVICE_WIFI (device), priv->wireless_enabled);
	} else if (NM_IS_WIMAX_DEVICE (device))
		nm_wimax_device_set_enabled (NM_WIMAX_DEVICE (device), priv->wireless_enabled);
=======
		nm_manager_rfkill_update (self, RFKILL_TYPE_WLAN);
		nm_device_interface_set_enabled (NM_DEVICE_INTERFACE (device),
		                                 priv->radio_states[RFKILL_TYPE_WLAN].enabled);
	} else if (NM_IS_MODEM (device)) {
		g_signal_connect (device, "notify::" NM_MODEM_ENABLED,
		                  G_CALLBACK (manager_modem_enabled_changed),
		                  self);

		nm_manager_rfkill_update (self, RFKILL_TYPE_WWAN);
		/* Until we start respecting WWAN rfkill switches the modem itself
		 * is the source of the enabled/disabled state, so the manager shouldn't
		 * touch it here.
		nm_device_interface_set_enabled (NM_DEVICE_INTERFACE (device),
		                                 priv->radio_states[RFKILL_TYPE_WWAN].enabled);
		*/
	}
>>>>>>> 39ad6084

	type_desc = nm_device_get_type_desc (device);
	g_assert (type_desc);
	driver = nm_device_get_driver (device);
	if (!driver)
		driver = "unknown";
	nm_info ("(%s): new %s device (driver: '%s')", iface, type_desc, driver);

	path = g_strdup_printf ("/org/freedesktop/NetworkManager/Devices/%d", devcount++);
	nm_device_set_path (device, path);
	dbus_g_connection_register_g_object (nm_dbus_manager_get_connection (priv->dbus_mgr),
	                                     path,
	                                     G_OBJECT (device));
	nm_info ("(%s): exported as %s", iface, path);
	g_free (path);

	/* Check if we should assume the device's active connection by matching its
	 * config with an existing system connection.
	 */
	if (nm_device_interface_can_assume_connection (NM_DEVICE_INTERFACE (device))) {
		GSList *connections = NULL;

		g_hash_table_iter_init (&iter, priv->system_connections);
		while (g_hash_table_iter_next (&iter, NULL, &value))
			connections = g_slist_append (connections, value);
		existing = nm_device_interface_connection_match_config (NM_DEVICE_INTERFACE (device),
		                                                        (const GSList *) connections);
		g_slist_free (connections);
	}

	/* Start the device if it's supposed to be managed */
	unmanaged_specs = nm_sysconfig_settings_get_unmanaged_specs (priv->sys_settings);
	if (   !priv->sleeping
	    && !nm_device_interface_spec_match_list (NM_DEVICE_INTERFACE (device), unmanaged_specs)) {
		nm_device_set_managed (device,
		                       TRUE,
		                       existing ? NM_DEVICE_STATE_REASON_CONNECTION_ASSUMED :
		                                  NM_DEVICE_STATE_REASON_NOW_MANAGED);
		managed = TRUE;
	}

	nm_sysconfig_settings_device_added (priv->sys_settings, device);
	g_signal_emit (self, signals[DEVICE_ADDED], 0, device);

	/* If the device has a connection it can assume, do that now */
	if (existing && managed && nm_device_is_available (device)) {
		const char *ac_path;
		GError *error = NULL;

		ac_path = internal_activate_device (self, device, existing, NULL, FALSE, TRUE, &error);
		if (ac_path)
			g_object_notify (G_OBJECT (self), NM_MANAGER_ACTIVE_CONNECTIONS);
		else {
			nm_warning ("Assumed connection (%d) %s failed to activate: (%d) %s",
			            nm_connection_get_scope (existing),
			            nm_connection_get_path (existing),
			            error ? error->code : -1,
			            error && error->message ? error->message : "(unknown)");
			g_error_free (error);
		}
	}
}

static gboolean
bdaddr_matches_connection (NMSettingBluetooth *s_bt, const char *bdaddr)
{
	const GByteArray *arr;
	gboolean ret = FALSE;

	arr = nm_setting_bluetooth_get_bdaddr (s_bt);

	if (   arr != NULL 
	       && arr->len == ETH_ALEN) {
		char *str;

		str = g_strdup_printf ("%02X:%02X:%02X:%02X:%02X:%02X",
				       arr->data[0],
				       arr->data[1],
				       arr->data[2],
				       arr->data[3],
				       arr->data[4],
				       arr->data[5]);
		ret = g_str_equal (str, bdaddr);
		g_free (str);
	}

	return ret;
}

static NMConnection *
bluez_manager_find_connection (NMManager *manager,
                               const char *bdaddr,
                               guint32 capabilities)
{
	NMConnection *found = NULL;
	GSList *connections, *l;

	connections = nm_manager_get_connections (manager, NM_CONNECTION_SCOPE_SYSTEM);
	connections = g_slist_concat (connections, nm_manager_get_connections (manager, NM_CONNECTION_SCOPE_USER));

	for (l = connections; l != NULL; l = l->next) {
		NMConnection *candidate = NM_CONNECTION (l->data);
		NMSettingConnection *s_con;
		NMSettingBluetooth *s_bt;
		const char *con_type;
		const char *bt_type;

		s_con = NM_SETTING_CONNECTION (nm_connection_get_setting (candidate, NM_TYPE_SETTING_CONNECTION));
		g_assert (s_con);
		con_type = nm_setting_connection_get_connection_type (s_con);
		g_assert (con_type);
		if (!g_str_equal (con_type, NM_SETTING_BLUETOOTH_SETTING_NAME))
			continue;

		s_bt = (NMSettingBluetooth *) nm_connection_get_setting (candidate, NM_TYPE_SETTING_BLUETOOTH);
		if (!s_bt)
			continue;

		if (!bdaddr_matches_connection (s_bt, bdaddr))
			continue;

		bt_type = nm_setting_bluetooth_get_connection_type (s_bt);
		if (   g_str_equal (bt_type, NM_SETTING_BLUETOOTH_TYPE_DUN)
		    && !(capabilities & NM_BT_CAPABILITY_DUN))
		    	continue;
		if (   g_str_equal (bt_type, NM_SETTING_BLUETOOTH_TYPE_PANU)
		    && !(capabilities & NM_BT_CAPABILITY_NAP))
		    	continue;

		found = candidate;
		break;
	}

	g_slist_free (connections);
	return found;
}

static void
bluez_manager_resync_devices (NMManager *self)
{
	NMManagerPrivate *priv = NM_MANAGER_GET_PRIVATE (self);
	GSList *iter, *gone = NULL, *keep = NULL;

	/* Remove devices from the device list that don't have a corresponding connection */
	for (iter = priv->devices; iter; iter = g_slist_next (iter)) {
		NMDevice *candidate = NM_DEVICE (iter->data);
		guint32 uuids;
		const char *bdaddr;

		if (NM_IS_DEVICE_BT (candidate)) {
			uuids = nm_device_bt_get_capabilities (NM_DEVICE_BT (candidate));
			bdaddr = nm_device_bt_get_hw_address (NM_DEVICE_BT (candidate));

			if (bluez_manager_find_connection (self, bdaddr, uuids))
				keep = g_slist_prepend (keep, candidate);
			else
				gone = g_slist_prepend (gone, candidate);
		} else
			keep = g_slist_prepend (keep, candidate);
	}

	/* Only touch the device list if anything actually changed */
	if (g_slist_length (gone)) {
		g_slist_free (priv->devices);
		priv->devices = keep;

		while (g_slist_length (gone))
			gone = remove_one_device (self, gone, NM_DEVICE (gone->data), FALSE, TRUE);
	} else {
		g_slist_free (keep);
		g_slist_free (gone);
	}

	/* Now look for devices without connections */
	nm_bluez_manager_query_devices (priv->bluez_mgr);
}

static void
bluez_manager_bdaddr_added_cb (NMBluezManager *bluez_mgr,
                               const char *bdaddr,
                               const char *name,
                               const char *object_path,
                               guint32 capabilities,
                               NMManager *manager)
{
	NMDevice *device;
	gboolean has_dun = (capabilities & NM_BT_CAPABILITY_DUN);
	gboolean has_nap = (capabilities & NM_BT_CAPABILITY_NAP);

	g_return_if_fail (bdaddr != NULL);
	g_return_if_fail (name != NULL);
	g_return_if_fail (object_path != NULL);
	g_return_if_fail (capabilities != NM_BT_CAPABILITY_NONE);

	/* Make sure the device is not already in the device list */
	if (nm_manager_get_device_by_udi (manager, object_path))
		return;

	if (has_dun == FALSE && has_nap == FALSE)
		return;

	if (!bluez_manager_find_connection (manager, bdaddr, capabilities))
		return;

	device = nm_device_bt_new (object_path, bdaddr, name, capabilities, FALSE);
	if (device) {
		g_message ("%s: BT device %s (%s) added (%s%s%s)",
		           __func__,
		           name,
		           bdaddr,
		           has_dun ? "DUN" : "",
		           has_dun && has_nap ? " " : "",
		           has_nap ? "NAP" : "");

		add_device (manager, device);
	}
}

static void
bluez_manager_bdaddr_removed_cb (NMBluezManager *bluez_mgr,
                                 const char *bdaddr,
                                 const char *object_path,
                                 gpointer user_data)
{
	NMManager *self = NM_MANAGER (user_data);
	NMManagerPrivate *priv = NM_MANAGER_GET_PRIVATE (self);
	GSList *iter;

	g_return_if_fail (bdaddr != NULL);
	g_return_if_fail (object_path != NULL);

	g_message ("%s: BT device %s removed", __func__, bdaddr);

	for (iter = priv->devices; iter; iter = iter->next) {
		NMDevice *device = NM_DEVICE (iter->data);

		if (!strcmp (nm_device_get_udi (device), object_path)) {
			priv->devices = remove_one_device (self, priv->devices, device, FALSE, TRUE);
			break;
		}
	}
}

static NMDevice *
find_device_by_iface (NMManager *self, const gchar *iface)
{
	NMManagerPrivate *priv = NM_MANAGER_GET_PRIVATE (self);
	GSList *iter;
	for (iter = priv->devices; iter; iter = g_slist_next (iter)) {
		NMDevice *device = NM_DEVICE (iter->data);
		const gchar *d_iface = nm_device_get_ip_iface (device);
		if (!strcmp (d_iface, iface))
			return device;
	}
	return NULL;
}

static NMDevice *
find_device_by_ifindex (NMManager *self, guint32 ifindex)
{
	NMManagerPrivate *priv = NM_MANAGER_GET_PRIVATE (self);
	GSList *iter;

	for (iter = priv->devices; iter; iter = g_slist_next (iter)) {
		NMDevice *device = NM_DEVICE (iter->data);
		gint candidate_idx = 0;

		if (NM_IS_DEVICE_ETHERNET (device))
			candidate_idx = nm_device_ethernet_get_ifindex (NM_DEVICE_ETHERNET (device));
		else if (NM_IS_DEVICE_WIFI (device))
			candidate_idx = nm_device_wifi_get_ifindex (NM_DEVICE_WIFI (device));
		else if (NM_IS_DEVICE_OLPC_MESH (device))
			candidate_idx = nm_device_olpc_mesh_get_ifindex (NM_DEVICE_OLPC_MESH (device));

		if (candidate_idx == ifindex)
			return device;
	}

	return NULL;
}

static void
udev_device_added_cb (NMUdevManager *udev_mgr,
                      GUdevDevice *udev_device,
                      NMDeviceCreatorFn creator_fn,
                      gpointer user_data)
{
	NMManager *self = NM_MANAGER (user_data);
	NMManagerPrivate *priv = NM_MANAGER_GET_PRIVATE (self);
	GObject *device;
	guint32 ifindex;

	ifindex = g_udev_device_get_property_as_int (udev_device, "IFINDEX");
	if (find_device_by_ifindex (self, ifindex))
		return;

	device = creator_fn (udev_mgr, udev_device, priv->sleeping);
	if (device)
		add_device (self, NM_DEVICE (device));
}

static void
udev_device_removed_cb (NMUdevManager *manager,
                        GUdevDevice *udev_device,
                        gpointer user_data)
{
	NMManager *self = NM_MANAGER (user_data);
	NMManagerPrivate *priv = NM_MANAGER_GET_PRIVATE (self);
	NMDevice *device;
	guint32 ifindex;

	ifindex = g_udev_device_get_property_as_int (udev_device, "IFINDEX");
	device = find_device_by_ifindex (self, ifindex);
	if (device)
		priv->devices = remove_one_device (self, priv->devices, device, FALSE, TRUE);
}

static void
udev_manager_rfkill_changed_cb (NMUdevManager *udev_mgr,
                                RfKillType rtype,
                                RfKillState udev_state,
                                gpointer user_data)
{
	nm_manager_rfkill_update (NM_MANAGER (user_data), rtype);
}

GSList *
nm_manager_get_devices (NMManager *manager)
{
	g_return_val_if_fail (NM_IS_MANAGER (manager), NULL);

	return NM_MANAGER_GET_PRIVATE (manager)->devices;
}

static gboolean
impl_manager_get_devices (NMManager *manager, GPtrArray **devices, GError **err)
{
	NMManagerPrivate *priv = NM_MANAGER_GET_PRIVATE (manager);
	GSList *iter;

	*devices = g_ptr_array_sized_new (g_slist_length (priv->devices));

	for (iter = priv->devices; iter; iter = iter->next)
		g_ptr_array_add (*devices, g_strdup (nm_device_get_path (NM_DEVICE (iter->data))));

	return TRUE;
}

static NMActRequest *
nm_manager_get_act_request_by_path (NMManager *manager,
                                    const char *path,
                                    NMDevice **device)
{
	NMManagerPrivate *priv = NM_MANAGER_GET_PRIVATE (manager);
	GSList *iter;

	g_return_val_if_fail (manager != NULL, NULL);
	g_return_val_if_fail (path != NULL, NULL);
	g_return_val_if_fail (device != NULL, NULL);
	g_return_val_if_fail (*device == NULL, NULL);

	for (iter = priv->devices; iter; iter = g_slist_next (iter)) {
		NMActRequest *req;
		const char *ac_path;

		req = nm_device_get_act_request (NM_DEVICE (iter->data));
		if (!req)
			continue;

		ac_path = nm_act_request_get_active_connection_path (req);
		if (!strcmp (path, ac_path)) {
			*device = NM_DEVICE (iter->data);
			return req;
		}
	}

	return NULL;
}

typedef struct GetSecretsInfo {
	NMManager *manager;
	NMSecretsProviderInterface *provider;

	char *setting_name;
	RequestSecretsCaller caller;
	gboolean request_new;

	/* User connection bits */
	DBusGProxy *proxy;
	DBusGProxyCall *call;

	/* System connection bits */
	guint32 idle_id;
	char *hint1;
	char *hint2;
	char *connection_path;
} GetSecretsInfo;

static void
free_get_secrets_info (gpointer data)
{
	GetSecretsInfo *info = data;
	NMManagerPrivate *priv = NM_MANAGER_GET_PRIVATE (info->manager);

	g_object_weak_unref (G_OBJECT (info->provider), (GWeakNotify) free_get_secrets_info, info);

	priv->secrets_calls = g_slist_remove (priv->secrets_calls, info);

	if (info->proxy) {
		if (info->call)
			dbus_g_proxy_cancel_call (info->proxy, info->call);
		g_object_unref (info->proxy);
	}

	if (info->idle_id)
		g_source_remove (info->idle_id);

	g_free (info->hint1);
	g_free (info->hint2);
	g_free (info->setting_name);
	g_free (info->connection_path);
	memset (info, 0, sizeof (GetSecretsInfo));
	g_free (info);
}

static void
provider_cancel_secrets (NMSecretsProviderInterface *provider, gpointer user_data)
{
	NMManagerPrivate *priv = NM_MANAGER_GET_PRIVATE (user_data);
	GSList *iter;

	for (iter = priv->secrets_calls; iter; iter = g_slist_next (iter)) {
		GetSecretsInfo *candidate = iter->data;

		if (candidate->provider == provider) {
			free_get_secrets_info (candidate);
			break;
		}
	}
}

static void
user_get_secrets_cb (DBusGProxy *proxy,
                     DBusGProxyCall *call,
                     gpointer user_data)
{
	GetSecretsInfo *info = (GetSecretsInfo *) user_data;
	GHashTable *settings = NULL;
	GError *error = NULL;
	GObject *provider;

	g_return_if_fail (info != NULL);
	g_return_if_fail (info->provider);
	g_return_if_fail (info->setting_name);

	provider = g_object_ref (info->provider);

	if (dbus_g_proxy_end_call (proxy, call, &error,
	                           DBUS_TYPE_G_MAP_OF_MAP_OF_VARIANT, &settings,
	                           G_TYPE_INVALID)) {
		nm_secrets_provider_interface_get_secrets_result (info->provider,
		                                                  info->setting_name,
		                                                  info->caller,
		                                                  settings,
		                                                  NULL);
		g_hash_table_destroy (settings);
	} else {
		nm_secrets_provider_interface_get_secrets_result (info->provider,
		                                                  info->setting_name,
		                                                  info->caller,
		                                                  NULL,
		                                                  error);
		g_clear_error (&error);
	}

	info->call = NULL;
	free_get_secrets_info (info);

	g_object_unref (provider);
}

static GetSecretsInfo *
user_get_secrets (NMManager *self,
                  NMSecretsProviderInterface *provider,
                  NMConnection *connection,
                  const char *setting_name,
                  gboolean request_new,
                  RequestSecretsCaller caller_id,
                  const char *hint1,
                  const char *hint2)
{
	NMManagerPrivate *priv = NM_MANAGER_GET_PRIVATE (self);
	DBusGConnection *g_connection;
	GetSecretsInfo *info = NULL;
	GPtrArray *hints = NULL;

	info = g_malloc0 (sizeof (GetSecretsInfo));

	g_connection = nm_dbus_manager_get_connection (priv->dbus_mgr);
	info->proxy = dbus_g_proxy_new_for_name (g_connection,
	                                         NM_DBUS_SERVICE_USER_SETTINGS,
	                                         nm_connection_get_path (connection),
	                                         NM_DBUS_IFACE_SETTINGS_CONNECTION_SECRETS);
	if (!info->proxy) {
		nm_warning ("%s: could not create user connection secrets proxy", __func__);
		g_free (info);
		return NULL;
	}

	info->manager = self;
	info->provider = provider;
	info->caller = caller_id;
	info->setting_name = g_strdup (setting_name);

	g_object_weak_ref (G_OBJECT (provider), (GWeakNotify) free_get_secrets_info, info);

	hints = g_ptr_array_sized_new (2);
	if (hint1)
		g_ptr_array_add (hints, (char *) hint1);
	if (hint2)
		g_ptr_array_add (hints, (char *) hint2);

	info->call = dbus_g_proxy_begin_call_with_timeout (info->proxy, "GetSecrets",
	                                                   user_get_secrets_cb,
	                                                   info,
	                                                   NULL,
	                                                   G_MAXINT32,
	                                                   G_TYPE_STRING, setting_name,
	                                                   DBUS_TYPE_G_ARRAY_OF_STRING, hints,
	                                                   G_TYPE_BOOLEAN, request_new,
	                                                   G_TYPE_INVALID);
	g_ptr_array_free (hints, TRUE);
	return info;
}

static void
system_get_secrets_reply_cb (NMSettingsConnectionInterface *connection,
                             GHashTable *secrets,
                             GError *error,
                             gpointer user_data)
{
	GetSecretsInfo *info = user_data;
	GObject *provider;

	provider = g_object_ref (info->provider);

	nm_secrets_provider_interface_get_secrets_result (info->provider,
	                                                  info->setting_name,
	                                                  info->caller,
	                                                  error ? NULL : secrets,
	                                                  error);
	free_get_secrets_info (info);
	g_object_unref (provider);
}

static gboolean
system_get_secrets_idle_cb (gpointer user_data)
{
	GetSecretsInfo *info = user_data;
	NMManagerPrivate *priv = NM_MANAGER_GET_PRIVATE (info->manager);
	NMSettingsConnectionInterface *connection;
	GError *error = NULL;
	const char *hints[3] = { NULL, NULL, NULL };

	info->idle_id = 0;

	connection = nm_settings_interface_get_connection_by_path (NM_SETTINGS_INTERFACE (priv->sys_settings), 
	                                                           info->connection_path);
	if (!connection) {
		error = g_error_new_literal (0, 0, "unknown connection (not exported by system settings)");
		nm_secrets_provider_interface_get_secrets_result (info->provider,
		                                                  info->setting_name,
		                                                  info->caller,
		                                                  NULL,
		                                                  error);
		g_error_free (error);
		free_get_secrets_info (info);
		return FALSE;
	}

	hints[0] = info->hint1;
	hints[1] = info->hint2;
	nm_settings_connection_interface_get_secrets (connection,
	                                              info->setting_name,
	                                              hints,
	                                              info->request_new,
	                                              system_get_secrets_reply_cb,
	                                              info);
	return FALSE;
}

static GetSecretsInfo *
system_get_secrets (NMManager *self,
                    NMSecretsProviderInterface *provider,
                    NMConnection *connection,
                    const char *setting_name,
                    gboolean request_new,
                    RequestSecretsCaller caller_id,
                    const char *hint1,
                    const char *hint2)
{
	GetSecretsInfo *info;

	info = g_malloc0 (sizeof (GetSecretsInfo));
	info->manager = self;
	info->provider = provider;
	info->caller = caller_id;
	info->setting_name = g_strdup (setting_name);
	info->hint1 = hint1 ? g_strdup (hint1) : NULL;
	info->hint2 = hint2 ? g_strdup (hint2) : NULL;
	info->connection_path = g_strdup (nm_connection_get_path (connection));
	info->request_new = request_new;

	g_object_weak_ref (G_OBJECT (provider), (GWeakNotify) free_get_secrets_info, info);

	info->idle_id = g_idle_add_full (G_PRIORITY_DEFAULT_IDLE,
	                                 system_get_secrets_idle_cb,
	                                 info,
	                                 NULL);
	return info;
}

static gboolean
provider_get_secrets (NMSecretsProviderInterface *provider,
                      NMConnection *connection,
                      const char *setting_name,
                      gboolean request_new,
                      RequestSecretsCaller caller_id,
                      const char *hint1,
                      const char *hint2,
                      gpointer user_data)
{
	NMManager *self = NM_MANAGER (user_data);
	NMManagerPrivate *priv = NM_MANAGER_GET_PRIVATE (self);
	GetSecretsInfo *info = NULL;
	NMConnectionScope scope;
	GSList *iter;

	g_return_val_if_fail (connection != NULL, FALSE);
	g_return_val_if_fail (setting_name != NULL, FALSE);

	/* Tear down any pending secrets requests for this secrets provider */
	for (iter = priv->secrets_calls; iter; iter = g_slist_next (iter)) {
		GetSecretsInfo *candidate = iter->data;

		if (provider == candidate->provider) {
			free_get_secrets_info (candidate);
			break;
		}
	}

	/* Build up the new secrets request */
	scope = nm_connection_get_scope (connection);
	if (scope == NM_CONNECTION_SCOPE_SYSTEM) {
		info = system_get_secrets (self, provider, connection, setting_name,
		                           request_new, caller_id, hint1, hint2);
	} else if (scope == NM_CONNECTION_SCOPE_USER) {
		info = user_get_secrets (self, provider, connection, setting_name,
		                         request_new, caller_id, hint1, hint2);
	}

	if (info)
		priv->secrets_calls = g_slist_append (priv->secrets_calls, info);

	return !!info;
}

static const char *
internal_activate_device (NMManager *manager,
                          NMDevice *device,
                          NMConnection *connection,
                          const char *specific_object,
                          gboolean user_requested,
                          gboolean assumed,
                          GError **error)
{
	NMActRequest *req;
	NMDeviceInterface *dev_iface;
	gboolean success;

	g_return_val_if_fail (NM_IS_MANAGER (manager), NULL);
	g_return_val_if_fail (NM_IS_DEVICE (device), NULL);
	g_return_val_if_fail (NM_IS_CONNECTION (connection), NULL);

	dev_iface = NM_DEVICE_INTERFACE (device);

	/* Ensure the requested connection is compatible with the device */
	if (!nm_device_interface_check_connection_compatible (dev_iface, connection, error))
		return NULL;

	/* Tear down any existing connection */
	if (nm_device_get_act_request (device)) {
		nm_device_state_changed (device,
		                         NM_DEVICE_STATE_DISCONNECTED,
		                         NM_DEVICE_STATE_REASON_NONE);
	}

	req = nm_act_request_new (connection, specific_object, user_requested, assumed, (gpointer) device);
	g_signal_connect (req, "manager-get-secrets", G_CALLBACK (provider_get_secrets), manager);
	g_signal_connect (req, "manager-cancel-secrets", G_CALLBACK (provider_cancel_secrets), manager);
	success = nm_device_interface_activate (dev_iface, req, error);
	g_object_unref (req);

	return success ? nm_act_request_get_active_connection_path (req) : NULL;
}

static gboolean
wait_for_connection_expired (gpointer data)
{
	NMManager *manager = NM_MANAGER (data);
	NMManagerPrivate *priv = NM_MANAGER_GET_PRIVATE (manager);
	PendingConnectionInfo *info = priv->pending_connection_info;
	GError *error = NULL;

	g_return_val_if_fail (info != NULL, FALSE);

	g_set_error (&error,
	             NM_MANAGER_ERROR, NM_MANAGER_ERROR_UNKNOWN_CONNECTION,
	             "%s", "Connection was not provided by any settings service");
	nm_warning ("Connection (%d) %s failed to activate (timeout): (%d) %s",
	            info->scope, info->connection_path, error->code, error->message);
	dbus_g_method_return_error (info->context, error);
	g_error_free (error);

	info->timeout_id = 0;
	pending_connection_info_destroy (priv->pending_connection_info);
	priv->pending_connection_info = NULL;

	return FALSE;
}

const char *
nm_manager_activate_connection (NMManager *manager,
                                NMConnection *connection,
                                const char *specific_object,
                                const char *device_path,
                                gboolean user_requested,
                                GError **error)
{
	NMManagerPrivate *priv;
	NMDevice *device = NULL;
	NMSettingConnection *s_con;
	NMVPNConnection *vpn_connection;
	const char *path;

	g_return_val_if_fail (manager != NULL, NULL);
	g_return_val_if_fail (connection != NULL, NULL);
	g_return_val_if_fail (error != NULL, NULL);
	g_return_val_if_fail (*error == NULL, NULL);

	priv = NM_MANAGER_GET_PRIVATE (manager);

	s_con = NM_SETTING_CONNECTION (nm_connection_get_setting (connection, NM_TYPE_SETTING_CONNECTION));
	g_assert (s_con);

	if (!strcmp (nm_setting_connection_get_connection_type (s_con), NM_SETTING_VPN_SETTING_NAME)) {
		NMActRequest *req = NULL;
		NMVPNManager *vpn_manager;

		/* VPN connection */

		if (specific_object) {
			/* Find the specifc connection the client requested we use */
			req = nm_manager_get_act_request_by_path (manager, specific_object, &device);
			if (!req) {
				g_set_error (error,
				             NM_MANAGER_ERROR, NM_MANAGER_ERROR_CONNECTION_NOT_ACTIVE,
				             "%s", "Base connection for VPN connection not active.");
				return NULL;
			}
		} else {
			GSList *iter;

			/* Just find the current default connection */
			for (iter = priv->devices; iter; iter = g_slist_next (iter)) {
				NMDevice *candidate = NM_DEVICE (iter->data);
				NMActRequest *candidate_req;

				candidate_req = nm_device_get_act_request (candidate);
				if (candidate_req && nm_act_request_get_default (candidate_req)) {
					device = candidate;
					req = candidate_req;
					break;
				}
			}
		}

		if (!device || !req) {
			g_set_error (error,
			             NM_MANAGER_ERROR, NM_MANAGER_ERROR_UNKNOWN_DEVICE,
			             "%s", "Could not find source connection, or the source connection had no active device.");
			return NULL;
		}

		vpn_manager = nm_vpn_manager_get ();
		vpn_connection = nm_vpn_manager_activate_connection (vpn_manager,
		                                                     connection,
		                                                     req,
		                                                     device,
		                                                     error);
		g_signal_connect (vpn_connection, "manager-get-secrets",
		                  G_CALLBACK (provider_get_secrets), manager);
		g_signal_connect (vpn_connection, "manager-cancel-secrets",
		                  G_CALLBACK (provider_cancel_secrets), manager);
		path = nm_vpn_connection_get_active_connection_path (vpn_connection);
		g_object_unref (vpn_manager);
	} else {
		NMDeviceState state;

		/* Device-based connection */
		device = nm_manager_get_device_by_path (manager, device_path);
		if (!device) {
			g_set_error (error,
			             NM_MANAGER_ERROR, NM_MANAGER_ERROR_UNKNOWN_DEVICE,
			             "%s", "Device not found");
			return NULL;
		}

		state = nm_device_interface_get_state (NM_DEVICE_INTERFACE (device));
		if (state < NM_DEVICE_STATE_DISCONNECTED) {
			g_set_error (error,
			             NM_MANAGER_ERROR, NM_MANAGER_ERROR_UNMANAGED_DEVICE,
			             "%s", "Device not managed by NetworkManager");
			return NULL;
		}

		path = internal_activate_device (manager,
		                                 device,
		                                 connection,
		                                 specific_object,
		                                 user_requested,
		                                 FALSE,
		                                 error);
	}

	return path;
}

static void
connection_added_default_handler (NMManager *manager,
						    NMConnection *connection,
						    NMConnectionScope scope)
{
	NMManagerPrivate *priv = NM_MANAGER_GET_PRIVATE (manager);
	PendingConnectionInfo *info = priv->pending_connection_info;
	const char *path;
	GError *error = NULL;

	if (!info)
		return;

	if (scope != info->scope)
		return;

	if (strcmp (info->connection_path, nm_connection_get_path (connection)))
		return;

	/* Will destroy below; can't be valid during the initial activation start */
	priv->pending_connection_info = NULL;

	path = nm_manager_activate_connection (manager,
	                                       connection,
	                                       info->specific_object_path,
	                                       info->device_path,
	                                       TRUE,
	                                       &error);
	if (path) {
		dbus_g_method_return (info->context, path);
		g_object_notify (G_OBJECT (manager), NM_MANAGER_ACTIVE_CONNECTIONS);
	} else {
		dbus_g_method_return_error (info->context, error);
		nm_warning ("Connection (%d) %s failed to activate: (%d) %s",
		            scope, info->connection_path, error->code, error->message);
		g_error_free (error);
	}

	pending_connection_info_destroy (info);
}

static gboolean
is_user_request_authorized (NMManager *manager,
                            DBusGMethodInvocation *context,
                            GError **error)
{
	NMManagerPrivate *priv = NM_MANAGER_GET_PRIVATE (manager);
	DBusConnection *connection;
	char *sender = NULL;
	gulong sender_uid = G_MAXULONG;
	DBusError dbus_error;
	char *service_owner = NULL;
	const char *service_name;
	gulong service_uid = G_MAXULONG;
	gboolean success = FALSE;

	/* Ensure the request to activate the user connection came from the
	 * same session as the user settings service.  FIXME: use ConsoleKit
	 * too.
	 */
	if (!priv->user_proxy) {
		g_set_error (error, NM_MANAGER_ERROR,
		             NM_MANAGER_ERROR_INVALID_SERVICE,
		             "%s", "No user settings service available");
		goto out;
	}

	sender = dbus_g_method_get_sender (context);
	if (!sender) {
		g_set_error (error, NM_MANAGER_ERROR,
		             NM_MANAGER_ERROR_PERMISSION_DENIED,
		             "%s", "Could not determine D-Bus requestor");
		goto out;
	}

	connection = nm_dbus_manager_get_dbus_connection (priv->dbus_mgr);
	if (!connection) {
		g_set_error (error, NM_MANAGER_ERROR,
		             NM_MANAGER_ERROR_PERMISSION_DENIED,
		             "%s", "Could not get the D-Bus system bus");
		goto out;
	}

	dbus_error_init (&dbus_error);
	/* FIXME: do this async */
	sender_uid = dbus_bus_get_unix_user (connection, sender, &dbus_error);
	if (dbus_error_is_set (&dbus_error)) {
		dbus_error_free (&dbus_error);
		g_set_error (error, NM_MANAGER_ERROR,
		             NM_MANAGER_ERROR_PERMISSION_DENIED,
		             "%s", "Could not determine the Unix user ID of the requestor");
		goto out;
	}

	/* Let root activate anything.
	 * FIXME: use a PolicyKit permission instead
	 */
	if (0 == sender_uid) {
		success = TRUE;
		goto out;
	}

	service_name = dbus_g_proxy_get_bus_name (priv->user_proxy);
	if (!service_name) {
		g_set_error (error, NM_MANAGER_ERROR,
		             NM_MANAGER_ERROR_PERMISSION_DENIED,
		             "%s", "Could not determine user settings service name");
		goto out;
	}

	service_owner = nm_dbus_manager_get_name_owner (priv->dbus_mgr, service_name, NULL);
	if (!service_owner) {
		g_set_error (error, NM_MANAGER_ERROR,
		             NM_MANAGER_ERROR_PERMISSION_DENIED,
		             "%s", "Could not determine D-Bus owner of the user settings service");
		goto out;
	}

	dbus_error_init (&dbus_error);
	/* FIXME: do this async */
	service_uid = dbus_bus_get_unix_user (connection, service_owner, &dbus_error);
	if (dbus_error_is_set (&dbus_error)) {
		dbus_error_free (&dbus_error);
		g_set_error (error, NM_MANAGER_ERROR,
		             NM_MANAGER_ERROR_PERMISSION_DENIED,
		             "%s", "Could not determine the Unix UID of the sender of the request");
		goto out;
	}

	/* And finally, the actual UID check */
	if (sender_uid != service_uid) {
		g_set_error (error, NM_MANAGER_ERROR,
		             NM_MANAGER_ERROR_PERMISSION_DENIED,
		             "%s", "Requestor UID does not match the UID of the user settings service");
		goto out;
	}

	success = TRUE;

out:
	g_free (sender);
	g_free (service_owner);
	return success;
}

static void
impl_manager_activate_connection (NMManager *manager,
                                  const char *service_name,
                                  const char *connection_path,
                                  const char *device_path,
                                  const char *specific_object_path,
                                  DBusGMethodInvocation *context)
{
	NMConnectionScope scope = NM_CONNECTION_SCOPE_UNKNOWN;
	NMConnection *connection;
	GError *error = NULL;
	char *real_sop = NULL;
	char *path = NULL;

	if (!strcmp (service_name, NM_DBUS_SERVICE_USER_SETTINGS)) {
		if (!is_user_request_authorized (manager, context, &error))
			goto err;

		scope = NM_CONNECTION_SCOPE_USER;
	} else if (!strcmp (service_name, NM_DBUS_SERVICE_SYSTEM_SETTINGS))
		scope = NM_CONNECTION_SCOPE_SYSTEM;
	else {
		g_set_error (&error,
		             NM_MANAGER_ERROR, NM_MANAGER_ERROR_INVALID_SERVICE,
		             "%s", "Invalid settings service name");
		goto err;
	}

	/* "/" is special-cased to NULL to get through D-Bus */
	if (specific_object_path && strcmp (specific_object_path, "/"))
		real_sop = g_strdup (specific_object_path);

	connection = nm_manager_get_connection_by_object_path (manager, scope, connection_path);
	if (connection) {
		path = (char *) nm_manager_activate_connection (manager,
		                                                connection,
		                                                real_sop,
		                                                device_path,
		                                                TRUE,
		                                                &error);
		if (path) {
			dbus_g_method_return (context, path);
			g_object_notify (G_OBJECT (manager), NM_MANAGER_ACTIVE_CONNECTIONS);
		}
	} else {
		PendingConnectionInfo *info;
		NMManagerPrivate *priv = NM_MANAGER_GET_PRIVATE (manager);

		if (priv->pending_connection_info) {
			pending_connection_info_destroy (priv->pending_connection_info);
			priv->pending_connection_info = NULL;
		}

		/* Don't have the connection quite yet, probably created by
		 * the client on-the-fly.  Defer the activation until we have it
		 */

		info = g_slice_new0 (PendingConnectionInfo);
		info->context = context;
		info->device_path = g_strdup (device_path);
		info->scope = scope;
		info->connection_path = g_strdup (connection_path);
		info->specific_object_path = g_strdup (real_sop);
		info->timeout_id = g_timeout_add_seconds (5, wait_for_connection_expired, manager);

		// FIXME: should probably be per-device, not global to the manager
		NM_MANAGER_GET_PRIVATE (manager)->pending_connection_info = info;
	}

 err:
	if (error) {
		dbus_g_method_return_error (context, error);
		nm_warning ("Connection (%d) %s failed to activate: (%d) %s",
		            scope, connection_path, error->code, error->message);
		g_error_free (error);
	}

	g_free (real_sop);
}

gboolean
nm_manager_deactivate_connection (NMManager *manager,
                                  const char *connection_path,
                                  NMDeviceStateReason reason,
                                  GError **error)
{
	NMManagerPrivate *priv = NM_MANAGER_GET_PRIVATE (manager);
	NMVPNManager *vpn_manager;
	GSList *iter;
	gboolean success = FALSE;
	NMVPNConnectionStateReason vpn_reason = NM_VPN_CONNECTION_STATE_REASON_USER_DISCONNECTED;

	/* Check for device connections first */
	for (iter = priv->devices; iter; iter = g_slist_next (iter)) {
		NMDevice *device = NM_DEVICE (iter->data);
		NMActRequest *req;

		req = nm_device_get_act_request (device);
		if (!req)
			continue;

		if (!strcmp (connection_path, nm_act_request_get_active_connection_path (req))) {
			nm_device_state_changed (device,
			                         NM_DEVICE_STATE_DISCONNECTED,
			                         reason);
			success = TRUE;
			goto done;
		}
	}

	/* Check for VPN connections next */
	vpn_manager = nm_vpn_manager_get ();
	if (reason == NM_DEVICE_STATE_REASON_CONNECTION_REMOVED)
		vpn_reason = NM_VPN_CONNECTION_STATE_REASON_CONNECTION_REMOVED;
	if (nm_vpn_manager_deactivate_connection (vpn_manager, connection_path, vpn_reason)) {
		success = TRUE;
	} else {
		g_set_error (error,
		             NM_MANAGER_ERROR, NM_MANAGER_ERROR_CONNECTION_NOT_ACTIVE,
		             "%s", "The connection was not active.");
	}
	g_object_unref (vpn_manager);

done:
	g_object_notify (G_OBJECT (manager), NM_MANAGER_ACTIVE_CONNECTIONS);
	return success;
}

static gboolean
impl_manager_deactivate_connection (NMManager *manager,
                                    const char *connection_path,
                                    GError **error)
{
	return nm_manager_deactivate_connection (manager,
	                                         connection_path,
	                                         NM_DEVICE_STATE_REASON_USER_REQUESTED,
	                                         error);
}

static gboolean
impl_manager_sleep (NMManager *self, gboolean sleep, GError **error)
{
	NMManagerPrivate *priv;
	GSList *iter;

	g_return_val_if_fail (NM_IS_MANAGER (self), FALSE);

	priv = NM_MANAGER_GET_PRIVATE (self);

	if (priv->sleeping == sleep) {
		g_set_error (error,
		             NM_MANAGER_ERROR, NM_MANAGER_ERROR_ALREADY_ASLEEP_OR_AWAKE,
		             "Already %s", sleep ? "asleep" : "awake");		
		return FALSE;
	}

	priv->sleeping = sleep;

	/* Update "NetworkingEnabled" key in state file */
	if (priv->state_file) {
		GError *err = NULL;
		gboolean networking_enabled = !sleep;

		if (!write_value_to_state_file (priv->state_file,
		                                "main", "NetworkingEnabled",
		                                G_TYPE_BOOLEAN, (gpointer) &networking_enabled,
		                                &err)) {
			g_warning ("Writing to state file %s failed: (%d) %s.",
			           priv->state_file,
			           err ? err->code : -1,
			           (err && err->message) ? err->message : "unknown");
		}

	}

	if (sleep) {
		nm_info ("Sleeping...");

		/* Just deactivate and down all devices from the device list,
		 * we'll remove them in 'wake' for speed's sake.
		 */
		for (iter = priv->devices; iter; iter = iter->next)
			nm_device_set_managed (NM_DEVICE (iter->data), FALSE, NM_DEVICE_STATE_REASON_SLEEPING);
	} else {
		const GSList *unmanaged_specs;

		nm_info  ("Waking up...");

		unmanaged_specs = nm_sysconfig_settings_get_unmanaged_specs (priv->sys_settings);

		/* Ensure rfkill state is up-to-date since we don't respond to state
		 * changes during sleep.
		 */
		nm_manager_rfkill_update (self, RFKILL_TYPE_UNKNOWN);

		/* Re-manage managed devices */
		for (iter = priv->devices; iter; iter = iter->next) {
			NMDevice *device = NM_DEVICE (iter->data);
			guint i;

			/* enable/disable wireless devices since that we don't respond
			 * to killswitch changes during sleep.
			 */
<<<<<<< HEAD
			if (NM_IS_DEVICE_WIFI (iter->data))
				nm_device_wifi_set_enabled (NM_DEVICE_WIFI (iter->data), wifi_enabled);
			else if (NM_IS_WIMAX_DEVICE (iter->data))
				nm_wimax_device_set_enabled (NM_WIMAX_DEVICE (iter->data), wifi_enabled);
=======
			for (i = 0; i < RFKILL_TYPE_MAX; i++) {
				RadioState *rstate = &priv->radio_states[i];
				gboolean enabled = (rstate->hw_enabled && rstate->enabled);

				if (   rstate->object_filter_func
				    && rstate->object_filter_func (G_OBJECT (device))) {
					nm_device_interface_set_enabled (NM_DEVICE_INTERFACE (device), enabled);
				}
			}
>>>>>>> 39ad6084

			nm_device_clear_autoconnect_inhibit (device);
			if (nm_device_interface_spec_match_list (NM_DEVICE_INTERFACE (device), unmanaged_specs))
				nm_device_set_managed (device, FALSE, NM_DEVICE_STATE_REASON_NOW_UNMANAGED);
			else
				nm_device_set_managed (device, TRUE, NM_DEVICE_STATE_REASON_NOW_MANAGED);
		}

		/* Ask for new bluetooth devices */
		bluez_manager_resync_devices (self);
	}

	nm_manager_update_state (self);

	g_object_notify (G_OBJECT (self), NM_MANAGER_SLEEPING);
	return TRUE;
}

/* Legacy 0.6 compatibility interface */

static gboolean
impl_manager_legacy_sleep (NMManager *manager, GError **error)
{
	return impl_manager_sleep (manager, TRUE, error);
}

static gboolean
impl_manager_legacy_wake  (NMManager *manager, GError **error)
{
	return impl_manager_sleep (manager, FALSE, error);
}

static gboolean
impl_manager_legacy_state (NMManager *manager, guint32 *state, GError **err)
{
	NMManagerPrivate *priv = NM_MANAGER_GET_PRIVATE (manager);

	nm_manager_update_state (manager);
	*state = priv->state;
	return TRUE;
}


/* Connections */

static int
connection_sort (gconstpointer pa, gconstpointer pb)
{
	NMConnection *a = NM_CONNECTION (pa);
	NMSettingConnection *con_a;
	NMConnection *b = NM_CONNECTION (pb);
	NMSettingConnection *con_b;

	con_a = (NMSettingConnection *) nm_connection_get_setting (a, NM_TYPE_SETTING_CONNECTION);
	g_assert (con_a);
	con_b = (NMSettingConnection *) nm_connection_get_setting (b, NM_TYPE_SETTING_CONNECTION);
	g_assert (con_b);

	if (nm_setting_connection_get_autoconnect (con_a) != nm_setting_connection_get_autoconnect (con_b)) {
		if (nm_setting_connection_get_autoconnect (con_a))
			return -1;
		return 1;
	}

	if (nm_setting_connection_get_timestamp (con_a) > nm_setting_connection_get_timestamp (con_b))
		return -1;
	else if (nm_setting_connection_get_timestamp (con_a) == nm_setting_connection_get_timestamp (con_b))
		return 0;
	return 1;
}

static void
connections_to_slist (gpointer key, gpointer value, gpointer user_data)
{
	GSList **list = (GSList **) user_data;

	*list = g_slist_insert_sorted (*list, g_object_ref (value), connection_sort);
}

/* Returns a GSList of referenced NMConnection objects, caller must
 * unref the connections in the list and destroy the list.
 */
GSList *
nm_manager_get_connections (NMManager *manager,
                            NMConnectionScope scope)
{
	NMManagerPrivate *priv;
	GSList *list = NULL;

	g_return_val_if_fail (NM_IS_MANAGER (manager), NULL);

	priv = NM_MANAGER_GET_PRIVATE (manager);
	if (scope == NM_CONNECTION_SCOPE_USER)
		g_hash_table_foreach (priv->user_connections, connections_to_slist, &list);
	else if (scope == NM_CONNECTION_SCOPE_SYSTEM)
		g_hash_table_foreach (priv->system_connections, connections_to_slist, &list);
	else
		nm_warning ("Unknown NMConnectionScope %d", scope);	
	return list;
}

NMConnection *
nm_manager_get_connection_by_object_path (NMManager *manager,
                                          NMConnectionScope scope,
                                          const char *path)
{
	NMManagerPrivate *priv;
	NMConnection *connection = NULL;

	g_return_val_if_fail (NM_IS_MANAGER (manager), NULL);
	g_return_val_if_fail (path != NULL, NULL);

	priv = NM_MANAGER_GET_PRIVATE (manager);
	if (scope == NM_CONNECTION_SCOPE_USER)
		connection = (NMConnection *) g_hash_table_lookup (priv->user_connections, path);
	else if (scope == NM_CONNECTION_SCOPE_SYSTEM)
		connection = (NMConnection *) g_hash_table_lookup (priv->system_connections, path);
	else
		nm_warning ("Unknown NMConnectionScope %d", scope);
	return connection;
}

GPtrArray *
nm_manager_get_active_connections_by_connection (NMManager *manager,
                                                 NMConnection *connection)
{
	return get_active_connections (manager, connection);
}

void
nm_manager_start (NMManager *self)
{
	NMManagerPrivate *priv = NM_MANAGER_GET_PRIVATE (self);
	guint i;

	/* Set initial radio enabled/disabled state */
	for (i = 0; i < RFKILL_TYPE_MAX; i++) {
		RadioState *rstate = &priv->radio_states[i];
		gboolean enabled = TRUE, hw_enabled = TRUE;

		if (!rstate->desc)
			continue;

		if (!rstate->ignore_udev) {
			switch (nm_udev_manager_get_rfkill_state (priv->udev_mgr, i)) {
			case RFKILL_UNBLOCKED:
				enabled = TRUE;
				hw_enabled = TRUE;
				break;
			case RFKILL_SOFT_BLOCKED:
				enabled = FALSE;
				hw_enabled = TRUE;
				break;
			case RFKILL_HARD_BLOCKED:
				enabled = FALSE;
				hw_enabled = FALSE;
				break;
			default:
				break;
			}
		}

		rstate->hw_enabled = hw_enabled;
		nm_info ("%s %s by radio killswitch; %s by state file",
		         rstate->desc,
		         (rstate->hw_enabled && enabled) ? "enabled" : "disabled",
		         (rstate->enabled) ? "enabled" : "disabled");
		manager_set_radio_enabled (self, rstate, rstate->enabled && enabled);
	}

	system_unmanaged_devices_changed_cb (priv->sys_settings, NULL, self);
	system_hostname_changed_cb (priv->sys_settings, NULL, self);
	system_query_connections (self);

	/* Get user connections if the user settings service is around, otherwise
	 * they will be queried when the user settings service shows up on the
	 * bus in nm_manager_name_owner_changed().
	 */
	if (nm_dbus_manager_name_has_owner (priv->dbus_mgr, NM_DBUS_SERVICE_USER_SETTINGS))
		user_query_connections (self);

	nm_udev_manager_query_devices (priv->udev_mgr);
	bluez_manager_resync_devices (self);
}

NMManager *
nm_manager_get (const char *config_file,
                const char *plugins,
                const char *state_file,
                gboolean initial_net_enabled,
                gboolean initial_wifi_enabled,
                gboolean initial_wwan_enabled,
                GError **error)
{
	static NMManager *singleton = NULL;
	NMManagerPrivate *priv;
	DBusGConnection *bus;

	if (singleton)
		return g_object_ref (singleton);

	singleton = (NMManager *) g_object_new (NM_TYPE_MANAGER, NULL);
	g_assert (singleton);

	priv = NM_MANAGER_GET_PRIVATE (singleton);

	bus = nm_dbus_manager_get_connection (priv->dbus_mgr);
	g_assert (bus);

	priv->sys_settings = nm_sysconfig_settings_new (config_file, plugins, bus, error);
	if (!priv->sys_settings) {
		g_object_unref (singleton);
		return NULL;
	}
	nm_settings_service_export (NM_SETTINGS_SERVICE (priv->sys_settings));

	priv->config_file = g_strdup (config_file);

	priv->state_file = g_strdup (state_file);

	priv->sleeping = !initial_net_enabled;

	priv->radio_states[RFKILL_TYPE_WLAN].enabled = initial_wifi_enabled;
	priv->radio_states[RFKILL_TYPE_WWAN].enabled = initial_wwan_enabled;

	g_signal_connect (priv->sys_settings, "notify::" NM_SYSCONFIG_SETTINGS_UNMANAGED_SPECS,
	                  G_CALLBACK (system_unmanaged_devices_changed_cb), singleton);
	g_signal_connect (priv->sys_settings, "notify::" NM_SETTINGS_SYSTEM_INTERFACE_HOSTNAME,
	                  G_CALLBACK (system_hostname_changed_cb), singleton);
	g_signal_connect (priv->sys_settings, "new-connection",
	                  G_CALLBACK (system_new_connection_cb), singleton);

	dbus_g_connection_register_g_object (nm_dbus_manager_get_connection (priv->dbus_mgr),
	                                     NM_DBUS_PATH,
	                                     G_OBJECT (singleton));

	g_signal_connect (priv->dbus_mgr,
	                  "name-owner-changed",
	                  G_CALLBACK (nm_manager_name_owner_changed),
	                  singleton);

	priv->udev_mgr = nm_udev_manager_new ();
	g_signal_connect (priv->udev_mgr,
	                  "device-added",
	                  G_CALLBACK (udev_device_added_cb),
	                  singleton);
	g_signal_connect (priv->udev_mgr,
	                  "device-removed",
	                  G_CALLBACK (udev_device_removed_cb),
	                  singleton);
	g_signal_connect (priv->udev_mgr,
	                  "rfkill-changed",
	                  G_CALLBACK (udev_manager_rfkill_changed_cb),
	                  singleton);

	priv->bluez_mgr = nm_bluez_manager_get ();

	g_signal_connect (priv->bluez_mgr,
			  "bdaddr-added",
			  G_CALLBACK (bluez_manager_bdaddr_added_cb),
			  singleton);

	g_signal_connect (priv->bluez_mgr,
			  "bdaddr-removed",
			  G_CALLBACK (bluez_manager_bdaddr_removed_cb),
			  singleton);

	return singleton;
}

static void
dispose (GObject *object)
{
	NMManager *manager = NM_MANAGER (object);
	NMManagerPrivate *priv = NM_MANAGER_GET_PRIVATE (manager);

	if (priv->disposed) {
		G_OBJECT_CLASS (nm_manager_parent_class)->dispose (object);
		return;
	}
	priv->disposed = TRUE;

	pending_connection_info_destroy (priv->pending_connection_info);
	priv->pending_connection_info = NULL;

	while (g_slist_length (priv->secrets_calls))
		free_get_secrets_info ((GetSecretsInfo *) priv->secrets_calls->data);

	while (g_slist_length (priv->devices)) {
		priv->devices = remove_one_device (manager,
		                                   priv->devices,
		                                   NM_DEVICE (priv->devices->data),
		                                   TRUE,
		                                   FALSE);
	}

	user_destroy_connections (manager);
	g_hash_table_destroy (priv->user_connections);
	priv->user_connections = NULL;

	g_hash_table_foreach (priv->system_connections, emit_removed, manager);
	g_hash_table_remove_all (priv->system_connections);
	g_hash_table_destroy (priv->system_connections);
	priv->system_connections = NULL;

	g_free (priv->hostname);
	g_free (priv->config_file);

	if (priv->sys_settings) {
		g_object_unref (priv->sys_settings);
		priv->sys_settings = NULL;
	}

	if (priv->vpn_manager_id) {
		g_source_remove (priv->vpn_manager_id);
		priv->vpn_manager_id = 0;
	}
	g_object_unref (priv->vpn_manager);

	if (priv->modem_added_id) {
		g_source_remove (priv->modem_added_id);
		priv->modem_added_id = 0;
	}
	if (priv->modem_removed_id) {
		g_source_remove (priv->modem_removed_id);
		priv->modem_removed_id = 0;
	}
	g_object_unref (priv->modem_manager);

	g_object_unref (priv->dbus_mgr);
	if (priv->bluez_mgr)
		g_object_unref (priv->bluez_mgr);

	G_OBJECT_CLASS (nm_manager_parent_class)->dispose (object);
}

static void
set_property (GObject *object, guint prop_id,
			  const GValue *value, GParamSpec *pspec)
{
	NMManager *self = NM_MANAGER (object);
	NMManagerPrivate *priv = NM_MANAGER_GET_PRIVATE (self);

	switch (prop_id) {
	case PROP_WIRELESS_ENABLED:
		manager_set_radio_enabled (NM_MANAGER (object),
		                           &priv->radio_states[RFKILL_TYPE_WLAN],
		                           g_value_get_boolean (value));
		break;
	case PROP_WWAN_ENABLED:
		manager_set_radio_enabled (NM_MANAGER (object),
		                           &priv->radio_states[RFKILL_TYPE_WWAN],
		                           g_value_get_boolean (value));
		break;
	default:
		G_OBJECT_WARN_INVALID_PROPERTY_ID (object, prop_id, pspec);
		break;
	}
}

static void
get_property (GObject *object, guint prop_id,
			  GValue *value, GParamSpec *pspec)
{
	NMManager *self = NM_MANAGER (object);
	NMManagerPrivate *priv = NM_MANAGER_GET_PRIVATE (self);

	switch (prop_id) {
	case PROP_STATE:
		nm_manager_update_state (self);
		g_value_set_uint (value, priv->state);
		break;
	case PROP_WIRELESS_ENABLED:
		g_value_set_boolean (value, priv->radio_states[RFKILL_TYPE_WLAN].enabled);
		break;
	case PROP_WIRELESS_HARDWARE_ENABLED:
		g_value_set_boolean (value, priv->radio_states[RFKILL_TYPE_WLAN].hw_enabled);
		break;
	case PROP_WWAN_ENABLED:
		g_value_set_boolean (value, priv->radio_states[RFKILL_TYPE_WWAN].enabled);
		break;
	case PROP_WWAN_HARDWARE_ENABLED:
		g_value_set_boolean (value, priv->radio_states[RFKILL_TYPE_WWAN].hw_enabled);
		break;
	case PROP_ACTIVE_CONNECTIONS:
		g_value_take_boxed (value, get_active_connections (self, NULL));
		break;
	case PROP_HOSTNAME:
		g_value_set_string (value, priv->hostname);
		break;
	case PROP_SLEEPING:
		g_value_set_boolean (value, priv->sleeping);
		break;
	default:
		G_OBJECT_WARN_INVALID_PROPERTY_ID (object, prop_id, pspec);
		break;
	}
}

static void
nm_manager_init (NMManager *manager)
{
	NMManagerPrivate *priv = NM_MANAGER_GET_PRIVATE (manager);
	DBusGConnection *g_connection;
	guint id, i;

	/* Initialize rfkill structures and states */
	memset (priv->radio_states, 0, sizeof (priv->radio_states));

	priv->radio_states[RFKILL_TYPE_WLAN].enabled = TRUE;
	priv->radio_states[RFKILL_TYPE_WLAN].key = "WirelessEnabled";
	priv->radio_states[RFKILL_TYPE_WLAN].prop = NM_MANAGER_WIRELESS_ENABLED;
	priv->radio_states[RFKILL_TYPE_WLAN].hw_prop = NM_MANAGER_WIRELESS_HARDWARE_ENABLED;
	priv->radio_states[RFKILL_TYPE_WLAN].desc = "WiFi";
	priv->radio_states[RFKILL_TYPE_WLAN].other_enabled_func = nm_manager_get_ipw_rfkill_state;
	priv->radio_states[RFKILL_TYPE_WLAN].object_filter_func = rfkill_wlan_filter;

	priv->radio_states[RFKILL_TYPE_WWAN].enabled = TRUE;
	priv->radio_states[RFKILL_TYPE_WWAN].key = "WWANEnabled";
	priv->radio_states[RFKILL_TYPE_WWAN].prop = NM_MANAGER_WWAN_ENABLED;
	priv->radio_states[RFKILL_TYPE_WWAN].hw_prop = NM_MANAGER_WWAN_HARDWARE_ENABLED;
	priv->radio_states[RFKILL_TYPE_WWAN].desc = "WWAN";
	priv->radio_states[RFKILL_TYPE_WWAN].other_enabled_func = nm_manager_get_modem_enabled_state;
	priv->radio_states[RFKILL_TYPE_WWAN].object_filter_func = rfkill_wwan_filter;

	for (i = 0; i < RFKILL_TYPE_MAX; i++)
		priv->radio_states[i].hw_enabled = TRUE;

	priv->sleeping = FALSE;
	priv->state = NM_STATE_DISCONNECTED;

	priv->dbus_mgr = nm_dbus_manager_get ();

	priv->user_connections = g_hash_table_new_full (g_str_hash,
	                                                g_str_equal,
	                                                g_free,
	                                                g_object_unref);

	priv->system_connections = g_hash_table_new_full (g_str_hash,
	                                                  g_str_equal,
	                                                  g_free,
	                                                  g_object_unref);

	priv->modem_manager = nm_modem_manager_get ();
	priv->modem_added_id = g_signal_connect (priv->modem_manager, "device-added",
	                                         G_CALLBACK (modem_added), manager);
	priv->modem_removed_id = g_signal_connect (priv->modem_manager, "device-removed",
	                                           G_CALLBACK (modem_removed), manager);

	priv->vpn_manager = nm_vpn_manager_get ();
	id = g_signal_connect (G_OBJECT (priv->vpn_manager), "connection-deactivated",
	                       G_CALLBACK (vpn_manager_connection_deactivated_cb), manager);
	priv->vpn_manager_id = id;

	g_connection = nm_dbus_manager_get_connection (priv->dbus_mgr);

	/* avahi-autoipd stuff */
	priv->aipd_proxy = dbus_g_proxy_new_for_name (g_connection,
	                                              NM_AUTOIP_DBUS_SERVICE,
	                                              "/",
	                                              NM_AUTOIP_DBUS_IFACE);
	if (priv->aipd_proxy) {
		dbus_g_object_register_marshaller (_nm_marshal_VOID__STRING_STRING_STRING,
		                                   G_TYPE_NONE,
		                                   G_TYPE_STRING, G_TYPE_STRING, G_TYPE_STRING,
		                                   G_TYPE_INVALID);

		dbus_g_proxy_add_signal (priv->aipd_proxy,
		                         "Event",
		                         G_TYPE_STRING, G_TYPE_STRING, G_TYPE_STRING,
		                         G_TYPE_INVALID);

		dbus_g_proxy_connect_signal (priv->aipd_proxy, "Event",
		                             G_CALLBACK (aipd_handle_event),
		                             manager,
		                             NULL);
	} else
		nm_warning ("%s: could not initialize avahi-autoipd D-Bus proxy", __func__);
}

static void
nm_manager_class_init (NMManagerClass *manager_class)
{
	GObjectClass *object_class = G_OBJECT_CLASS (manager_class);

	g_type_class_add_private (manager_class, sizeof (NMManagerPrivate));

	/* virtual methods */
	manager_class->connection_added = connection_added_default_handler;

	object_class->set_property = set_property;
	object_class->get_property = get_property;
	object_class->dispose = dispose;

	/* properties */
	g_object_class_install_property
		(object_class, PROP_STATE,
		 g_param_spec_uint (NM_MANAGER_STATE,
		                    "State",
		                    "Current state",
		                    0, NM_STATE_DISCONNECTED, 0,
		                    G_PARAM_READABLE));

	g_object_class_install_property
		(object_class, PROP_WIRELESS_ENABLED,
		 g_param_spec_boolean (NM_MANAGER_WIRELESS_ENABLED,
		                       "WirelessEnabled",
		                       "Is wireless enabled",
		                       TRUE,
		                       G_PARAM_READWRITE));

	g_object_class_install_property
		(object_class, PROP_WIRELESS_HARDWARE_ENABLED,
		 g_param_spec_boolean (NM_MANAGER_WIRELESS_HARDWARE_ENABLED,
		                       "WirelessHardwareEnabled",
		                       "RF kill state",
		                       TRUE,
		                       G_PARAM_READABLE));

	g_object_class_install_property
		(object_class, PROP_WWAN_ENABLED,
		 g_param_spec_boolean (NM_MANAGER_WWAN_ENABLED,
		                       "WwanEnabled",
		                       "Is mobile broadband enabled",
		                       TRUE,
		                       G_PARAM_READWRITE));

	g_object_class_install_property
		(object_class, PROP_WWAN_HARDWARE_ENABLED,
		 g_param_spec_boolean (NM_MANAGER_WWAN_HARDWARE_ENABLED,
		                       "WwanHardwareEnabled",
		                       "Whether WWAN is disabled by a hardware switch or not",
		                       TRUE,
		                       G_PARAM_READABLE));

	g_object_class_install_property
		(object_class, PROP_ACTIVE_CONNECTIONS,
		 g_param_spec_boxed (NM_MANAGER_ACTIVE_CONNECTIONS,
		                     "Active connections",
		                     "Active connections",
		                     DBUS_TYPE_G_ARRAY_OF_OBJECT_PATH,
		                     G_PARAM_READABLE));

	/* Hostname is not exported over D-Bus */
	g_object_class_install_property
		(object_class, PROP_HOSTNAME,
		 g_param_spec_string (NM_MANAGER_HOSTNAME,
		                      "Hostname",
		                      "Hostname",
		                      NULL,
		                      G_PARAM_READABLE | NM_PROPERTY_PARAM_NO_EXPORT));

	g_object_class_install_property
		(object_class, PROP_SLEEPING,
		 g_param_spec_boolean (NM_MANAGER_SLEEPING,
		                       "Sleeping",
		                       "Sleeping",
		                       FALSE,
		                       G_PARAM_READABLE | NM_PROPERTY_PARAM_NO_EXPORT));

	/* signals */
	signals[DEVICE_ADDED] =
		g_signal_new ("device-added",
		              G_OBJECT_CLASS_TYPE (object_class),
		              G_SIGNAL_RUN_FIRST,
		              G_STRUCT_OFFSET (NMManagerClass, device_added),
		              NULL, NULL,
		              g_cclosure_marshal_VOID__OBJECT,
		              G_TYPE_NONE, 1, G_TYPE_OBJECT);

	signals[DEVICE_REMOVED] =
		g_signal_new ("device-removed",
		              G_OBJECT_CLASS_TYPE (object_class),
		              G_SIGNAL_RUN_FIRST,
		              G_STRUCT_OFFSET (NMManagerClass, device_removed),
		              NULL, NULL,
		              g_cclosure_marshal_VOID__OBJECT,
		              G_TYPE_NONE, 1, G_TYPE_OBJECT);

	signals[STATE_CHANGED] =
		g_signal_new ("state-changed",
		              G_OBJECT_CLASS_TYPE (object_class),
		              G_SIGNAL_RUN_FIRST,
		              G_STRUCT_OFFSET (NMManagerClass, state_changed),
		              NULL, NULL,
		              g_cclosure_marshal_VOID__UINT,
		              G_TYPE_NONE, 1, G_TYPE_UINT);

	signals[PROPERTIES_CHANGED] =
		nm_properties_changed_signal_new (object_class,
		                                  G_STRUCT_OFFSET (NMManagerClass, properties_changed));

	signals[CONNECTIONS_ADDED] =
		g_signal_new ("connections-added",
		              G_OBJECT_CLASS_TYPE (object_class),
		              G_SIGNAL_RUN_FIRST,
		              G_STRUCT_OFFSET (NMManagerClass, connections_added),
		              NULL, NULL,
		              g_cclosure_marshal_VOID__UINT,
		              G_TYPE_NONE, 1, G_TYPE_UINT);

	signals[CONNECTION_ADDED] =
		g_signal_new ("connection-added",
		              G_OBJECT_CLASS_TYPE (object_class),
		              G_SIGNAL_RUN_FIRST,
		              G_STRUCT_OFFSET (NMManagerClass, connection_added),
		              NULL, NULL,
		              _nm_marshal_VOID__OBJECT_UINT,
		              G_TYPE_NONE, 2, G_TYPE_OBJECT, G_TYPE_UINT);

	signals[CONNECTION_UPDATED] =
		g_signal_new ("connection-updated",
		              G_OBJECT_CLASS_TYPE (object_class),
		              G_SIGNAL_RUN_FIRST,
		              G_STRUCT_OFFSET (NMManagerClass, connection_updated),
		              NULL, NULL,
		              _nm_marshal_VOID__OBJECT_UINT,
		              G_TYPE_NONE, 2, G_TYPE_OBJECT, G_TYPE_UINT);

	signals[CONNECTION_REMOVED] =
		g_signal_new ("connection-removed",
		              G_OBJECT_CLASS_TYPE (object_class),
		              G_SIGNAL_RUN_FIRST,
		              G_STRUCT_OFFSET (NMManagerClass, connection_removed),
		              NULL, NULL,
		              _nm_marshal_VOID__OBJECT_UINT,
		              G_TYPE_NONE, 2, G_TYPE_OBJECT, G_TYPE_UINT);

	/* StateChange is DEPRECATED */
	signals[STATE_CHANGE] =
		g_signal_new ("state-change",
		              G_OBJECT_CLASS_TYPE (object_class),
		              G_SIGNAL_RUN_FIRST,
		              0, NULL, NULL,
		              g_cclosure_marshal_VOID__UINT,
		              G_TYPE_NONE, 1, G_TYPE_UINT);

	dbus_g_object_type_install_info (G_TYPE_FROM_CLASS (manager_class),
	                                 &dbus_glib_nm_manager_object_info);

	dbus_g_error_domain_register (NM_MANAGER_ERROR, NULL, NM_TYPE_MANAGER_ERROR);
}
<|MERGE_RESOLUTION|>--- conflicted
+++ resolved
@@ -1214,15 +1214,8 @@
 
 	/* enable/disable wireless devices as required */
 	for (iter = priv->devices; iter; iter = iter->next) {
-<<<<<<< HEAD
-		if (NM_IS_DEVICE_WIFI (iter->data))
-			nm_device_wifi_set_enabled (NM_DEVICE_WIFI (iter->data), enabled);
-		else if (NM_IS_WIMAX_DEVICE (iter->data))
-			nm_wimax_device_set_enabled (NM_WIMAX_DEVICE (iter->data), enabled);
-=======
 		if (rstate->object_filter_func (G_OBJECT (iter->data)))
 			nm_device_interface_set_enabled (NM_DEVICE_INTERFACE (iter->data), enabled);
->>>>>>> 39ad6084
 	}
 }
 
@@ -1476,12 +1469,6 @@
 		/* Update global rfkill state with this device's rfkill state, and
 		 * then set this device's rfkill state based on the global state.
 		 */
-<<<<<<< HEAD
-		nm_manager_rfkill_update (self);
-		nm_device_wifi_set_enabled (NM_DEVICE_WIFI (device), priv->wireless_enabled);
-	} else if (NM_IS_WIMAX_DEVICE (device))
-		nm_wimax_device_set_enabled (NM_WIMAX_DEVICE (device), priv->wireless_enabled);
-=======
 		nm_manager_rfkill_update (self, RFKILL_TYPE_WLAN);
 		nm_device_interface_set_enabled (NM_DEVICE_INTERFACE (device),
 		                                 priv->radio_states[RFKILL_TYPE_WLAN].enabled);
@@ -1498,7 +1485,6 @@
 		                                 priv->radio_states[RFKILL_TYPE_WWAN].enabled);
 		*/
 	}
->>>>>>> 39ad6084
 
 	type_desc = nm_device_get_type_desc (device);
 	g_assert (type_desc);
@@ -2685,12 +2671,6 @@
 			/* enable/disable wireless devices since that we don't respond
 			 * to killswitch changes during sleep.
 			 */
-<<<<<<< HEAD
-			if (NM_IS_DEVICE_WIFI (iter->data))
-				nm_device_wifi_set_enabled (NM_DEVICE_WIFI (iter->data), wifi_enabled);
-			else if (NM_IS_WIMAX_DEVICE (iter->data))
-				nm_wimax_device_set_enabled (NM_WIMAX_DEVICE (iter->data), wifi_enabled);
-=======
 			for (i = 0; i < RFKILL_TYPE_MAX; i++) {
 				RadioState *rstate = &priv->radio_states[i];
 				gboolean enabled = (rstate->hw_enabled && rstate->enabled);
@@ -2700,7 +2680,6 @@
 					nm_device_interface_set_enabled (NM_DEVICE_INTERFACE (device), enabled);
 				}
 			}
->>>>>>> 39ad6084
 
 			nm_device_clear_autoconnect_inhibit (device);
 			if (nm_device_interface_spec_match_list (NM_DEVICE_INTERFACE (device), unmanaged_specs))
