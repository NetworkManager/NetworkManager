/*
   SipHash reference C implementation

   Written in 2012 by
   Jean-Philippe Aumasson <jeanphilippe.aumasson@gmail.com>
   Daniel J. Bernstein <djb@cr.yp.to>

   To the extent possible under law, the author(s) have dedicated all copyright
   and related and neighboring rights to this software to the public domain
   worldwide. This software is distributed without any warranty.

   You should have received a copy of the CC0 Public Domain Dedication along with
   this software. If not, see <http://creativecommons.org/publicdomain/zero/1.0/>.

   (Minimal changes made by Lennart Poettering, to make clean for inclusion in systemd)
   (Refactored by Tom Gundersen to split up in several functions and follow systemd
    coding style)
*/

<<<<<<< HEAD
#include "nm-sd-adapt.h"

#include <stdint.h>
#include <stdio.h>
#include <string.h>
=======
#include "sparse-endian.h"
>>>>>>> 8bfe99a1

#include "siphash24.h"
#include "util.h"

static inline uint64_t rotate_left(uint64_t x, uint8_t b) {
        assert(b < 64);

        return (x << b) | (x >> (64 - b));
}

static inline void sipround(struct siphash *state) {
        assert(state);

        state->v0 += state->v1;
        state->v1 = rotate_left(state->v1, 13);
        state->v1 ^= state->v0;
        state->v0 = rotate_left(state->v0, 32);
        state->v2 += state->v3;
        state->v3 = rotate_left(state->v3, 16);
        state->v3 ^= state->v2;
        state->v0 += state->v3;
        state->v3 = rotate_left(state->v3, 21);
        state->v3 ^= state->v0;
        state->v2 += state->v1;
        state->v1 = rotate_left(state->v1, 17);
        state->v1 ^= state->v2;
        state->v2 = rotate_left(state->v2, 32);
}

void siphash24_init(struct siphash *state, const uint8_t k[16]) {
        uint64_t k0, k1;

        assert(state);
        assert(k);

        k0 = le64toh(*(le64_t*) k);
        k1 = le64toh(*(le64_t*) (k + 8));

        /* "somepseudorandomlygeneratedbytes" */
        state->v0 = 0x736f6d6570736575ULL ^ k0;
        state->v1 = 0x646f72616e646f6dULL ^ k1;
        state->v2 = 0x6c7967656e657261ULL ^ k0;
        state->v3 = 0x7465646279746573ULL ^ k1;
        state->padding = 0;
        state->inlen = 0;
}

void siphash24_compress(const void *_in, size_t inlen, struct siphash *state) {
        uint64_t m;
        const uint8_t *in = _in;
        const uint8_t *end = in + inlen;
        unsigned left = state->inlen & 7;

        assert(in);
        assert(state);

        /* update total length */
        state->inlen += inlen;

        /* if padding exists, fill it out */
        if (left > 0) {
                for ( ; in < end && left < 8; in ++, left ++ )
                        state->padding |= ( ( uint64_t )*in ) << (left * 8);

                if (in == end && left < 8)
                        /* we did not have enough input to fill out the padding completely */
                        return;

#ifdef DEBUG
                printf("(%3zu) v0 %08x %08x\n", state->inlen, (uint32_t) (state->v0 >> 32), (uint32_t) state->v0);
                printf("(%3zu) v1 %08x %08x\n", state->inlen, (uint32_t) (state->v1 >> 32), (uint32_t) state->v1);
                printf("(%3zu) v2 %08x %08x\n", state->inlen, (uint32_t) (state->v2 >> 32), (uint32_t) state->v2);
                printf("(%3zu) v3 %08x %08x\n", state->inlen, (uint32_t) (state->v3 >> 32), (uint32_t) state->v3);
                printf("(%3zu) compress padding %08x %08x\n", state->inlen, (uint32_t) (state->padding >> 32), (uint32_t)state->padding);
#endif
                state->v3 ^= state->padding;
                sipround(state);
                sipround(state);
                state->v0 ^= state->padding;

                state->padding = 0;
        }

        end -= ( state->inlen % sizeof (uint64_t) );

        for ( ; in < end; in += 8 ) {
                m = le64toh(*(le64_t*) in);
#ifdef DEBUG
                printf("(%3zu) v0 %08x %08x\n", state->inlen, (uint32_t) (state->v0 >> 32), (uint32_t) state->v0);
                printf("(%3zu) v1 %08x %08x\n", state->inlen, (uint32_t) (state->v1 >> 32), (uint32_t) state->v1);
                printf("(%3zu) v2 %08x %08x\n", state->inlen, (uint32_t) (state->v2 >> 32), (uint32_t) state->v2);
                printf("(%3zu) v3 %08x %08x\n", state->inlen, (uint32_t) (state->v3 >> 32), (uint32_t) state->v3);
                printf("(%3zu) compress %08x %08x\n", state->inlen, (uint32_t) (m >> 32), (uint32_t) m);
#endif
                state->v3 ^= m;
                sipround(state);
                sipround(state);
                state->v0 ^= m;
        }

        left = state->inlen & 7;

        switch(left)
        {
                case 7: state->padding |= ((uint64_t) in[6]) << 48;

                case 6: state->padding |= ((uint64_t) in[5]) << 40;

                case 5: state->padding |= ((uint64_t) in[4]) << 32;

                case 4: state->padding |= ((uint64_t) in[3]) << 24;

                case 3: state->padding |= ((uint64_t) in[2]) << 16;

                case 2: state->padding |= ((uint64_t) in[1]) <<  8;

                case 1: state->padding |= ((uint64_t) in[0]); break;

                case 0: break;
        }
}

void siphash24_finalize(uint8_t out[8], struct siphash *state) {
        uint64_t b;

        b = state->padding | (( ( uint64_t )state->inlen ) << 56);
#ifdef DEBUG
        printf("(%3zu) v0 %08x %08x\n", state->inlen, (uint32_t) (state->v0 >> 32), (uint32_t)state->v0);
        printf("(%3zu) v1 %08x %08x\n", state->inlen, (uint32_t) (state->v1 >> 32), (uint32_t)state->v1);
        printf("(%3zu) v2 %08x %08x\n", state->inlen, (uint32_t) (state->v2 >> 32), (uint32_t)state->v2);
        printf("(%3zu) v3 %08x %08x\n", state->inlen, (uint32_t) (state->v3 >> 32), (uint32_t)state->v3);
        printf("(%3zu) padding   %08x %08x\n", state->inlen, (uint32_t) (state->padding >> 32), (uint32_t) state->padding);
#endif
        state->v3 ^= b;
        sipround(state);
        sipround(state);
        state->v0 ^= b;

#ifdef DEBUG
        printf("(%3zu) v0 %08x %08x\n", state->inlen, (uint32_t) (state->v0 >> 32), (uint32_t) state->v0);
        printf("(%3zu) v1 %08x %08x\n", state->inlen, (uint32_t) (state->v1 >> 32), (uint32_t) state->v1);
        printf("(%3zu) v2 %08x %08x\n", state->inlen, (uint32_t) (state->v2 >> 32), (uint32_t) state->v2);
        printf("(%3zu) v3 %08x %08x\n", state->inlen, (uint32_t) (state->v3 >> 32), (uint32_t) state->v3);
#endif
        state->v2 ^= 0xff;

        sipround(state);
        sipround(state);
        sipround(state);
        sipround(state);

        *(le64_t*)out = htole64(state->v0 ^ state->v1 ^ state->v2  ^ state->v3);
}

/* SipHash-2-4 */
void siphash24(uint8_t out[8], const void *_in, size_t inlen, const uint8_t k[16]) {
        struct siphash state;

        siphash24_init(&state, k);
        siphash24_compress(_in, inlen, &state);
        siphash24_finalize(out, &state);
}<|MERGE_RESOLUTION|>--- conflicted
+++ resolved
@@ -17,15 +17,9 @@
     coding style)
 */
 
-<<<<<<< HEAD
 #include "nm-sd-adapt.h"
 
-#include <stdint.h>
-#include <stdio.h>
-#include <string.h>
-=======
 #include "sparse-endian.h"
->>>>>>> 8bfe99a1
 
 #include "siphash24.h"
 #include "util.h"
