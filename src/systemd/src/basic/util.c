--- conflicted
+++ resolved
@@ -60,18 +60,15 @@
 #include "process-util.h"
 #endif /* NM_IGNORED */
 #include "set.h"
+#include "signal-util.h"
 #if 0 /* NM_IGNORED */
-#include "signal-util.h"
 #include "stat-util.h"
 #endif /* NM_IGNORED */
 #include "string-util.h"
 #include "strv.h"
 #include "time-util.h"
-<<<<<<< HEAD
+#include "umask-util.h"
 #if 0 /* NM_IGNORED */
-=======
-#include "umask-util.h"
->>>>>>> 38abb711
 #include "user-util.h"
 #endif /* NM_IGNORED */
 #include "util.h"
