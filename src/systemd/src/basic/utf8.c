--- conflicted
+++ resolved
@@ -324,12 +324,8 @@
         return 0;
 }
 
-<<<<<<< HEAD
 #if 0 /* NM_IGNORED */
-char *utf16_to_utf8(const void *s, size_t length) {
-=======
 char *utf16_to_utf8(const char16_t *s, size_t length /* bytes! */) {
->>>>>>> 2e5d35f2
         const uint8_t *f;
         char *r, *t;
 
@@ -380,7 +376,6 @@
         *t = 0;
         return r;
 }
-#endif /* NM_IGNORED */
 
 size_t utf16_encode_unichar(char16_t *out, char32_t c) {
 
@@ -454,6 +449,7 @@
 
         return n;
 }
+#endif /* NM_IGNORED */
 
 /* expected size used to encode one unicode char */
 static int utf8_unichar_to_encoded_len(char32_t unichar) {
