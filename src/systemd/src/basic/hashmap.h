/*-*- Mode: C; c-basic-offset: 8; indent-tabs-mode: nil -*-*/

#pragma once

/***
  This file is part of systemd.

  Copyright 2010 Lennart Poettering
  Copyright 2014 Michal Schmidt

  systemd is free software; you can redistribute it and/or modify it
  under the terms of the GNU Lesser General Public License as published by
  the Free Software Foundation; either version 2.1 of the License, or
  (at your option) any later version.

  systemd is distributed in the hope that it will be useful, but
  WITHOUT ANY WARRANTY; without even the implied warranty of
  MERCHANTABILITY or FITNESS FOR A PARTICULAR PURPOSE. See the GNU
  Lesser General Public License for more details.

  You should have received a copy of the GNU Lesser General Public License
  along with systemd; If not, see <http://www.gnu.org/licenses/>.
***/

<<<<<<< HEAD
#include "nm-sd-adapt.h"

=======
#include <limits.h>
>>>>>>> 606ad7e6
#include <stdbool.h>
#include <stddef.h>

#include "macro.h"
#include "siphash24.h"
#include "util.h"

/*
 * A hash table implementation. As a minor optimization a NULL hashmap object
 * will be treated as empty hashmap for all read operations. That way it is not
 * necessary to instantiate an object for each Hashmap use.
 *
 * If ENABLE_DEBUG_HASHMAP is defined (by configuring with --enable-debug=hashmap),
 * the implemention will:
 * - store extra data for debugging and statistics (see tools/gdb-sd_dump_hashmaps.py)
 * - perform extra checks for invalid use of iterators
 */

#define HASH_KEY_SIZE 16

/* The base type for all hashmap and set types. Many functions in the
 * implementation take (HashmapBase*) parameters and are run-time polymorphic,
 * though the API is not meant to be polymorphic (do not call functions
 * internal_*() directly). */
typedef struct HashmapBase HashmapBase;

/* Specific hashmap/set types */
typedef struct Hashmap Hashmap;               /* Maps keys to values */
typedef struct OrderedHashmap OrderedHashmap; /* Like Hashmap, but also remembers entry insertion order */
typedef struct Set Set;                       /* Stores just keys */

/* Ideally the Iterator would be an opaque struct, but it is instantiated
 * by hashmap users, so the definition has to be here. Do not use its fields
 * directly. */
typedef struct {
        unsigned idx;         /* index of an entry to be iterated next */
        const void *next_key; /* expected value of that entry's key pointer */
#ifdef ENABLE_DEBUG_HASHMAP
        unsigned put_count;   /* hashmap's put_count recorded at start of iteration */
        unsigned rem_count;   /* hashmap's rem_count in previous iteration */
        unsigned prev_idx;    /* idx in previous iteration */
#endif
} Iterator;

#define _IDX_ITERATOR_FIRST (UINT_MAX - 1)
#define ITERATOR_FIRST ((Iterator) { .idx = _IDX_ITERATOR_FIRST, .next_key = NULL })

typedef void (*hash_func_t)(const void *p, struct siphash *state);
typedef int (*compare_func_t)(const void *a, const void *b);

struct hash_ops {
        hash_func_t hash;
        compare_func_t compare;
};

void string_hash_func(const void *p, struct siphash *state);
int string_compare_func(const void *a, const void *b) _pure_;
extern const struct hash_ops string_hash_ops;

/* This will compare the passed pointers directly, and will not
 * dereference them. This is hence not useful for strings or
 * suchlike. */
void trivial_hash_func(const void *p, struct siphash *state);
int trivial_compare_func(const void *a, const void *b) _const_;
extern const struct hash_ops trivial_hash_ops;

/* 32bit values we can always just embedd in the pointer itself, but
 * in order to support 32bit archs we need store 64bit values
 * indirectly, since they don't fit in a pointer. */
void uint64_hash_func(const void *p, struct siphash *state);
int uint64_compare_func(const void *a, const void *b) _pure_;
extern const struct hash_ops uint64_hash_ops;

/* On some archs dev_t is 32bit, and on others 64bit. And sometimes
 * it's 64bit on 32bit archs, and sometimes 32bit on 64bit archs. Yuck! */
#if SIZEOF_DEV_T != 8
void devt_hash_func(const void *p, struct siphash *state) _pure_;
int devt_compare_func(const void *a, const void *b) _pure_;
extern const struct hash_ops devt_hash_ops = {
        .hash = devt_hash_func,
        .compare = devt_compare_func
};
#else
#define devt_hash_func uint64_hash_func
#define devt_compare_func uint64_compare_func
#define devt_hash_ops uint64_hash_ops
#endif

/* Macros for type checking */
#define PTR_COMPATIBLE_WITH_HASHMAP_BASE(h) \
        (__builtin_types_compatible_p(typeof(h), HashmapBase*) || \
         __builtin_types_compatible_p(typeof(h), Hashmap*) || \
         __builtin_types_compatible_p(typeof(h), OrderedHashmap*) || \
         __builtin_types_compatible_p(typeof(h), Set*))

#define PTR_COMPATIBLE_WITH_PLAIN_HASHMAP(h) \
        (__builtin_types_compatible_p(typeof(h), Hashmap*) || \
         __builtin_types_compatible_p(typeof(h), OrderedHashmap*)) \

#define HASHMAP_BASE(h) \
        __builtin_choose_expr(PTR_COMPATIBLE_WITH_HASHMAP_BASE(h), \
                (HashmapBase*)(h), \
                (void)0)

#define PLAIN_HASHMAP(h) \
        __builtin_choose_expr(PTR_COMPATIBLE_WITH_PLAIN_HASHMAP(h), \
                (Hashmap*)(h), \
                (void)0)

#ifdef ENABLE_DEBUG_HASHMAP
# define HASHMAP_DEBUG_PARAMS , const char *func, const char *file, int line
# define HASHMAP_DEBUG_SRC_ARGS   , __func__, __FILE__, __LINE__
# define HASHMAP_DEBUG_PASS_ARGS   , func, file, line
#else
# define HASHMAP_DEBUG_PARAMS
# define HASHMAP_DEBUG_SRC_ARGS
# define HASHMAP_DEBUG_PASS_ARGS
#endif

Hashmap *internal_hashmap_new(const struct hash_ops *hash_ops  HASHMAP_DEBUG_PARAMS);
OrderedHashmap *internal_ordered_hashmap_new(const struct hash_ops *hash_ops  HASHMAP_DEBUG_PARAMS);
#define hashmap_new(ops) internal_hashmap_new(ops  HASHMAP_DEBUG_SRC_ARGS)
#define ordered_hashmap_new(ops) internal_ordered_hashmap_new(ops  HASHMAP_DEBUG_SRC_ARGS)

HashmapBase *internal_hashmap_free(HashmapBase *h);
static inline Hashmap *hashmap_free(Hashmap *h) {
        return (void*)internal_hashmap_free(HASHMAP_BASE(h));
}
static inline OrderedHashmap *ordered_hashmap_free(OrderedHashmap *h) {
        return (void*)internal_hashmap_free(HASHMAP_BASE(h));
}

HashmapBase *internal_hashmap_free_free(HashmapBase *h);
static inline Hashmap *hashmap_free_free(Hashmap *h) {
        return (void*)internal_hashmap_free_free(HASHMAP_BASE(h));
}
static inline OrderedHashmap *ordered_hashmap_free_free(OrderedHashmap *h) {
        return (void*)internal_hashmap_free_free(HASHMAP_BASE(h));
}

Hashmap *hashmap_free_free_free(Hashmap *h);
static inline OrderedHashmap *ordered_hashmap_free_free_free(OrderedHashmap *h) {
        return (void*)hashmap_free_free_free(PLAIN_HASHMAP(h));
}

HashmapBase *internal_hashmap_copy(HashmapBase *h);
static inline Hashmap *hashmap_copy(Hashmap *h) {
        return (Hashmap*) internal_hashmap_copy(HASHMAP_BASE(h));
}
static inline OrderedHashmap *ordered_hashmap_copy(OrderedHashmap *h) {
        return (OrderedHashmap*) internal_hashmap_copy(HASHMAP_BASE(h));
}

int internal_hashmap_ensure_allocated(Hashmap **h, const struct hash_ops *hash_ops  HASHMAP_DEBUG_PARAMS);
int internal_ordered_hashmap_ensure_allocated(OrderedHashmap **h, const struct hash_ops *hash_ops  HASHMAP_DEBUG_PARAMS);
#define hashmap_ensure_allocated(h, ops) internal_hashmap_ensure_allocated(h, ops  HASHMAP_DEBUG_SRC_ARGS)
#define ordered_hashmap_ensure_allocated(h, ops) internal_ordered_hashmap_ensure_allocated(h, ops  HASHMAP_DEBUG_SRC_ARGS)

int hashmap_put(Hashmap *h, const void *key, void *value);
static inline int ordered_hashmap_put(OrderedHashmap *h, const void *key, void *value) {
        return hashmap_put(PLAIN_HASHMAP(h), key, value);
}

int hashmap_update(Hashmap *h, const void *key, void *value);
static inline int ordered_hashmap_update(OrderedHashmap *h, const void *key, void *value) {
        return hashmap_update(PLAIN_HASHMAP(h), key, value);
}

int hashmap_replace(Hashmap *h, const void *key, void *value);
static inline int ordered_hashmap_replace(OrderedHashmap *h, const void *key, void *value) {
        return hashmap_replace(PLAIN_HASHMAP(h), key, value);
}

void *internal_hashmap_get(HashmapBase *h, const void *key);
static inline void *hashmap_get(Hashmap *h, const void *key) {
        return internal_hashmap_get(HASHMAP_BASE(h), key);
}
static inline void *ordered_hashmap_get(OrderedHashmap *h, const void *key) {
        return internal_hashmap_get(HASHMAP_BASE(h), key);
}

void *hashmap_get2(Hashmap *h, const void *key, void **rkey);
static inline void *ordered_hashmap_get2(OrderedHashmap *h, const void *key, void **rkey) {
        return hashmap_get2(PLAIN_HASHMAP(h), key, rkey);
}

bool internal_hashmap_contains(HashmapBase *h, const void *key);
static inline bool hashmap_contains(Hashmap *h, const void *key) {
        return internal_hashmap_contains(HASHMAP_BASE(h), key);
}
static inline bool ordered_hashmap_contains(OrderedHashmap *h, const void *key) {
        return internal_hashmap_contains(HASHMAP_BASE(h), key);
}

void *internal_hashmap_remove(HashmapBase *h, const void *key);
static inline void *hashmap_remove(Hashmap *h, const void *key) {
        return internal_hashmap_remove(HASHMAP_BASE(h), key);
}
static inline void *ordered_hashmap_remove(OrderedHashmap *h, const void *key) {
        return internal_hashmap_remove(HASHMAP_BASE(h), key);
}

void *hashmap_remove2(Hashmap *h, const void *key, void **rkey);
static inline void *ordered_hashmap_remove2(OrderedHashmap *h, const void *key, void **rkey) {
        return hashmap_remove2(PLAIN_HASHMAP(h), key, rkey);
}

void *hashmap_remove_value(Hashmap *h, const void *key, void *value);
static inline void *ordered_hashmap_remove_value(OrderedHashmap *h, const void *key, void *value) {
        return hashmap_remove_value(PLAIN_HASHMAP(h), key, value);
}

int hashmap_remove_and_put(Hashmap *h, const void *old_key, const void *new_key, void *value);
static inline int ordered_hashmap_remove_and_put(OrderedHashmap *h, const void *old_key, const void *new_key, void *value) {
        return hashmap_remove_and_put(PLAIN_HASHMAP(h), old_key, new_key, value);
}

int hashmap_remove_and_replace(Hashmap *h, const void *old_key, const void *new_key, void *value);
static inline int ordered_hashmap_remove_and_replace(OrderedHashmap *h, const void *old_key, const void *new_key, void *value) {
        return hashmap_remove_and_replace(PLAIN_HASHMAP(h), old_key, new_key, value);
}

/* Since merging data from a OrderedHashmap into a Hashmap or vice-versa
 * should just work, allow this by having looser type-checking here. */
int internal_hashmap_merge(Hashmap *h, Hashmap *other);
#define hashmap_merge(h, other) internal_hashmap_merge(PLAIN_HASHMAP(h), PLAIN_HASHMAP(other))
#define ordered_hashmap_merge(h, other) hashmap_merge(h, other)

int internal_hashmap_reserve(HashmapBase *h, unsigned entries_add);
static inline int hashmap_reserve(Hashmap *h, unsigned entries_add) {
        return internal_hashmap_reserve(HASHMAP_BASE(h), entries_add);
}
static inline int ordered_hashmap_reserve(OrderedHashmap *h, unsigned entries_add) {
        return internal_hashmap_reserve(HASHMAP_BASE(h), entries_add);
}

int internal_hashmap_move(HashmapBase *h, HashmapBase *other);
/* Unlike hashmap_merge, hashmap_move does not allow mixing the types. */
static inline int hashmap_move(Hashmap *h, Hashmap *other) {
        return internal_hashmap_move(HASHMAP_BASE(h), HASHMAP_BASE(other));
}
static inline int ordered_hashmap_move(OrderedHashmap *h, OrderedHashmap *other) {
        return internal_hashmap_move(HASHMAP_BASE(h), HASHMAP_BASE(other));
}

int internal_hashmap_move_one(HashmapBase *h, HashmapBase *other, const void *key);
static inline int hashmap_move_one(Hashmap *h, Hashmap *other, const void *key) {
        return internal_hashmap_move_one(HASHMAP_BASE(h), HASHMAP_BASE(other), key);
}
static inline int ordered_hashmap_move_one(OrderedHashmap *h, OrderedHashmap *other, const void *key) {
        return internal_hashmap_move_one(HASHMAP_BASE(h), HASHMAP_BASE(other), key);
}

unsigned internal_hashmap_size(HashmapBase *h) _pure_;
static inline unsigned hashmap_size(Hashmap *h) {
        return internal_hashmap_size(HASHMAP_BASE(h));
}
static inline unsigned ordered_hashmap_size(OrderedHashmap *h) {
        return internal_hashmap_size(HASHMAP_BASE(h));
}

static inline bool hashmap_isempty(Hashmap *h) {
        return hashmap_size(h) == 0;
}
static inline bool ordered_hashmap_isempty(OrderedHashmap *h) {
        return ordered_hashmap_size(h) == 0;
}

unsigned internal_hashmap_buckets(HashmapBase *h) _pure_;
static inline unsigned hashmap_buckets(Hashmap *h) {
        return internal_hashmap_buckets(HASHMAP_BASE(h));
}
static inline unsigned ordered_hashmap_buckets(OrderedHashmap *h) {
        return internal_hashmap_buckets(HASHMAP_BASE(h));
}

bool internal_hashmap_iterate(HashmapBase *h, Iterator *i, void **value, const void **key);
static inline bool hashmap_iterate(Hashmap *h, Iterator *i, void **value, const void **key) {
        return internal_hashmap_iterate(HASHMAP_BASE(h), i, value, key);
}
static inline bool ordered_hashmap_iterate(OrderedHashmap *h, Iterator *i, void **value, const void **key) {
        return internal_hashmap_iterate(HASHMAP_BASE(h), i, value, key);
}

void internal_hashmap_clear(HashmapBase *h);
static inline void hashmap_clear(Hashmap *h) {
        internal_hashmap_clear(HASHMAP_BASE(h));
}
static inline void ordered_hashmap_clear(OrderedHashmap *h) {
        internal_hashmap_clear(HASHMAP_BASE(h));
}

void internal_hashmap_clear_free(HashmapBase *h);
static inline void hashmap_clear_free(Hashmap *h) {
        internal_hashmap_clear_free(HASHMAP_BASE(h));
}
static inline void ordered_hashmap_clear_free(OrderedHashmap *h) {
        internal_hashmap_clear_free(HASHMAP_BASE(h));
}

void hashmap_clear_free_free(Hashmap *h);
static inline void ordered_hashmap_clear_free_free(OrderedHashmap *h) {
        hashmap_clear_free_free(PLAIN_HASHMAP(h));
}

/*
 * Note about all *_first*() functions
 *
 * For plain Hashmaps and Sets the order of entries is undefined.
 * The functions find whatever entry is first in the implementation
 * internal order.
 *
 * Only for OrderedHashmaps the order is well defined and finding
 * the first entry is O(1).
 */

void *internal_hashmap_steal_first(HashmapBase *h);
static inline void *hashmap_steal_first(Hashmap *h) {
        return internal_hashmap_steal_first(HASHMAP_BASE(h));
}
static inline void *ordered_hashmap_steal_first(OrderedHashmap *h) {
        return internal_hashmap_steal_first(HASHMAP_BASE(h));
}

void *internal_hashmap_steal_first_key(HashmapBase *h);
static inline void *hashmap_steal_first_key(Hashmap *h) {
        return internal_hashmap_steal_first_key(HASHMAP_BASE(h));
}
static inline void *ordered_hashmap_steal_first_key(OrderedHashmap *h) {
        return internal_hashmap_steal_first_key(HASHMAP_BASE(h));
}

void *internal_hashmap_first_key(HashmapBase *h) _pure_;
static inline void *hashmap_first_key(Hashmap *h) {
        return internal_hashmap_first_key(HASHMAP_BASE(h));
}
static inline void *ordered_hashmap_first_key(OrderedHashmap *h) {
        return internal_hashmap_first_key(HASHMAP_BASE(h));
}

void *internal_hashmap_first(HashmapBase *h) _pure_;
static inline void *hashmap_first(Hashmap *h) {
        return internal_hashmap_first(HASHMAP_BASE(h));
}
static inline void *ordered_hashmap_first(OrderedHashmap *h) {
        return internal_hashmap_first(HASHMAP_BASE(h));
}

/* no hashmap_next */
void *ordered_hashmap_next(OrderedHashmap *h, const void *key);

char **internal_hashmap_get_strv(HashmapBase *h);
static inline char **hashmap_get_strv(Hashmap *h) {
        return internal_hashmap_get_strv(HASHMAP_BASE(h));
}
static inline char **ordered_hashmap_get_strv(OrderedHashmap *h) {
        return internal_hashmap_get_strv(HASHMAP_BASE(h));
}

/*
 * Hashmaps are iterated in unpredictable order.
 * OrderedHashmaps are an exception to this. They are iterated in the order
 * the entries were inserted.
 * It is safe to remove the current entry.
 */
#define HASHMAP_FOREACH(e, h, i) \
        for ((i) = ITERATOR_FIRST; hashmap_iterate((h), &(i), (void**)&(e), NULL); )

#define ORDERED_HASHMAP_FOREACH(e, h, i) \
        for ((i) = ITERATOR_FIRST; ordered_hashmap_iterate((h), &(i), (void**)&(e), NULL); )

#define HASHMAP_FOREACH_KEY(e, k, h, i) \
        for ((i) = ITERATOR_FIRST; hashmap_iterate((h), &(i), (void**)&(e), (const void**) &(k)); )

#define ORDERED_HASHMAP_FOREACH_KEY(e, k, h, i) \
        for ((i) = ITERATOR_FIRST; ordered_hashmap_iterate((h), &(i), (void**)&(e), (const void**) &(k)); )

DEFINE_TRIVIAL_CLEANUP_FUNC(Hashmap*, hashmap_free);
DEFINE_TRIVIAL_CLEANUP_FUNC(Hashmap*, hashmap_free_free);
DEFINE_TRIVIAL_CLEANUP_FUNC(Hashmap*, hashmap_free_free_free);
DEFINE_TRIVIAL_CLEANUP_FUNC(OrderedHashmap*, ordered_hashmap_free);
DEFINE_TRIVIAL_CLEANUP_FUNC(OrderedHashmap*, ordered_hashmap_free_free);
DEFINE_TRIVIAL_CLEANUP_FUNC(OrderedHashmap*, ordered_hashmap_free_free_free);

#define _cleanup_hashmap_free_ _cleanup_(hashmap_freep)
#define _cleanup_hashmap_free_free_ _cleanup_(hashmap_free_freep)
#define _cleanup_hashmap_free_free_free_ _cleanup_(hashmap_free_free_freep)
#define _cleanup_ordered_hashmap_free_ _cleanup_(ordered_hashmap_freep)
#define _cleanup_ordered_hashmap_free_free_ _cleanup_(ordered_hashmap_free_freep)
#define _cleanup_ordered_hashmap_free_free_free_ _cleanup_(ordered_hashmap_free_free_freep)<|MERGE_RESOLUTION|>--- conflicted
+++ resolved
@@ -22,12 +22,9 @@
   along with systemd; If not, see <http://www.gnu.org/licenses/>.
 ***/
 
-<<<<<<< HEAD
 #include "nm-sd-adapt.h"
 
-=======
 #include <limits.h>
->>>>>>> 606ad7e6
 #include <stdbool.h>
 #include <stddef.h>
 
