--- conflicted
+++ resolved
@@ -1,11 +1,8 @@
 /* SPDX-License-Identifier: LGPL-2.1+ */
 
-<<<<<<< HEAD
 #include "nm-sd-adapt.h"
 
-=======
 #include <ctype.h>
->>>>>>> 8aa8d747
 #include <errno.h>
 #include <limits.h>
 #include <stdlib.h>
