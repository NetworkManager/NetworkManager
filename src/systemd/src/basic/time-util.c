/* SPDX-License-Identifier: LGPL-2.1+ */
/***
  This file is part of systemd.

  Copyright 2010 Lennart Poettering

  systemd is free software; you can redistribute it and/or modify it
  under the terms of the GNU Lesser General Public License as published by
  the Free Software Foundation; either version 2.1 of the License, or
  (at your option) any later version.

  systemd is distributed in the hope that it will be useful, but
  WITHOUT ANY WARRANTY; without even the implied warranty of
  MERCHANTABILITY or FITNESS FOR A PARTICULAR PURPOSE. See the GNU
  Lesser General Public License for more details.

  You should have received a copy of the GNU Lesser General Public License
  along with systemd; If not, see <http://www.gnu.org/licenses/>.
***/

#include "nm-sd-adapt.h"

#include <errno.h>
#include <limits.h>
#include <stdlib.h>
#include <string.h>
#include <sys/mman.h>
#include <sys/stat.h>
#include <sys/time.h>
#include <sys/timerfd.h>
#include <sys/timex.h>
#include <sys/types.h>
#include <unistd.h>

#include "alloc-util.h"
#include "fd-util.h"
#include "fileio.h"
#include "fs-util.h"
#include "log.h"
#include "macro.h"
#include "parse-util.h"
#include "path-util.h"
#include "string-util.h"
#include "strv.h"
#include "time-util.h"

static clockid_t map_clock_id(clockid_t c) {

        /* Some more exotic archs (s390, ppc, …) lack the "ALARM" flavour of the clocks. Thus, clock_gettime() will
         * fail for them. Since they are essentially the same as their non-ALARM pendants (their only difference is
         * when timers are set on them), let's just map them accordingly. This way, we can get the correct time even on
         * those archs. */

        switch (c) {

        case CLOCK_BOOTTIME_ALARM:
                return CLOCK_BOOTTIME;

        case CLOCK_REALTIME_ALARM:
                return CLOCK_REALTIME;

        default:
                return c;
        }
}

usec_t now(clockid_t clock_id) {
        struct timespec ts;

        assert_se(clock_gettime(map_clock_id(clock_id), &ts) == 0);

        return timespec_load(&ts);
}

nsec_t now_nsec(clockid_t clock_id) {
        struct timespec ts;

        assert_se(clock_gettime(map_clock_id(clock_id), &ts) == 0);

        return timespec_load_nsec(&ts);
}

dual_timestamp* dual_timestamp_get(dual_timestamp *ts) {
        assert(ts);

        ts->realtime = now(CLOCK_REALTIME);
        ts->monotonic = now(CLOCK_MONOTONIC);

        return ts;
}

triple_timestamp* triple_timestamp_get(triple_timestamp *ts) {
        assert(ts);

        ts->realtime = now(CLOCK_REALTIME);
        ts->monotonic = now(CLOCK_MONOTONIC);
        ts->boottime = clock_boottime_supported() ? now(CLOCK_BOOTTIME) : USEC_INFINITY;

        return ts;
}

dual_timestamp* dual_timestamp_from_realtime(dual_timestamp *ts, usec_t u) {
        int64_t delta;
        assert(ts);

        if (u == USEC_INFINITY || u <= 0) {
                ts->realtime = ts->monotonic = u;
                return ts;
        }

        ts->realtime = u;

        delta = (int64_t) now(CLOCK_REALTIME) - (int64_t) u;
        ts->monotonic = usec_sub_signed(now(CLOCK_MONOTONIC), delta);

        return ts;
}

triple_timestamp* triple_timestamp_from_realtime(triple_timestamp *ts, usec_t u) {
        int64_t delta;

        assert(ts);

        if (u == USEC_INFINITY || u <= 0) {
                ts->realtime = ts->monotonic = ts->boottime = u;
                return ts;
        }

        ts->realtime = u;
        delta = (int64_t) now(CLOCK_REALTIME) - (int64_t) u;
        ts->monotonic = usec_sub_signed(now(CLOCK_MONOTONIC), delta);
        ts->boottime = clock_boottime_supported() ? usec_sub_signed(now(CLOCK_BOOTTIME), delta) : USEC_INFINITY;

        return ts;
}

dual_timestamp* dual_timestamp_from_monotonic(dual_timestamp *ts, usec_t u) {
        int64_t delta;
        assert(ts);

        if (u == USEC_INFINITY) {
                ts->realtime = ts->monotonic = USEC_INFINITY;
                return ts;
        }

        ts->monotonic = u;
        delta = (int64_t) now(CLOCK_MONOTONIC) - (int64_t) u;
        ts->realtime = usec_sub_signed(now(CLOCK_REALTIME), delta);

        return ts;
}

dual_timestamp* dual_timestamp_from_boottime_or_monotonic(dual_timestamp *ts, usec_t u) {
        int64_t delta;

        if (u == USEC_INFINITY) {
                ts->realtime = ts->monotonic = USEC_INFINITY;
                return ts;
        }

        dual_timestamp_get(ts);
        delta = (int64_t) now(clock_boottime_or_monotonic()) - (int64_t) u;
        ts->realtime = usec_sub_signed(ts->realtime, delta);
        ts->monotonic = usec_sub_signed(ts->monotonic, delta);

        return ts;
}

usec_t triple_timestamp_by_clock(triple_timestamp *ts, clockid_t clock) {

        switch (clock) {

        case CLOCK_REALTIME:
        case CLOCK_REALTIME_ALARM:
                return ts->realtime;

        case CLOCK_MONOTONIC:
                return ts->monotonic;

        case CLOCK_BOOTTIME:
        case CLOCK_BOOTTIME_ALARM:
                return ts->boottime;

        default:
                return USEC_INFINITY;
        }
}

usec_t timespec_load(const struct timespec *ts) {
        assert(ts);

        if (ts->tv_sec < 0 || ts->tv_nsec < 0)
                return USEC_INFINITY;

        if ((usec_t) ts->tv_sec > (UINT64_MAX - (ts->tv_nsec / NSEC_PER_USEC)) / USEC_PER_SEC)
                return USEC_INFINITY;

        return
                (usec_t) ts->tv_sec * USEC_PER_SEC +
                (usec_t) ts->tv_nsec / NSEC_PER_USEC;
}

nsec_t timespec_load_nsec(const struct timespec *ts) {
        assert(ts);

        if (ts->tv_sec < 0 || ts->tv_nsec < 0)
                return NSEC_INFINITY;

        if ((nsec_t) ts->tv_sec >= (UINT64_MAX - ts->tv_nsec) / NSEC_PER_SEC)
                return NSEC_INFINITY;

        return (nsec_t) ts->tv_sec * NSEC_PER_SEC + (nsec_t) ts->tv_nsec;
}

struct timespec *timespec_store(struct timespec *ts, usec_t u)  {
        assert(ts);

        if (u == USEC_INFINITY ||
            u / USEC_PER_SEC >= TIME_T_MAX) {
                ts->tv_sec = (time_t) -1;
                ts->tv_nsec = (long) -1;
                return ts;
        }

        ts->tv_sec = (time_t) (u / USEC_PER_SEC);
        ts->tv_nsec = (long int) ((u % USEC_PER_SEC) * NSEC_PER_USEC);

        return ts;
}

#if 0 /* NM_IGNORED */
usec_t timeval_load(const struct timeval *tv) {
        assert(tv);

        if (tv->tv_sec < 0 || tv->tv_usec < 0)
                return USEC_INFINITY;

        if ((usec_t) tv->tv_sec > (UINT64_MAX - tv->tv_usec) / USEC_PER_SEC)
                return USEC_INFINITY;

        return
                (usec_t) tv->tv_sec * USEC_PER_SEC +
                (usec_t) tv->tv_usec;
}

struct timeval *timeval_store(struct timeval *tv, usec_t u) {
        assert(tv);

        if (u == USEC_INFINITY ||
            u / USEC_PER_SEC > TIME_T_MAX) {
                tv->tv_sec = (time_t) -1;
                tv->tv_usec = (suseconds_t) -1;
        } else {
                tv->tv_sec = (time_t) (u / USEC_PER_SEC);
                tv->tv_usec = (suseconds_t) (u % USEC_PER_SEC);
        }

        return tv;
}

static char *format_timestamp_internal(
                char *buf,
                size_t l,
                usec_t t,
                bool utc,
                bool us) {

        /* The weekdays in non-localized (English) form. We use this instead of the localized form, so that our
         * generated timestamps may be parsed with parse_timestamp(), and always read the same. */
        static const char * const weekdays[] = {
                [0] = "Sun",
                [1] = "Mon",
                [2] = "Tue",
                [3] = "Wed",
                [4] = "Thu",
                [5] = "Fri",
                [6] = "Sat",
        };

        struct tm tm;
        time_t sec;
        size_t n;

        assert(buf);

        if (l <
            3 +                  /* week day */
            1 + 10 +             /* space and date */
            1 + 8 +              /* space and time */
            (us ? 1 + 6 : 0) +   /* "." and microsecond part */
            1 + 1 +              /* space and shortest possible zone */
            1)
                return NULL; /* Not enough space even for the shortest form. */
        if (t <= 0 || t == USEC_INFINITY)
                return NULL; /* Timestamp is unset */

        /* Let's not format times with years > 9999 */
        if (t > USEC_TIMESTAMP_FORMATTABLE_MAX)
                return NULL;

        sec = (time_t) (t / USEC_PER_SEC); /* Round down */

        if (!localtime_or_gmtime_r(&sec, &tm, utc))
                return NULL;

        /* Start with the week day */
        assert((size_t) tm.tm_wday < ELEMENTSOF(weekdays));
        memcpy(buf, weekdays[tm.tm_wday], 4);

        /* Add the main components */
        if (strftime(buf + 3, l - 3, " %Y-%m-%d %H:%M:%S", &tm) <= 0)
                return NULL; /* Doesn't fit */

        /* Append the microseconds part, if that's requested */
        if (us) {
                n = strlen(buf);
                if (n + 8 > l)
                        return NULL; /* Microseconds part doesn't fit. */

                sprintf(buf + n, ".%06"PRI_USEC, t % USEC_PER_SEC);
        }

        /* Append the timezone */
        n = strlen(buf);
        if (utc) {
                /* If this is UTC then let's explicitly use the "UTC" string here, because gmtime_r() normally uses the
                 * obsolete "GMT" instead. */
                if (n + 5 > l)
                        return NULL; /* "UTC" doesn't fit. */

                strcpy(buf + n, " UTC");

        } else if (!isempty(tm.tm_zone)) {
                size_t tn;

                /* An explicit timezone is specified, let's use it, if it fits */
                tn = strlen(tm.tm_zone);
                if (n + 1 + tn + 1 > l) {
                        /* The full time zone does not fit in. Yuck. */

                        if (n + 1 + _POSIX_TZNAME_MAX + 1 > l)
                                return NULL; /* Not even enough space for the POSIX minimum (of 6)? In that case, complain that it doesn't fit */

                        /* So the time zone doesn't fit in fully, but the caller passed enough space for the POSIX
                         * minimum time zone length. In this case suppress the timezone entirely, in order not to dump
                         * an overly long, hard to read string on the user. This should be safe, because the user will
                         * assume the local timezone anyway if none is shown. And so does parse_timestamp(). */
                } else {
                        buf[n++] = ' ';
                        strcpy(buf + n, tm.tm_zone);
                }
        }

        return buf;
}

char *format_timestamp(char *buf, size_t l, usec_t t) {
        return format_timestamp_internal(buf, l, t, false, false);
}

char *format_timestamp_utc(char *buf, size_t l, usec_t t) {
        return format_timestamp_internal(buf, l, t, true, false);
}

char *format_timestamp_us(char *buf, size_t l, usec_t t) {
        return format_timestamp_internal(buf, l, t, false, true);
}

char *format_timestamp_us_utc(char *buf, size_t l, usec_t t) {
        return format_timestamp_internal(buf, l, t, true, true);
}

char *format_timestamp_relative(char *buf, size_t l, usec_t t) {
        const char *s;
        usec_t n, d;

        if (t <= 0 || t == USEC_INFINITY)
                return NULL;

        n = now(CLOCK_REALTIME);
        if (n > t) {
                d = n - t;
                s = "ago";
        } else {
                d = t - n;
                s = "left";
        }

        if (d >= USEC_PER_YEAR)
                snprintf(buf, l, USEC_FMT " years " USEC_FMT " months %s",
                         d / USEC_PER_YEAR,
                         (d % USEC_PER_YEAR) / USEC_PER_MONTH, s);
        else if (d >= USEC_PER_MONTH)
                snprintf(buf, l, USEC_FMT " months " USEC_FMT " days %s",
                         d / USEC_PER_MONTH,
                         (d % USEC_PER_MONTH) / USEC_PER_DAY, s);
        else if (d >= USEC_PER_WEEK)
                snprintf(buf, l, USEC_FMT " weeks " USEC_FMT " days %s",
                         d / USEC_PER_WEEK,
                         (d % USEC_PER_WEEK) / USEC_PER_DAY, s);
        else if (d >= 2*USEC_PER_DAY)
                snprintf(buf, l, USEC_FMT " days %s", d / USEC_PER_DAY, s);
        else if (d >= 25*USEC_PER_HOUR)
                snprintf(buf, l, "1 day " USEC_FMT "h %s",
                         (d - USEC_PER_DAY) / USEC_PER_HOUR, s);
        else if (d >= 6*USEC_PER_HOUR)
                snprintf(buf, l, USEC_FMT "h %s",
                         d / USEC_PER_HOUR, s);
        else if (d >= USEC_PER_HOUR)
                snprintf(buf, l, USEC_FMT "h " USEC_FMT "min %s",
                         d / USEC_PER_HOUR,
                         (d % USEC_PER_HOUR) / USEC_PER_MINUTE, s);
        else if (d >= 5*USEC_PER_MINUTE)
                snprintf(buf, l, USEC_FMT "min %s",
                         d / USEC_PER_MINUTE, s);
        else if (d >= USEC_PER_MINUTE)
                snprintf(buf, l, USEC_FMT "min " USEC_FMT "s %s",
                         d / USEC_PER_MINUTE,
                         (d % USEC_PER_MINUTE) / USEC_PER_SEC, s);
        else if (d >= USEC_PER_SEC)
                snprintf(buf, l, USEC_FMT "s %s",
                         d / USEC_PER_SEC, s);
        else if (d >= USEC_PER_MSEC)
                snprintf(buf, l, USEC_FMT "ms %s",
                         d / USEC_PER_MSEC, s);
        else if (d > 0)
                snprintf(buf, l, USEC_FMT"us %s",
                         d, s);
        else
                snprintf(buf, l, "now");

        buf[l-1] = 0;
        return buf;
}
#endif /* NM_IGNORED */

char *format_timespan(char *buf, size_t l, usec_t t, usec_t accuracy) {
        static const struct {
                const char *suffix;
                usec_t usec;
        } table[] = {
                { "y",     USEC_PER_YEAR   },
                { "month", USEC_PER_MONTH  },
                { "w",     USEC_PER_WEEK   },
                { "d",     USEC_PER_DAY    },
                { "h",     USEC_PER_HOUR   },
                { "min",   USEC_PER_MINUTE },
                { "s",     USEC_PER_SEC    },
                { "ms",    USEC_PER_MSEC   },
                { "us",    1               },
        };

        unsigned i;
        char *p = buf;
        bool something = false;

        assert(buf);
        assert(l > 0);

        if (t == USEC_INFINITY) {
                strncpy(p, "infinity", l-1);
                p[l-1] = 0;
                return p;
        }

        if (t <= 0) {
                strncpy(p, "0", l-1);
                p[l-1] = 0;
                return p;
        }

        /* The result of this function can be parsed with parse_sec */

        for (i = 0; i < ELEMENTSOF(table); i++) {
                int k = 0;
                size_t n;
                bool done = false;
                usec_t a, b;

                if (t <= 0)
                        break;

                if (t < accuracy && something)
                        break;

                if (t < table[i].usec)
                        continue;

                if (l <= 1)
                        break;

                a = t / table[i].usec;
                b = t % table[i].usec;

                /* Let's see if we should shows this in dot notation */
                if (t < USEC_PER_MINUTE && b > 0) {
                        usec_t cc;
                        int j;

                        j = 0;
                        for (cc = table[i].usec; cc > 1; cc /= 10)
                                j++;

                        for (cc = accuracy; cc > 1; cc /= 10) {
                                b /= 10;
                                j--;
                        }

                        if (j > 0) {
                                k = snprintf(p, l,
                                             "%s"USEC_FMT".%0*"PRI_USEC"%s",
                                             p > buf ? " " : "",
                                             a,
                                             j,
                                             b,
                                             table[i].suffix);

                                t = 0;
                                done = true;
                        }
                }

                /* No? Then let's show it normally */
                if (!done) {
                        k = snprintf(p, l,
                                     "%s"USEC_FMT"%s",
                                     p > buf ? " " : "",
                                     a,
                                     table[i].suffix);

                        t = b;
                }

                n = MIN((size_t) k, l);

                l -= n;
                p += n;

                something = true;
        }

        *p = 0;

        return buf;
}

#if 0 /* NM_IGNORED */
void dual_timestamp_serialize(FILE *f, const char *name, dual_timestamp *t) {

        assert(f);
        assert(name);
        assert(t);

        if (!dual_timestamp_is_set(t))
                return;

        fprintf(f, "%s="USEC_FMT" "USEC_FMT"\n",
                name,
                t->realtime,
                t->monotonic);
}

int dual_timestamp_deserialize(const char *value, dual_timestamp *t) {
        uint64_t a, b;
        int r, pos;

        assert(value);
        assert(t);

        pos = strspn(value, WHITESPACE);
        if (value[pos] == '-')
                return -EINVAL;
        pos += strspn(value + pos, DIGITS);
        pos += strspn(value + pos, WHITESPACE);
        if (value[pos] == '-')
                return -EINVAL;

        r = sscanf(value, "%" PRIu64 "%" PRIu64 "%n", &a, &b, &pos);
        if (r != 2) {
                log_debug("Failed to parse dual timestamp value \"%s\".", value);
                return -EINVAL;
        }

        if (value[pos] != '\0')
                /* trailing garbage */
                return -EINVAL;

        t->realtime = a;
        t->monotonic = b;

        return 0;
}

int timestamp_deserialize(const char *value, usec_t *timestamp) {
        int r;

        assert(value);

        r = safe_atou64(value, timestamp);
        if (r < 0)
                return log_debug_errno(r, "Failed to parse timestamp value \"%s\": %m", value);

        return r;
}

static int parse_timestamp_impl(const char *t, usec_t *usec, bool with_tz) {
        static const struct {
                const char *name;
                const int nr;
        } day_nr[] = {
                { "Sunday",    0 },
                { "Sun",       0 },
                { "Monday",    1 },
                { "Mon",       1 },
                { "Tuesday",   2 },
                { "Tue",       2 },
                { "Wednesday", 3 },
                { "Wed",       3 },
                { "Thursday",  4 },
                { "Thu",       4 },
                { "Friday",    5 },
                { "Fri",       5 },
                { "Saturday",  6 },
                { "Sat",       6 },
        };

        const char *k, *utc = NULL, *tzn = NULL;
        struct tm tm, copy;
        time_t x;
        usec_t x_usec, plus = 0, minus = 0, ret;
        int r, weekday = -1, dst = -1;
        unsigned i;

        /*
         * Allowed syntaxes:
         *
         *   2012-09-22 16:34:22
         *   2012-09-22 16:34     (seconds will be set to 0)
         *   2012-09-22           (time will be set to 00:00:00)
         *   16:34:22             (date will be set to today)
         *   16:34                (date will be set to today, seconds to 0)
         *   now
         *   yesterday            (time is set to 00:00:00)
         *   today                (time is set to 00:00:00)
         *   tomorrow             (time is set to 00:00:00)
         *   +5min
         *   -5days
         *   @2147483647          (seconds since epoch)
         *
         */

        assert(t);
        assert(usec);

        if (t[0] == '@' && !with_tz)
                return parse_sec(t + 1, usec);

        ret = now(CLOCK_REALTIME);

        if (!with_tz) {
                if (streq(t, "now"))
                        goto finish;

                else if (t[0] == '+') {
                        r = parse_sec(t+1, &plus);
                        if (r < 0)
                                return r;

                        goto finish;

                } else if (t[0] == '-') {
                        r = parse_sec(t+1, &minus);
                        if (r < 0)
                                return r;

                        goto finish;

                } else if ((k = endswith(t, " ago"))) {
                        t = strndupa(t, k - t);

                        r = parse_sec(t, &minus);
                        if (r < 0)
                                return r;

                        goto finish;

                } else if ((k = endswith(t, " left"))) {
                        t = strndupa(t, k - t);

                        r = parse_sec(t, &plus);
                        if (r < 0)
                                return r;

                        goto finish;
                }

                /* See if the timestamp is suffixed with UTC */
                utc = endswith_no_case(t, " UTC");
                if (utc)
                        t = strndupa(t, utc - t);
                else {
                        const char *e = NULL;
                        int j;

                        tzset();

                        /* See if the timestamp is suffixed by either the DST or non-DST local timezone. Note that we only
                        * support the local timezones here, nothing else. Not because we wouldn't want to, but simply because
                        * there are no nice APIs available to cover this. By accepting the local time zone strings, we make
                        * sure that all timestamps written by format_timestamp() can be parsed correctly, even though we don't
                        * support arbitrary timezone specifications.  */

                        for (j = 0; j <= 1; j++) {

                                if (isempty(tzname[j]))
                                        continue;

                                e = endswith_no_case(t, tzname[j]);
                                if (!e)
                                        continue;
                                if (e == t)
                                        continue;
                                if (e[-1] != ' ')
                                        continue;

                                break;
                        }

                        if (IN_SET(j, 0, 1)) {
                                /* Found one of the two timezones specified. */
                                t = strndupa(t, e - t - 1);
                                dst = j;
                                tzn = tzname[j];
                        }
                }
        }

        x = (time_t) (ret / USEC_PER_SEC);
        x_usec = 0;

        if (!localtime_or_gmtime_r(&x, &tm, utc))
                return -EINVAL;

        tm.tm_isdst = dst;
        if (!with_tz && tzn)
                tm.tm_zone = tzn;

        if (streq(t, "today")) {
                tm.tm_sec = tm.tm_min = tm.tm_hour = 0;
                goto from_tm;

        } else if (streq(t, "yesterday")) {
                tm.tm_mday--;
                tm.tm_sec = tm.tm_min = tm.tm_hour = 0;
                goto from_tm;

        } else if (streq(t, "tomorrow")) {
                tm.tm_mday++;
                tm.tm_sec = tm.tm_min = tm.tm_hour = 0;
                goto from_tm;
        }

        for (i = 0; i < ELEMENTSOF(day_nr); i++) {
                size_t skip;

                if (!startswith_no_case(t, day_nr[i].name))
                        continue;

                skip = strlen(day_nr[i].name);
                if (t[skip] != ' ')
                        continue;

                weekday = day_nr[i].nr;
                t += skip + 1;
                break;
        }

        copy = tm;
        k = strptime(t, "%y-%m-%d %H:%M:%S", &tm);
        if (k) {
                if (*k == '.')
                        goto parse_usec;
                else if (*k == 0)
                        goto from_tm;
        }

        tm = copy;
        k = strptime(t, "%Y-%m-%d %H:%M:%S", &tm);
        if (k) {
                if (*k == '.')
                        goto parse_usec;
                else if (*k == 0)
                        goto from_tm;
        }

        tm = copy;
        k = strptime(t, "%y-%m-%d %H:%M", &tm);
        if (k && *k == 0) {
                tm.tm_sec = 0;
                goto from_tm;
        }

        tm = copy;
        k = strptime(t, "%Y-%m-%d %H:%M", &tm);
        if (k && *k == 0) {
                tm.tm_sec = 0;
                goto from_tm;
        }

        tm = copy;
        k = strptime(t, "%y-%m-%d", &tm);
        if (k && *k == 0) {
                tm.tm_sec = tm.tm_min = tm.tm_hour = 0;
                goto from_tm;
        }

        tm = copy;
        k = strptime(t, "%Y-%m-%d", &tm);
        if (k && *k == 0) {
                tm.tm_sec = tm.tm_min = tm.tm_hour = 0;
                goto from_tm;
        }

        tm = copy;
        k = strptime(t, "%H:%M:%S", &tm);
        if (k) {
                if (*k == '.')
                        goto parse_usec;
                else if (*k == 0)
                        goto from_tm;
        }

        tm = copy;
        k = strptime(t, "%H:%M", &tm);
        if (k && *k == 0) {
                tm.tm_sec = 0;
                goto from_tm;
        }

        return -EINVAL;

parse_usec:
        {
                unsigned add;

                k++;
                r = parse_fractional_part_u(&k, 6, &add);
                if (r < 0)
                        return -EINVAL;

                if (*k)
                        return -EINVAL;

                x_usec = add;
        }

from_tm:
        if (weekday >= 0 && tm.tm_wday != weekday)
                return -EINVAL;

        x = mktime_or_timegm(&tm, utc);
        if (x < 0)
                return -EINVAL;

        ret = (usec_t) x * USEC_PER_SEC + x_usec;
        if (ret > USEC_TIMESTAMP_FORMATTABLE_MAX)
                return -EINVAL;

finish:
        if (ret + plus < ret) /* overflow? */
                return -EINVAL;
        ret += plus;
        if (ret > USEC_TIMESTAMP_FORMATTABLE_MAX)
                return -EINVAL;

        if (ret >= minus)
                ret -= minus;
        else
                return -EINVAL;

        *usec = ret;

        return 0;
}

typedef struct ParseTimestampResult {
        usec_t usec;
        int return_value;
} ParseTimestampResult;

int parse_timestamp(const char *t, usec_t *usec) {
        char *last_space, *tz = NULL;
        ParseTimestampResult *shared, tmp;
        int r;
        pid_t pid;

        last_space = strrchr(t, ' ');
        if (last_space != NULL && timezone_is_valid(last_space + 1))
                tz = last_space + 1;

        if (!tz || endswith_no_case(t, " UTC"))
                return parse_timestamp_impl(t, usec, false);

        shared = mmap(NULL, sizeof *shared, PROT_READ|PROT_WRITE, MAP_SHARED|MAP_ANONYMOUS, -1, 0);
        if (shared == MAP_FAILED)
                return negative_errno();

        pid = fork();

        if (pid == -1) {
                int fork_errno = errno;
                (void) munmap(shared, sizeof *shared);
                return -fork_errno;
        }

        if (pid == 0) {
                bool with_tz = true;

                if (setenv("TZ", tz, 1) != 0) {
                        shared->return_value = negative_errno();
                        _exit(EXIT_FAILURE);
                }

                tzset();

                /* If there is a timezone that matches the tzname fields, leave the parsing to the implementation.
                 * Otherwise just cut it off */
                with_tz = !STR_IN_SET(tz, tzname[0], tzname[1]);

                /*cut off the timezone if we dont need it*/
                if (with_tz)
                        t = strndupa(t, last_space - t);

                shared->return_value = parse_timestamp_impl(t, &shared->usec, with_tz);

                _exit(EXIT_SUCCESS);
        }

        r = wait_for_terminate(pid, NULL);
        if (r < 0) {
                (void) munmap(shared, sizeof *shared);
                return r;
        }

        tmp = *shared;
        if (munmap(shared, sizeof *shared) != 0)
                return negative_errno();

        if (tmp.return_value == 0)
                *usec = tmp.usec;

        return tmp.return_value;
}

static char* extract_multiplier(char *p, usec_t *multiplier) {
        static const struct {
                const char *suffix;
                usec_t usec;
        } table[] = {
                { "seconds", USEC_PER_SEC    },
                { "second",  USEC_PER_SEC    },
                { "sec",     USEC_PER_SEC    },
                { "s",       USEC_PER_SEC    },
                { "minutes", USEC_PER_MINUTE },
                { "minute",  USEC_PER_MINUTE },
                { "min",     USEC_PER_MINUTE },
                { "months",  USEC_PER_MONTH  },
                { "month",   USEC_PER_MONTH  },
                { "M",       USEC_PER_MONTH  },
                { "msec",    USEC_PER_MSEC   },
                { "ms",      USEC_PER_MSEC   },
                { "m",       USEC_PER_MINUTE },
                { "hours",   USEC_PER_HOUR   },
                { "hour",    USEC_PER_HOUR   },
                { "hr",      USEC_PER_HOUR   },
                { "h",       USEC_PER_HOUR   },
                { "days",    USEC_PER_DAY    },
                { "day",     USEC_PER_DAY    },
                { "d",       USEC_PER_DAY    },
                { "weeks",   USEC_PER_WEEK   },
                { "week",    USEC_PER_WEEK   },
                { "w",       USEC_PER_WEEK   },
                { "years",   USEC_PER_YEAR   },
                { "year",    USEC_PER_YEAR   },
                { "y",       USEC_PER_YEAR   },
                { "usec",    1ULL            },
                { "us",      1ULL            },
                { "µs",      1ULL            },
        };
        unsigned i;

        for (i = 0; i < ELEMENTSOF(table); i++) {
                char *e;

                e = startswith(p, table[i].suffix);
                if (e) {
                        *multiplier = table[i].usec;
                        return e;
                }
        }

        return p;
}

int parse_time(const char *t, usec_t *usec, usec_t default_unit) {
        const char *p, *s;
        usec_t r = 0;
        bool something = false;

        assert(t);
        assert(usec);
        assert(default_unit > 0);

        p = t;

        p += strspn(p, WHITESPACE);
        s = startswith(p, "infinity");
        if (s) {
                s += strspn(s, WHITESPACE);
                if (*s != 0)
                        return -EINVAL;

                *usec = USEC_INFINITY;
                return 0;
        }

        for (;;) {
                long long l, z = 0;
                char *e;
                unsigned n = 0;
                usec_t multiplier = default_unit, k;

                p += strspn(p, WHITESPACE);

                if (*p == 0) {
                        if (!something)
                                return -EINVAL;

                        break;
                }

                errno = 0;
                l = strtoll(p, &e, 10);
                if (errno > 0)
                        return -errno;
                if (l < 0)
                        return -ERANGE;

                if (*e == '.') {
                        char *b = e + 1;

                        errno = 0;
                        z = strtoll(b, &e, 10);
                        if (errno > 0)
                                return -errno;

                        if (z < 0)
                                return -ERANGE;

                        if (e == b)
                                return -EINVAL;

                        n = e - b;

                } else if (e == p)
                        return -EINVAL;

                e += strspn(e, WHITESPACE);
                p = extract_multiplier(e, &multiplier);

                something = true;

                k = (usec_t) z * multiplier;

                for (; n > 0; n--)
                        k /= 10;

                r += (usec_t) l * multiplier + k;
        }

        *usec = r;

        return 0;
}

int parse_sec(const char *t, usec_t *usec) {
        return parse_time(t, usec, USEC_PER_SEC);
}

int parse_sec_fix_0(const char *t, usec_t *usec) {
        assert(t);
        assert(usec);

        t += strspn(t, WHITESPACE);

        if (streq(t, "0")) {
                *usec = USEC_INFINITY;
                return 0;
        }

        return parse_sec(t, usec);
}

int parse_nsec(const char *t, nsec_t *nsec) {
        static const struct {
                const char *suffix;
                nsec_t nsec;
        } table[] = {
                { "seconds", NSEC_PER_SEC },
                { "second", NSEC_PER_SEC },
                { "sec", NSEC_PER_SEC },
                { "s", NSEC_PER_SEC },
                { "minutes", NSEC_PER_MINUTE },
                { "minute", NSEC_PER_MINUTE },
                { "min", NSEC_PER_MINUTE },
                { "months", NSEC_PER_MONTH },
                { "month", NSEC_PER_MONTH },
                { "msec", NSEC_PER_MSEC },
                { "ms", NSEC_PER_MSEC },
                { "m", NSEC_PER_MINUTE },
                { "hours", NSEC_PER_HOUR },
                { "hour", NSEC_PER_HOUR },
                { "hr", NSEC_PER_HOUR },
                { "h", NSEC_PER_HOUR },
                { "days", NSEC_PER_DAY },
                { "day", NSEC_PER_DAY },
                { "d", NSEC_PER_DAY },
                { "weeks", NSEC_PER_WEEK },
                { "week", NSEC_PER_WEEK },
                { "w", NSEC_PER_WEEK },
                { "years", NSEC_PER_YEAR },
                { "year", NSEC_PER_YEAR },
                { "y", NSEC_PER_YEAR },
                { "usec", NSEC_PER_USEC },
                { "us", NSEC_PER_USEC },
                { "µs", NSEC_PER_USEC },
                { "nsec", 1ULL },
                { "ns", 1ULL },
                { "", 1ULL }, /* default is nsec */
        };

        const char *p, *s;
        nsec_t r = 0;
        bool something = false;

        assert(t);
        assert(nsec);

        p = t;

        p += strspn(p, WHITESPACE);
        s = startswith(p, "infinity");
        if (s) {
                s += strspn(s, WHITESPACE);
                if (*s != 0)
                        return -EINVAL;

                *nsec = NSEC_INFINITY;
                return 0;
        }

        for (;;) {
                long long l, z = 0;
                char *e;
                unsigned i, n = 0;

                p += strspn(p, WHITESPACE);

                if (*p == 0) {
                        if (!something)
                                return -EINVAL;

                        break;
                }

                errno = 0;
                l = strtoll(p, &e, 10);

                if (errno > 0)
                        return -errno;

                if (l < 0)
                        return -ERANGE;

                if (*e == '.') {
                        char *b = e + 1;

                        errno = 0;
                        z = strtoll(b, &e, 10);
                        if (errno > 0)
                                return -errno;

                        if (z < 0)
                                return -ERANGE;

                        if (e == b)
                                return -EINVAL;

                        n = e - b;

                } else if (e == p)
                        return -EINVAL;

                e += strspn(e, WHITESPACE);

                for (i = 0; i < ELEMENTSOF(table); i++)
                        if (startswith(e, table[i].suffix)) {
                                nsec_t k = (nsec_t) z * table[i].nsec;

                                for (; n > 0; n--)
                                        k /= 10;

                                r += (nsec_t) l * table[i].nsec + k;
                                p = e + strlen(table[i].suffix);

                                something = true;
                                break;
                        }

                if (i >= ELEMENTSOF(table))
                        return -EINVAL;

        }

        *nsec = r;

        return 0;
}

bool ntp_synced(void) {
        struct timex txc = {};

        if (adjtimex(&txc) < 0)
                return false;

        if (txc.status & STA_UNSYNC)
                return false;

        return true;
}

int get_timezones(char ***ret) {
        _cleanup_fclose_ FILE *f = NULL;
        _cleanup_strv_free_ char **zones = NULL;
        size_t n_zones = 0, n_allocated = 0;

        assert(ret);

        zones = strv_new("UTC", NULL);
        if (!zones)
                return -ENOMEM;

        n_allocated = 2;
        n_zones = 1;

        f = fopen("/usr/share/zoneinfo/zone.tab", "re");
        if (f) {
                char l[LINE_MAX];

                FOREACH_LINE(l, f, return -errno) {
                        char *p, *w;
                        size_t k;

                        p = strstrip(l);

                        if (isempty(p) || *p == '#')
                                continue;

                        /* Skip over country code */
                        p += strcspn(p, WHITESPACE);
                        p += strspn(p, WHITESPACE);

                        /* Skip over coordinates */
                        p += strcspn(p, WHITESPACE);
                        p += strspn(p, WHITESPACE);

                        /* Found timezone name */
                        k = strcspn(p, WHITESPACE);
                        if (k <= 0)
                                continue;

                        w = strndup(p, k);
                        if (!w)
                                return -ENOMEM;

                        if (!GREEDY_REALLOC(zones, n_allocated, n_zones + 2)) {
                                free(w);
                                return -ENOMEM;
                        }

                        zones[n_zones++] = w;
                        zones[n_zones] = NULL;
                }

                strv_sort(zones);

        } else if (errno != ENOENT)
                return -errno;

        *ret = zones;
        zones = NULL;

        return 0;
}
#endif /* NM_IGNORED */

bool timezone_is_valid(const char *name) {
        bool slash = false;
        const char *p, *t;
        struct stat st;

        if (isempty(name))
                return false;

        if (name[0] == '/')
                return false;

        for (p = name; *p; p++) {
                if (!(*p >= '0' && *p <= '9') &&
                    !(*p >= 'a' && *p <= 'z') &&
                    !(*p >= 'A' && *p <= 'Z') &&
                    !IN_SET(*p, '-', '_', '+', '/'))
                        return false;

                if (*p == '/') {

                        if (slash)
                                return false;

                        slash = true;
                } else
                        slash = false;
        }

        if (slash)
                return false;

        t = strjoina("/usr/share/zoneinfo/", name);
        if (stat(t, &st) < 0)
                return false;

        if (!S_ISREG(st.st_mode))
                return false;

        return true;
}

bool clock_boottime_supported(void) {
        static int supported = -1;

        /* Note that this checks whether CLOCK_BOOTTIME is available in general as well as available for timerfds()! */

        if (supported < 0) {
                int fd;

                fd = timerfd_create(CLOCK_BOOTTIME, TFD_NONBLOCK|TFD_CLOEXEC);
                if (fd < 0)
                        supported = false;
                else {
                        safe_close(fd);
                        supported = true;
                }
        }

        return supported;
}

clockid_t clock_boottime_or_monotonic(void) {
        if (clock_boottime_supported())
                return CLOCK_BOOTTIME;
        else
                return CLOCK_MONOTONIC;
}

bool clock_supported(clockid_t clock) {
        struct timespec ts;

        switch (clock) {

        case CLOCK_MONOTONIC:
        case CLOCK_REALTIME:
                return true;

        case CLOCK_BOOTTIME:
                return clock_boottime_supported();

        case CLOCK_BOOTTIME_ALARM:
                if (!clock_boottime_supported())
                        return false;

                _fallthrough_;
        default:
                /* For everything else, check properly */
                return clock_gettime(clock, &ts) >= 0;
        }
}

#if 0 /* NM_IGNORED */
int get_timezone(char **tz) {
        _cleanup_free_ char *t = NULL;
        const char *e;
        char *z;
        int r;

        r = readlink_malloc("/etc/localtime", &t);
        if (r < 0)
                return r; /* returns EINVAL if not a symlink */

        e = path_startswith(t, "/usr/share/zoneinfo/");
        if (!e)
                e = path_startswith(t, "../usr/share/zoneinfo/");
        if (!e)
                return -EINVAL;

        if (!timezone_is_valid(e))
                return -EINVAL;

        z = strdup(e);
        if (!z)
                return -ENOMEM;

        *tz = z;
        return 0;
}

time_t mktime_or_timegm(struct tm *tm, bool utc) {
        return utc ? timegm(tm) : mktime(tm);
}

struct tm *localtime_or_gmtime_r(const time_t *t, struct tm *tm, bool utc) {
        return utc ? gmtime_r(t, tm) : localtime_r(t, tm);
}

unsigned long usec_to_jiffies(usec_t u) {
        static thread_local unsigned long hz = 0;
        long r;

        if (hz == 0) {
                r = sysconf(_SC_CLK_TCK);

                assert(r > 0);
                hz = r;
        }

        return DIV_ROUND_UP(u , USEC_PER_SEC / hz);
}

usec_t usec_shift_clock(usec_t x, clockid_t from, clockid_t to) {
        usec_t a, b;

        if (x == USEC_INFINITY)
                return USEC_INFINITY;
        if (map_clock_id(from) == map_clock_id(to))
                return x;

        a = now(from);
        b = now(to);

        if (x > a)
                /* x lies in the future */
                return usec_add(b, usec_sub_unsigned(x, a));
        else
                /* x lies in the past */
                return usec_sub_unsigned(b, usec_sub_unsigned(a, x));
}
<<<<<<< HEAD
#endif /* NM_IGNORED */
=======

bool in_utc_timezone(void) {
        tzset();

        return timezone == 0 && daylight == 0;
}
>>>>>>> ac29b8cf
<|MERGE_RESOLUTION|>--- conflicted
+++ resolved
@@ -1463,13 +1463,10 @@
                 /* x lies in the past */
                 return usec_sub_unsigned(b, usec_sub_unsigned(a, x));
 }
-<<<<<<< HEAD
-#endif /* NM_IGNORED */
-=======
 
 bool in_utc_timezone(void) {
         tzset();
 
         return timezone == 0 && daylight == 0;
 }
->>>>>>> ac29b8cf
+#endif /* NM_IGNORED */