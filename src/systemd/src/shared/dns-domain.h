--- conflicted
+++ resolved
@@ -23,18 +23,13 @@
 
 #include "nm-sd-adapt.h"
 
-<<<<<<< HEAD
-#if 0 /* NM_IGNORED */
-=======
 #include <errno.h>
 #include <stdbool.h>
 #include <stddef.h>
 #include <stdint.h>
 
->>>>>>> 606ad7e6
 #include "hashmap.h"
 #include "in-addr-util.h"
-#endif /* NM_IGNORED */
 
 /* Length of a single label, with all escaping removed, excluding any trailing dot or NUL byte */
 #define DNS_LABEL_MAX 63
@@ -82,7 +77,6 @@
         return 1;
 }
 
-#if 0 /* NM_IGNORED */
 void dns_name_hash_func(const void *s, struct siphash *state);
 int dns_name_compare_func(const void *a, const void *b);
 extern const struct hash_ops dns_name_hash_ops;
@@ -96,12 +90,6 @@
 int dns_name_reverse(int family, const union in_addr_union *a, char **ret);
 int dns_name_address(const char *p, int *family, union in_addr_union *a);
 
-<<<<<<< HEAD
-int dns_name_root(const char *name);
-#endif /* NM_IGNORED */
-
-int dns_name_single_label(const char *name);
-=======
 bool dns_name_is_root(const char *name);
 bool dns_name_is_single_label(const char *name);
 
@@ -115,6 +103,5 @@
 
 int dns_name_suffix(const char *name, unsigned n_labels, const char **ret);
 int dns_name_count_labels(const char *name);
->>>>>>> 606ad7e6
 
 int dns_name_equal_skip(const char *a, unsigned n_labels, const char *b);