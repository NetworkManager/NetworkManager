--- conflicted
+++ resolved
@@ -1318,29 +1318,11 @@
                 log_dhcp6_client(client, "T1 expires in %s",
                                  format_timespan(time_string, FORMAT_TIMESPAN_MAX, timeout, USEC_PER_SEC));
 
-<<<<<<< HEAD
-                client->timeout_t1 = sd_event_source_unref(client->timeout_t1);
-                r = sd_event_add_time(client->event,
-                                      &client->timeout_t1,
-                                      clock_boottime_or_monotonic(), time_now + timeout,
-                                      10 * USEC_PER_SEC, client_timeout_t1,
-                                      client);
-                if (r < 0)
-                        goto error;
-
-                r = sd_event_source_set_priority(client->timeout_t1,
-                                                 client->event_priority);
-                if (r < 0)
-                        goto error;
-
-                r = sd_event_source_set_description(client->timeout_t1, "dhcp6-t1-timeout");
-=======
                 r = event_reset_time(client->event, &client->timeout_t1,
                                      clock_boottime_or_monotonic(),
                                      time_now + timeout, 10 * USEC_PER_SEC,
                                      client_timeout_t1, client,
                                      client->event_priority, "dhcp6-t1-timeout", true);
->>>>>>> 48d64de1
                 if (r < 0)
                         goto error;
 
@@ -1349,29 +1331,11 @@
                 log_dhcp6_client(client, "T2 expires in %s",
                                  format_timespan(time_string, FORMAT_TIMESPAN_MAX, timeout, USEC_PER_SEC));
 
-<<<<<<< HEAD
-                client->timeout_t2 = sd_event_source_unref(client->timeout_t2);
-                r = sd_event_add_time(client->event,
-                                      &client->timeout_t2,
-                                      clock_boottime_or_monotonic(), time_now + timeout,
-                                      10 * USEC_PER_SEC, client_timeout_t2,
-                                      client);
-                if (r < 0)
-                        goto error;
-
-                r = sd_event_source_set_priority(client->timeout_t2,
-                                                 client->event_priority);
-                if (r < 0)
-                        goto error;
-
-                r = sd_event_source_set_description(client->timeout_t2, "dhcp6-t2-timeout");
-=======
                 r = event_reset_time(client->event, &client->timeout_t2,
                                      clock_boottime_or_monotonic(),
                                      time_now + timeout, 10 * USEC_PER_SEC,
                                      client_timeout_t2, client,
                                      client->event_priority, "dhcp6-t2-timeout", true);
->>>>>>> 48d64de1
                 if (r < 0)
                         goto error;
 
