--- conflicted
+++ resolved
@@ -1369,10 +1369,7 @@
 	const NMUtilsNamedValue *attrs;
 	guint attrs_len;
 	GVariant *val;
-<<<<<<< HEAD
-=======
 	guint i;
->>>>>>> 55422756
 	guint8 u8;
 
 	g_return_val_if_fail (route, FALSE);
@@ -1381,11 +1378,6 @@
 	if (!route->attributes)
 		return TRUE;
 
-<<<<<<< HEAD
-	g_hash_table_iter_init (&iter, route->attributes);
-	while (g_hash_table_iter_next (&iter, (gpointer *) &key, (gpointer *) &val)) {
-		if (!nm_ip_route_attribute_validate (key, val, route->family, NULL, error))
-=======
 	attrs = nm_utils_named_values_from_strdict (route->attributes,
 	                                            &attrs_len,
 	                                            attrs_static,
@@ -1395,7 +1387,6 @@
 		GVariant *val2 = attrs[i].value_ptr;
 
 		if (!nm_ip_route_attribute_validate (key, val2, route->family, NULL, NULL))
->>>>>>> 55422756
 			return FALSE;
 	}
 
