/* -*- Mode: C; tab-width: 4; indent-tabs-mode: t; c-basic-offset: 4 -*- */

/*
 * This library is free software; you can redistribute it and/or
 * modify it under the terms of the GNU Lesser General Public
 * License as published by the Free Software Foundation; either
 * version 2 of the License, or (at your option) any later version.
 *
 * This library is distributed in the hope that it will be useful,
 * but WITHOUT ANY WARRANTY; without even the implied warranty of
 * MERCHANTABILITY or FITNESS FOR A PARTICULAR PURPOSE.  See the GNU
 * Lesser General Public License for more details.
 *
 * You should have received a copy of the GNU Lesser General Public
 * License along with this library; if not, write to the
 * Free Software Foundation, Inc., 51 Franklin Street, Fifth Floor,
 * Boston, MA 02110-1301 USA.
 *
 * (C) Copyright 2014 Red Hat, Inc.
 */

#ifndef NM_CORE_NM_INTERNAL_H
#define NM_CORE_NM_INTERNAL_H

/* This header file contain functions that are provided as private API
 * by libnm-core. It will contain functions to give privileged access to
 * libnm-core. This can be useful for NetworkManager and libnm.so
 * which both are special users of libnm-core.
 * It also exposes some utility functions for reuse.
 *
 * These functions are not exported and are only available to components that link
 * statically against libnm-core. This basically means libnm-core, libnm, NetworkManager
 * and some test programs.
 **/


#include "nm-connection.h"
#include "nm-core-enum-types.h"
#include "nm-setting-8021x.h"
#include "nm-setting-adsl.h"
#include "nm-setting-bluetooth.h"
#include "nm-setting-bond.h"
#include "nm-setting-bridge-port.h"
#include "nm-setting-bridge.h"
#include "nm-setting-cdma.h"
#include "nm-setting-connection.h"
#include "nm-setting-dcb.h"
#include "nm-setting-dummy.h"
#include "nm-setting-generic.h"
#include "nm-setting-gsm.h"
#include "nm-setting-infiniband.h"
#include "nm-setting-ip-tunnel.h"
#include "nm-setting-proxy.h"
#include "nm-setting-ip4-config.h"
#include "nm-setting-ip6-config.h"
#include "nm-setting-macsec.h"
#include "nm-setting-macvlan.h"
#include "nm-setting-olpc-mesh.h"
#include "nm-setting-ppp.h"
#include "nm-setting-pppoe.h"
#include "nm-setting-serial.h"
#include "nm-setting-team-port.h"
#include "nm-setting-team.h"
#include "nm-setting-tun.h"
#include "nm-setting-vlan.h"
#include "nm-setting-vpn.h"
#include "nm-setting-vxlan.h"
#include "nm-setting-wimax.h"
#include "nm-setting-wired.h"
#include "nm-setting-wireless-security.h"
#include "nm-setting-wireless.h"
#include "nm-setting.h"
#include "nm-simple-connection.h"
#include "nm-utils.h"
#include "nm-vpn-dbus-interface.h"
#include "nm-core-types-internal.h"
#include "nm-vpn-editor-plugin.h"

/* NM_SETTING_COMPARE_FLAG_INFERRABLE: check whether a device-generated
 * connection can be replaced by a already-defined connection. This flag only
 * takes into account properties marked with the %NM_SETTING_PARAM_INFERRABLE
 * flag.
 */
#define NM_SETTING_COMPARE_FLAG_INFERRABLE ((NMSettingCompareFlags) 0x80000000)

/* NM_SETTING_COMPARE_FLAG_IGNORE_REAPPLY_IMMEDIATELY: this flag is used for properties
 * that automatically get re-applied on an active connection when the settings
 * connection is modified. For most properties, the applied-connection is distinct
 * from the setting-connection and changes don't propagate. Exceptions are the
 * firewall-zone and the metered property.
 */
#define NM_SETTING_COMPARE_FLAG_IGNORE_REAPPLY_IMMEDIATELY ((NMSettingCompareFlags) 0x40000000)

/* NM_SETTING_COMPARE_FLAG_NONE: for convenience, define a special flag NONE -- which
 * equals to numeric zero (NM_SETTING_COMPARE_FLAG_EXACT).
 */
#define NM_SETTING_COMPARE_FLAG_NONE ((NMSettingCompareFlags) 0)


#define NM_SETTING_SECRET_FLAGS_ALL \
	(NM_SETTING_SECRET_FLAG_NONE | \
	 NM_SETTING_SECRET_FLAG_AGENT_OWNED | \
	 NM_SETTING_SECRET_FLAG_NOT_SAVED | \
	 NM_SETTING_SECRET_FLAG_NOT_REQUIRED)

typedef enum { /*< skip >*/
	NM_SETTING_PARSE_FLAGS_NONE                     = 0,
	NM_SETTING_PARSE_FLAGS_STRICT                   = 1LL << 0,
	NM_SETTING_PARSE_FLAGS_BEST_EFFORT              = 1LL << 1,
	NM_SETTING_PARSE_FLAGS_NORMALIZE                = 1LL << 2,

	_NM_SETTING_PARSE_FLAGS_LAST,
	NM_SETTING_PARSE_FLAGS_ALL                      = ((_NM_SETTING_PARSE_FLAGS_LAST - 1) << 1) - 1,
} NMSettingParseFlags;

gboolean _nm_connection_replace_settings (NMConnection *connection,
                                          GVariant *new_settings,
                                          NMSettingParseFlags parse_flags,
                                          GError **error);

/**
 * NMSettingVerifyResult:
 * @NM_SETTING_VERIFY_SUCCESS: the setting verifies successfully
 * @NM_SETTING_VERIFY_ERROR: the setting has a serious misconfiguration
 * @NM_SETTING_VERIFY_NORMALIZABLE: the setting is valid but has properties
 * that should be normalized
 * @NM_SETTING_VERIFY_NORMALIZABLE_ERROR: the setting is invalid but the
 * errors can be fixed by nm_connection_normalize().
 */
typedef enum {
	NM_SETTING_VERIFY_SUCCESS       = TRUE,
	NM_SETTING_VERIFY_ERROR         = FALSE,
	NM_SETTING_VERIFY_NORMALIZABLE  = 2,
	NM_SETTING_VERIFY_NORMALIZABLE_ERROR = 3,
} NMSettingVerifyResult;

NMSettingVerifyResult _nm_connection_verify (NMConnection *connection, GError **error);

gboolean _nm_connection_remove_setting (NMConnection *connection, GType setting_type);

NMConnection *_nm_simple_connection_new_from_dbus (GVariant      *dict,
                                                   NMSettingParseFlags parse_flags,
                                                   GError       **error);

guint32 _nm_setting_get_setting_priority (NMSetting *setting);

gboolean _nm_setting_get_property (NMSetting *setting, const char *name, GValue *value);

#define NM_UTILS_HWADDR_LEN_MAX_STR (NM_UTILS_HWADDR_LEN_MAX * 3)

guint8 *_nm_utils_hwaddr_aton (const char *asc, gpointer buffer, gsize buffer_length, gsize *out_length);
const char *nm_utils_hwaddr_ntoa_buf (gconstpointer addr, gsize addr_len, gboolean upper_case, char *buf, gsize buf_len);

char *_nm_utils_bin2str (gconstpointer addr, gsize length, gboolean upper_case);

GSList *    _nm_utils_hash_values_to_slist (GHashTable *hash);

GHashTable *_nm_utils_copy_strdict (GHashTable *strdict);

typedef gpointer (*NMUtilsCopyFunc) (gpointer);

GPtrArray *_nm_utils_copy_slist_to_array (const GSList *list,
                                          NMUtilsCopyFunc copy_func,
                                          GDestroyNotify unref_func);
GSList    *_nm_utils_copy_array_to_slist (const GPtrArray *array,
                                          NMUtilsCopyFunc copy_func);

GPtrArray *_nm_utils_copy_array (const GPtrArray *array,
                                 NMUtilsCopyFunc copy_func,
                                 GDestroyNotify free_func);
GPtrArray *_nm_utils_copy_object_array (const GPtrArray *array);

gssize _nm_utils_ptrarray_find_first (gconstpointer *list, gssize len, gconstpointer needle);

gssize _nm_utils_ptrarray_find_binary_search (gconstpointer *list, gsize len, gconstpointer needle, GCompareDataFunc cmpfcn, gpointer user_data);
gssize _nm_utils_array_find_binary_search (gconstpointer list, gsize elem_size, gsize len, gconstpointer needle, GCompareDataFunc cmpfcn, gpointer user_data);

<<<<<<< HEAD
char **_nm_utils_strv_cleanup (char **strv,
                               gboolean strip_whitespace,
                               gboolean skip_empty,
                               gboolean skip_repeated);

=======
>>>>>>> 4dc905a9
char **     _nm_utils_strsplit_set (const char *str,
                                    const char *delimiters,
                                    int max_tokens);

GSList *    _nm_utils_strv_to_slist (char **strv, gboolean deep_copy);
char **     _nm_utils_slist_to_strv (GSList *slist, gboolean deep_copy);

GPtrArray * _nm_utils_strv_to_ptrarray (char **strv);
char **     _nm_utils_ptrarray_to_strv (GPtrArray *ptrarray);
gboolean    _nm_utils_strv_equal (char **strv1, char **strv2);

gboolean _nm_utils_check_file (const char *filename,
                               gint64 check_owner,
                               NMUtilsCheckFilePredicate check_file,
                               gpointer user_data,
                               struct stat *out_st,
                               GError **error);

gboolean _nm_utils_check_module_file (const char *name,
                                      int check_owner,
                                      NMUtilsCheckFilePredicate check_file,
                                      gpointer user_data,
                                      GError **error);

<<<<<<< HEAD
char *_nm_utils_enum_to_str_full (GType type, int value, const char *sep);

=======
>>>>>>> 4dc905a9
#define NM_UTILS_UUID_TYPE_LEGACY            0
#define NM_UTILS_UUID_TYPE_VARIANT3          1

char *nm_utils_uuid_generate_from_string (const char *s, gssize slen, int uuid_type, gpointer type_args);

/* arbitrarily choosen namespace UUID for _nm_utils_uuid_generate_from_strings() */
#define NM_UTILS_UUID_NS "b425e9fb-7598-44b4-9e3b-5a2e3aaa4905"

char *_nm_utils_uuid_generate_from_strings (const char *string1, ...) G_GNUC_NULL_TERMINATED;

char *nm_utils_uuid_generate_buf_ (char *buf);
#define nm_utils_uuid_generate_buf(buf) \
	({ \
		G_STATIC_ASSERT (sizeof (buf) == G_N_ELEMENTS (buf) && sizeof (buf) >= 37); \
		nm_utils_uuid_generate_buf_ (buf); \
	})
#define nm_utils_uuid_generate_a() (nm_utils_uuid_generate_buf_ (g_alloca (37)))

void _nm_dbus_errors_init (void);

extern gboolean _nm_utils_is_manager_process;

GByteArray *nm_utils_rsa_key_encrypt (const guint8 *data,
                                      gsize len,
                                      const char *in_password,
                                      char **out_password,
                                      GError **error);

gulong _nm_dbus_signal_connect_data (GDBusProxy *proxy,
                                     const char *signal_name,
                                     const GVariantType *signature,
                                     GCallback c_handler,
                                     gpointer data,
                                     GClosureNotify destroy_data,
                                     GConnectFlags connect_flags);
#define _nm_dbus_signal_connect(proxy, name, signature, handler, data) \
	_nm_dbus_signal_connect_data (proxy, name, signature, handler, data, NULL, (GConnectFlags) 0)

GVariant *_nm_dbus_proxy_call_finish (GDBusProxy           *proxy,
                                      GAsyncResult         *res,
                                      const GVariantType   *reply_type,
                                      GError              **error);

GVariant *_nm_dbus_proxy_call_sync   (GDBusProxy           *proxy,
                                      const gchar          *method_name,
                                      GVariant             *parameters,
                                      const GVariantType   *reply_type,
                                      GDBusCallFlags        flags,
                                      gint                  timeout_msec,
                                      GCancellable         *cancellable,
                                      GError              **error);

gboolean _nm_dbus_error_has_name (GError     *error,
                                  const char *dbus_error_name);

/*****************************************************************************/

gboolean _nm_vpn_plugin_info_check_file (const char *filename,
                                         gboolean check_absolute,
                                         gboolean do_validate_filename,
                                         gint64 check_owner,
                                         NMUtilsCheckFilePredicate check_file,
                                         gpointer user_data,
                                         GError **error);

const char *_nm_vpn_plugin_info_get_default_dir_etc (void);
const char *_nm_vpn_plugin_info_get_default_dir_lib (void);
const char *_nm_vpn_plugin_info_get_default_dir_user (void);

GSList *_nm_vpn_plugin_info_list_load_dir (const char *dirname,
                                           gboolean do_validate_filename,
                                           gint64 check_owner,
                                           NMUtilsCheckFilePredicate check_file,
                                           gpointer user_data);

/*****************************************************************************/

typedef struct {
	const char *name;
	gboolean numeric;
	gboolean ipv6_only;
} NMUtilsDNSOptionDesc;

extern const NMUtilsDNSOptionDesc _nm_utils_dns_option_descs[];

gboolean    _nm_utils_dns_option_validate (const char *option, char **out_name,
                                           long *out_value, gboolean ipv6,
                                           const NMUtilsDNSOptionDesc *option_descs);
int         _nm_utils_dns_option_find_idx (GPtrArray *array, const char *option);

/*****************************************************************************/

typedef struct _NMUtilsStrStrDictKey NMUtilsStrStrDictKey;
guint                 _nm_utils_strstrdictkey_hash   (gconstpointer a);
gboolean              _nm_utils_strstrdictkey_equal  (gconstpointer a, gconstpointer b);
NMUtilsStrStrDictKey *_nm_utils_strstrdictkey_create (const char *v1, const char *v2);

#define _nm_utils_strstrdictkey_static(v1, v2) \
    ( (NMUtilsStrStrDictKey *) ("\03" v1 "\0" v2 "") )

/*****************************************************************************/

gboolean _nm_setting_vlan_set_priorities (NMSettingVlan *setting,
                                          NMVlanPriorityMap map,
                                          const NMVlanQosMapping *qos_map,
                                          guint n_qos_map);
void     _nm_setting_vlan_get_priorities (NMSettingVlan *setting,
                                          NMVlanPriorityMap map,
                                          NMVlanQosMapping **out_qos_map,
                                          guint *out_n_qos_map);

/*****************************************************************************/

struct ether_addr;

gboolean _nm_utils_generate_mac_address_mask_parse (const char *value,
                                                    struct ether_addr *out_mask,
                                                    struct ether_addr **out_ouis,
                                                    gsize *out_ouis_len,
                                                    GError **error);

/*****************************************************************************/

typedef enum {
	NM_BOND_OPTION_TYPE_INT,
	NM_BOND_OPTION_TYPE_STRING,
	NM_BOND_OPTION_TYPE_BOTH,
	NM_BOND_OPTION_TYPE_IP,
	NM_BOND_OPTION_TYPE_MAC,
	NM_BOND_OPTION_TYPE_IFNAME,
} NMBondOptionType;

NMBondOptionType
_nm_setting_bond_get_option_type (NMSettingBond *setting, const char *name);

/*****************************************************************************/

typedef enum {
	NM_BOND_MODE_UNKNOWN = 0,
	NM_BOND_MODE_ROUNDROBIN,
	NM_BOND_MODE_ACTIVEBACKUP,
	NM_BOND_MODE_XOR,
	NM_BOND_MODE_BROADCAST,
	NM_BOND_MODE_8023AD,
	NM_BOND_MODE_TLB,
	NM_BOND_MODE_ALB,
} NMBondMode;

NMBondMode _nm_setting_bond_mode_from_string (const char *str);
gboolean _nm_setting_bond_option_supported (const char *option, NMBondMode mode);

/*****************************************************************************/

gboolean _nm_utils_inet6_is_token (const struct in6_addr *in6addr);

/*****************************************************************************/

gboolean    _nm_utils_team_config_equal (const char *conf1, const char *conf2, gboolean port);

/*****************************************************************************/

#endif<|MERGE_RESOLUTION|>--- conflicted
+++ resolved
@@ -175,14 +175,6 @@
 gssize _nm_utils_ptrarray_find_binary_search (gconstpointer *list, gsize len, gconstpointer needle, GCompareDataFunc cmpfcn, gpointer user_data);
 gssize _nm_utils_array_find_binary_search (gconstpointer list, gsize elem_size, gsize len, gconstpointer needle, GCompareDataFunc cmpfcn, gpointer user_data);
 
-<<<<<<< HEAD
-char **_nm_utils_strv_cleanup (char **strv,
-                               gboolean strip_whitespace,
-                               gboolean skip_empty,
-                               gboolean skip_repeated);
-
-=======
->>>>>>> 4dc905a9
 char **     _nm_utils_strsplit_set (const char *str,
                                     const char *delimiters,
                                     int max_tokens);
@@ -207,11 +199,6 @@
                                       gpointer user_data,
                                       GError **error);
 
-<<<<<<< HEAD
-char *_nm_utils_enum_to_str_full (GType type, int value, const char *sep);
-
-=======
->>>>>>> 4dc905a9
 #define NM_UTILS_UUID_TYPE_LEGACY            0
 #define NM_UTILS_UUID_TYPE_VARIANT3          1
 
