#!/bin/bash

# Script for doing NetworkManager releases.
#
# Run with --help for usage.
#
# There are 5 modes:
#
#  - "devel" : on master branch to tag "1.25.2-dev"
#  - "rc1"   : the first release candidate on "master" branch which branches off
#              "nm-1-26" branch. The tag is "1.26-rc1" with version number 1.25.90.
#  - "rc"    : further release candidates on RC branch "nm-1-26". For example
#              "1.26-rc2" with version number 1.25.91.
#  - "major" : on stable branch nm-1-26 to release 1.26.0. This also merged
#              the release with master branch and does a devel tag like "1.27.2-dev"
#  - "major-post": after a "major" release, merge the release branch with master and
#              do another devel snapshot on master.
#  - "minor" : on a stable branch nm-1-26 to do minor release 1.26.4 and bump
#              to "1.26.5-dev".
#
# Requisites:
#
#   * You need to start with a clean working directory (git clean -fdx)
#
#   * Run in a "clean" environment, no unusual environment variables set.
#
#   * First, ensure that you have ssh keys for master.gnome.org installed (and ssh-agent running)
#     Also, ensure you have a GPG key that you want to use for signing. Also, have gpg-agent running
#     and possibly configure `git config --get user.signingkey` for the proper key.
#
#   * Your git repository needs a remote "origin" that points to the upstream git repository.
#
#   * All your (relevant) local branches (master and nm-1-*) must be up to date with their
#     remote tracking branches for origin.
#
# Run with --no-test to do the actual release.

die() {
    echo -n "FAIL: "
    echo_color 31 "$@"
    exit 1
}

echo_color() {
    local color="$1"
    shift
    echo -e -n "\033[0;${color}m"
    echo "$@"
    echo -e -n '\033[0m'
}

print_usage() {
    echo "Usage:"
    echo "  $BASH_SOURCE [devel|rc1|rc|major|major-post|minor] [--no-test] [--no-find-backports] [--no-cleanup] [--allow-local-branches]"
}

die_help() {
    print_usage
    exit 0
}

die_usage() {
    echo -n "FAIL: "
    echo_color 31 "$@"
    echo
<<<<<<< HEAD
    echo "Usage:"
    echo "  $0 [devel|rc1|rc|major|minor] [--no-test] [--no-find-backports] [--no-cleanup] [--allow-local-branches]"
=======
    print_usage
>>>>>>> 55422756
    exit 1
}

do_command() {
    local color=36
    if [ "$DRY_RUN" = 0 ]; then
        color=31
    fi
    echo -n "COMMAND: "
    echo_color $color -n "$@"
    echo
    if [ "$DRY_RUN" = 0 ]; then
        "$@"
    fi
}

parse_version() {
    local MAJ="$(sed -n '1,20 s/^m4_define(\[nm_major_version\], \[\([0-9]\+\)\])$/\1/p' ./configure.ac)"
    local MIN="$(sed -n '1,20 s/^m4_define(\[nm_minor_version\], \[\([0-9]\+\)\])$/\1/p' ./configure.ac)"
    local MIC="$(sed -n '1,20 s/^m4_define(\[nm_micro_version\], \[\([0-9]\+\)\])$/\1/p' ./configure.ac)"

    re='^[0-9][1-9]* [0-9][1-9]* [0-9][1-9]*$'
    [[ "$MAJ $MIN $MIC" =~ $re ]] || return 1
    echo "$MAJ $MIN $MIC"
}

number_is_even() {
    local re='^[0-9]*[02468]$'
    [[ "$1" =~ $re ]]
}

number_is_odd() {
    local re='^[0-9]*[13579]$'
    [[ "$1" =~ $re ]]
}

git_same_ref() {
    local a="$(git rev-parse "$1" 2>/dev/null)" || return 1
    local b="$(git rev-parse "$2" 2>/dev/null)" || return 1
    [ "$a" = "$b" ]
}

set_version_number_autotools() {
    sed -i \
        -e '1,20 s/^m4_define(\[nm_major_version\], \[\([0-9]\+\)\])$/m4_define([nm_major_version], ['"$1"'])/' \
        -e '1,20 s/^m4_define(\[nm_minor_version\], \[\([0-9]\+\)\])$/m4_define([nm_minor_version], ['"$2"'])/' \
        -e '1,20 s/^m4_define(\[nm_micro_version\], \[\([0-9]\+\)\])$/m4_define([nm_micro_version], ['"$3"'])/' \
        ./configure.ac
}

set_version_number_meson() {
    sed -i \
        -e '1,20 s/^\( *version: *'\''\)[0-9]\+\.[0-9]\+\.[0-9]\+\('\'',\)$/\1'"$1.$2.$3"'\2/' \
        meson.build
}

set_version_number() {
    set_version_number_autotools "$@" &&
    set_version_number_meson "$@"
}

DO_CLEANUP=1
CLEANUP_CHECKOUT_BRANCH=
CLEANUP_REFS=()
cleanup() {
    if [ $DO_CLEANUP = 1 ]; then
        [ -n "$CLEANUP_CHECKOUT_BRANCH" ] && git checkout -f "$CLEANUP_CHECKOUT_BRANCH"
        for c in "${CLEANUP_REFS[@]}"; do
            echo "delete reference. Restore with $(echo_color 36 -n git update-ref \"$c\" $(git rev-parse "$c"))"
            git update-ref -d "$c"
        done
    fi
}

trap cleanup EXIT

DIR="$(git rev-parse --show-toplevel)"

ORIGIN=origin

test -d "$DIR" &&
cd "$DIR" &&
test -f ./src/NetworkManagerUtils.h &&
test -f ./contrib/fedora/rpm/build_clean.sh || die "cannot find NetworkManager base directory"

RELEASE_MODE=""
DRY_RUN=1
FIND_BACKPORTS=1
ALLOW_LOCAL_BRANCHES=0
<<<<<<< HEAD
=======
HELP_AND_EXIT=1
>>>>>>> 55422756
while [ "$#" -ge 1 ]; do
    A="$1"
    shift
    HELP_AND_EXIT=0
    case "$A" in
        --no-test)
            DRY_RUN=0
            ;;
        --no-find-backports)
            FIND_BACKPORTS=0
            ;;
        --no-cleanup)
            DO_CLEANUP=0
            ;;
        --allow-local-branches)
            # by default, the script errors out if the relevant branch (master, nm-1-Y) are not the same
            # as the remote branch on origin. You should not do a release if you have local changes
            # that differ from upstream. Set this flag to override that check.
            ALLOW_LOCAL_BRANCHES=1
            ;;
<<<<<<< HEAD
=======
        --help|-h)
            die_help
            ;;
        devel|rc1|rc|major|major-post|minor)
            [ -z "$RELEASE_MODE" ] || die_usage "duplicate release-mode"
            RELEASE_MODE="$A"
            ;;
>>>>>>> 55422756
        *)
            die_usage "unknown argument \"$A\""
            ;;
    esac
done
[ "$HELP_AND_EXIT" = 1 ] && die_help

[ -n "$RELEASE_MODE" ] || die_usage "specify the desired release mode"

VERSION_ARR=( $(parse_version) ) || die "cannot detect NetworkManager version"
VERSION_STR="$(IFS=.; echo "${VERSION_ARR[*]}")"

echo "Current version before release: $VERSION_STR (do \"$RELEASE_MODE\" release)"

grep -q "version: '${VERSION_ARR[0]}.${VERSION_ARR[1]}.${VERSION_ARR[2]}'," ./meson.build || die "meson.build does not have expected version"

TMP="$(git status --porcelain)" || die "git status failed"
test -z "$TMP" || die "git working directory is not clean (git status --porcelain)"

TMP="$(LANG=C git clean -ndx)" || die "git clean -ndx failed"
test -z "$TMP" || die "git working directory is not clean? (git clean -ndx)"

CUR_BRANCH="$(git rev-parse --abbrev-ref HEAD)"
TMP_BRANCH=release-branch

if [ "$CUR_BRANCH" = master ]; then
    number_is_odd "${VERSION_ARR[1]}" || die "Unexpected version number on master. Should be an odd development version"
    [ "$RELEASE_MODE" = devel -o "$RELEASE_MODE" = rc1 -o "$RELEASE_MODE" = major-post ] || die "Unexpected branch name \"$CUR_BRANCH\" for \"$RELEASE_MODE\""
else
    re='^nm-[0-9][1-9]*-[0-9][1-9]*$'
    [[ "$CUR_BRANCH" =~ $re ]] || die "Unexpected current branch $CUR_BRANCH. Should be master or nm-?-??"
    if number_is_odd "${VERSION_ARR[1]}"; then
        # we are on a release candiate branch.
        [ "$RELEASE_MODE" = rc -o "$RELEASE_MODE" = major ] || die "Unexpected branch name \"$CUR_BRANCH\" for \"$RELEASE_MODE\""
        [ "$CUR_BRANCH" == "nm-${VERSION_ARR[0]}-$((${VERSION_ARR[1]} + 1))" ] || die "Unexpected current branch $CUR_BRANCH. Should be nm-${VERSION_ARR[0]}-$((${VERSION_ARR[1]} + 1))"
    else
        [ "$RELEASE_MODE" = minor ] || die "Unexpected branch name \"$CUR_BRANCH\" for \"$RELEASE_MODE\""
        [ "$CUR_BRANCH" == "nm-${VERSION_ARR[0]}-${VERSION_ARR[1]}" ] || die "Unexpected current branch $CUR_BRANCH. Should be nm-${VERSION_ARR[0]}-${VERSION_ARR[1]}"
    fi
fi

RC_VERSION=
case "$RELEASE_MODE" in
    minor)
        number_is_even "${VERSION_ARR[1]}" &&
        number_is_odd  "${VERSION_ARR[2]}" || die "cannot do minor release on top of version $VERSION_STR"
        [ "$CUR_BRANCH" != master ] || die "cannot do a minor release on master"
        ;;
    devel)
        number_is_odd "${VERSION_ARR[1]}" || die "cannot do devel release on top of version $VERSION_STR"
<<<<<<< HEAD
        if [ "$RELEASE_MODE" = devel ]; then
            [ "$((${VERSION_ARR[2]} + 1))" -lt 90 ] || die "devel release must have a micro version smaller than 90 but current version is $VERSION_STR"
            [ "$CUR_BRANCH" == master ] || die "devel release can only be on master"
        else
            [ "${VERSION_ARR[2]}" -ge 90 ] || die "rc release must have a micro version larger than ${VERSION_ARR[0]}.90 but current version is $VERSION_STR"
            RC_VERSION="$((${VERSION_ARR[2]} - 88))"
            [ "$CUR_BRANCH" == "nm-${VERSION_ARR[0]}-$((${VERSION_ARR[1]} + 1))" ] || die "devel release can only be on \"nm-${VERSION_ARR[0]}-$((${VERSION_ARR[1]} + 1))\" branch"
        fi
=======
        [ "$((${VERSION_ARR[2]} + 1))" -lt 90 ] || die "devel release must have a micro version smaller than 90 but current version is $VERSION_STR"
        [ "$CUR_BRANCH" == master ] || die "devel release can only be on master"
>>>>>>> 55422756
        ;;
    rc)
        number_is_odd "${VERSION_ARR[1]}" || die "cannot do rc release on top of version $VERSION_STR"
        [ "${VERSION_ARR[2]}" -ge 90 ] || die "rc release must have a micro version larger than ${VERSION_ARR[0]}.90 but current version is $VERSION_STR"
        RC_VERSION="$((${VERSION_ARR[2]} - 88))"
        [ "$CUR_BRANCH" == "nm-${VERSION_ARR[0]}-$((${VERSION_ARR[1]} + 1))" ] || die "devel release can only be on \"nm-${VERSION_ARR[0]}-$((${VERSION_ARR[1]} + 1))\" branch"
        ;;
    major)
        number_is_odd "${VERSION_ARR[1]}" || die "cannot do major release on top of version $VERSION_STR"
        [ "${VERSION_ARR[2]}" -ge 90 ] || die "parent version for major release must have a micro version larger than ${VERSION_ARR[0]}.90 but current version is $VERSION_STR"
        [ "$CUR_BRANCH" == "nm-${VERSION_ARR[0]}-$((${VERSION_ARR[1]} + 1))" ] || die "major release can only be on \"nm-${VERSION_ARR[0]}-$((${VERSION_ARR[1]} + 1))\" branch"
        ;;
    major-post)
        number_is_odd "${VERSION_ARR[1]}" || die "cannot do major-post release on top of version $VERSION_STR"
        [ "$((${VERSION_ARR[2]} + 1))" -lt 90 ] || die "major-post release must have a micro version smaller than 90 but current version is $VERSION_STR"
        [ "$CUR_BRANCH" == master ] || die "major-post release can only be on master"
        ;;
    *)
        die "Release mode $RELEASE_MODE not yet implemented"
        ;;
esac

git fetch || die "git fetch failed"

if [ "$ALLOW_LOCAL_BRANCHES" != 1 ]; then
    git_same_ref "$CUR_BRANCH" "refs/heads/$CUR_BRANCH" || die "Current branch $CUR_BRANCH is not a branch??"
<<<<<<< HEAD
    git_same_ref "$CUR_BRANCH" "refs/remotes/$ORIGIN/$CUR_BRANCH" || die "Current branch $CUR_BRANCH seems not up to date. Git pull?"
=======
    git_same_ref "$CUR_BRANCH" "refs/remotes/$ORIGIN/$CUR_BRANCH" || die "Current branch $CUR_BRANCH seems not up to date with refs/remotes/$ORIGIN/$CUR_BRANCH. Git pull?"
>>>>>>> 55422756
fi

NEWER_BRANCHES=()
if [ "$CUR_BRANCH" != master ]; then
    i="${VERSION_ARR[1]}"
    while : ; do
        i=$((i + 2))
        b="nm-${VERSION_ARR[0]}-$i"
        if ! git show-ref --verify --quiet "refs/remotes/$ORIGIN/$b"; then
            git show-ref --verify --quiet "refs/heads/$b" && die "unexpectedly branch $b exists"
            break
        fi
        if [ "$ALLOW_LOCAL_BRANCHES" != 1 ]; then
            git_same_ref "$b" "refs/heads/$b" || die "branch $b is not a branch??"
<<<<<<< HEAD
            git_same_ref "$b" "refs/remotes/$ORIGIN/$b" || die "branch $b seems not up to date. Git pull?"
=======
            git_same_ref "$b" "refs/remotes/$ORIGIN/$b" || die "branch $b seems not up to date with refs/remotes/$ORIGIN/$b. Git pull?"
>>>>>>> 55422756
        fi
        NEWER_BRANCHES+=("refs/heads/$b")
    done
    b=master
    if [ "$ALLOW_LOCAL_BRANCHES" != 1 ]; then
        git_same_ref "$b" "refs/heads/$b" || die "branch $b is not a branch??"
<<<<<<< HEAD
        git_same_ref "$b" "refs/remotes/$ORIGIN/$b" || die "branch $b seems not up to date. Git pull?"
    fi
=======
        git_same_ref "$b" "refs/remotes/$ORIGIN/$b" || die "branch $b seems not up to date with refs/remotes/$ORIGIN/$b. Git pull?"
    fi
fi

if [ "$ALLOW_LOCAL_BRANCHES" != 1 ]; then
    cmp <(git show origin/master:contrib/fedora/rpm/release.sh) "$BASH_SOURCE" || die "$BASH_SOURCE is not identical to \`git show origin/master:contrib/fedora/rpm/release.sh\`"
>>>>>>> 55422756
fi

if [ $FIND_BACKPORTS = 1 ]; then
    git show "$ORIGIN/automation:contrib/rh-utils/find-backports.sh" > ./.git/nm-find-backports.sh \
    && chmod +x ./.git/nm-find-backports.sh \
    || die "cannot get contrib/rh-utils/find-backports.sh"

    TMP="$(./.git/nm-find-backports.sh "$(git merge-base master HEAD)" "$CUR_BRANCH" master "${NEWER_BRANCHES[@]}")" || die "nm-find-backports failed"
    test -z "$TMP" || die "nm-find-backports returned patches that need to be backported: ./.git/nm-find-backports.sh \"\$(git merge-base master HEAD)\" \"$CUR_BRANCH\" master ${NEWER_BRANCHES[@]}"
fi

TAGS=()
BUILD_TAG=

CLEANUP_CHECKOUT_BRANCH="$CUR_BRANCH"

<<<<<<< HEAD
CLEANUP_REFS+=("$TMP_BRANCH")
=======
git checkout -B "$TMP_BRANCH"
CLEANUP_REFS+=("refs/heads/$TMP_BRANCH")
>>>>>>> 55422756

case "$RELEASE_MODE" in
    minor)
        set_version_number "${VERSION_ARR[0]}" "${VERSION_ARR[1]}" $(("${VERSION_ARR[2]}" + 1))
        git commit -m "release: bump version to ${VERSION_ARR[0]}.${VERSION_ARR[1]}.$(("${VERSION_ARR[2]}" + 1))" -a || die "failed to commit release"
        set_version_number "${VERSION_ARR[0]}" "${VERSION_ARR[1]}" $(("${VERSION_ARR[2]}" + 2))
        git commit -m "release: bump version to ${VERSION_ARR[0]}.${VERSION_ARR[1]}.$(("${VERSION_ARR[2]}" + 2)) (development)" -a || die "failed to commit devel version bump"

        b="${VERSION_ARR[0]}.${VERSION_ARR[1]}.$(("${VERSION_ARR[2]}" + 1))"
        git tag -s -a -m "Tag $b" "$b" HEAD~ || die "failed to tag release"
        TAGS+=("$b")
        CLEANUP_REFS+=("refs/tags/$b")
        BUILD_TAG="$b"
        b="${VERSION_ARR[0]}.${VERSION_ARR[1]}.$(("${VERSION_ARR[2]}" + 2))"
        git tag -s -a -m "Tag $b (development)" "$b-dev" HEAD || die "failed to tag devel version"
        TAGS+=("$b-dev")
        CLEANUP_REFS+=("refs/tags/$b-dev")
        TAR_VERSION="$BUILD_TAG"
        ;;
    devel)
        set_version_number "${VERSION_ARR[0]}" "${VERSION_ARR[1]}" $(("${VERSION_ARR[2]}" + 1))
        git commit -m "release: bump version to ${VERSION_ARR[0]}.${VERSION_ARR[1]}.$(("${VERSION_ARR[2]}" + 1)) (development)" -a || die "failed to commit devel version bump"

        b="${VERSION_ARR[0]}.${VERSION_ARR[1]}.$(("${VERSION_ARR[2]}" + 1))"
        git tag -s -a -m "Tag $b (development)" "$b-dev" HEAD || die "failed to tag release"
        TAGS+=("$b-dev")
        CLEANUP_REFS+=("refs/tags/$b-dev")
        BUILD_TAG="$b-dev"
        TAR_VERSION="$b"
        ;;
    rc)
        b="${VERSION_ARR[0]}.${VERSION_ARR[1]}.$(("${VERSION_ARR[2]}" + 1))"
        t="${VERSION_ARR[0]}.$(("${VERSION_ARR[1]}" + 1))-rc$RC_VERSION"
        set_version_number "${VERSION_ARR[0]}" "${VERSION_ARR[1]}" $(("${VERSION_ARR[2]}" + 1))
        git commit -m "release: bump version to $b ($t) (development)" -a || die "failed to commit rc version bump"

        git tag -s -a -m "Tag $b ($t) (development)" "$t" HEAD || die "failed to tag release"
        TAGS+=("$t")
        CLEANUP_REFS+=("refs/tags/$t")
        BUILD_TAG="$t"
        TAR_VERSION="$b"
<<<<<<< HEAD
=======
        ;;
    major)
        b="${VERSION_ARR[0]}.$((${VERSION_ARR[1]} + 1)).0"
        b2="${VERSION_ARR[0]}.$((${VERSION_ARR[1]} + 1)).1"

        set_version_number "${VERSION_ARR[0]}" "$((${VERSION_ARR[1]} + 1))" 0
        git commit -m "release: bump version to $b" -a || die "failed to commit major version bump"
        git tag -s -a -m "Tag $b" "$b" HEAD || die "failed to tag release"
        TAGS+=("$b")
        CLEANUP_REFS+=("refs/tags/$b")

        set_version_number "${VERSION_ARR[0]}" "$((${VERSION_ARR[1]} + 1))" 1
        git commit -m "release: bump version to $b2 (development)" -a || die "failed to commit another bump after major version bump"
        git tag -s -a -m "Tag $b (development)" "$b2-dev" HEAD || die "failed to tag release"
        TAGS+=("$b2-dev")
        CLEANUP_REFS+=("refs/tags/$b2-dev")

        BUILD_TAG="$b"
        TAR_VERSION="$b"
        ;;
    major-post)
        git checkout -B "$TMP_BRANCH" "${VERSION_ARR[0]}.$((${VERSION_ARR[1]} - 1)).0" || die "merge0"
        git merge -Xours --commit -m tmp master || die "merge1"
        git rm --cached -r . || die "merge2"
        git checkout master -- . || die "merge3"
        b="${VERSION_ARR[0]}.${VERSION_ARR[1]}.$((${VERSION_ARR[2]} + 1))"
        git commit --amend -m tmp -a || die "failed to commit major version bump"
        test x = "x$(git diff master HEAD)" || die "there is a diff after merge!"

        set_version_number "${VERSION_ARR[0]}" "${VERSION_ARR[1]}" "$((${VERSION_ARR[2]} + 1))"
        git commit --amend -m "release: bump version to $b (development)" -a || die "failed to commit major version bump"
        git tag -s -a -m "Tag $b (development)" "$b-dev" HEAD || die "failed to tag release"
        TAGS+=("$b-dev")
        CLEANUP_REFS+=("refs/tags/$b-dev")
        BUILD_TAG="$b-dev"
        TAR_VERSION="$b"
>>>>>>> 55422756
        ;;
    *)
        die "Release mode $RELEASE_MODE not yet implemented"
        ;;
esac

RELEASE_FILE=

if [ -n "$BUILD_TAG" ]; then
    git checkout "$BUILD_TAG" || die "failed to checkout $BUILD_TAG"

    ./contrib/fedora/rpm/build_clean.sh -r || die "build release failed"

    RELEASE_FILE="NetworkManager-$TAR_VERSION.tar.xz"

    test -f "./$RELEASE_FILE" \
    && test -f "./$RELEASE_FILE.sig" \
    || die "release file \"./$RELEASE_FILE\" not found"

    cp "./$RELEASE_FILE" "./$RELEASE_FILE.sig" /tmp || die "failed to copy release tarball to /tmp"

    git clean -fdx
fi

if [ -n "$RELEASE_FILE" ]; then
    do_command rsync -va --append-verify -P "/tmp/$RELEASE_FILE" master.gnome.org: || die "failed to rsync \"/tmp/$RELEASE_FILE\""
    do_command ssh master.gnome.org ftpadmin install --unattended "$RELEASE_FILE" || die "ftpadmin install failed"
fi

git checkout -B "$CUR_BRANCH" "$TMP_BRANCH" || die "cannot checkout $CUR_BRANCH"

do_command git push "$ORIGIN" "${TAGS[@]}" "$CUR_BRANCH"

if [ "$DRY_RUN" = 0 ]; then
    CLEANUP_REFS=()
    CLEANUP_CHECKOUT_BRANCH=
fi<|MERGE_RESOLUTION|>--- conflicted
+++ resolved
@@ -63,12 +63,7 @@
     echo -n "FAIL: "
     echo_color 31 "$@"
     echo
-<<<<<<< HEAD
-    echo "Usage:"
-    echo "  $0 [devel|rc1|rc|major|minor] [--no-test] [--no-find-backports] [--no-cleanup] [--allow-local-branches]"
-=======
     print_usage
->>>>>>> 55422756
     exit 1
 }
 
@@ -158,10 +153,7 @@
 DRY_RUN=1
 FIND_BACKPORTS=1
 ALLOW_LOCAL_BRANCHES=0
-<<<<<<< HEAD
-=======
 HELP_AND_EXIT=1
->>>>>>> 55422756
 while [ "$#" -ge 1 ]; do
     A="$1"
     shift
@@ -182,8 +174,6 @@
             # that differ from upstream. Set this flag to override that check.
             ALLOW_LOCAL_BRANCHES=1
             ;;
-<<<<<<< HEAD
-=======
         --help|-h)
             die_help
             ;;
@@ -191,7 +181,6 @@
             [ -z "$RELEASE_MODE" ] || die_usage "duplicate release-mode"
             RELEASE_MODE="$A"
             ;;
->>>>>>> 55422756
         *)
             die_usage "unknown argument \"$A\""
             ;;
@@ -242,19 +231,8 @@
         ;;
     devel)
         number_is_odd "${VERSION_ARR[1]}" || die "cannot do devel release on top of version $VERSION_STR"
-<<<<<<< HEAD
-        if [ "$RELEASE_MODE" = devel ]; then
-            [ "$((${VERSION_ARR[2]} + 1))" -lt 90 ] || die "devel release must have a micro version smaller than 90 but current version is $VERSION_STR"
-            [ "$CUR_BRANCH" == master ] || die "devel release can only be on master"
-        else
-            [ "${VERSION_ARR[2]}" -ge 90 ] || die "rc release must have a micro version larger than ${VERSION_ARR[0]}.90 but current version is $VERSION_STR"
-            RC_VERSION="$((${VERSION_ARR[2]} - 88))"
-            [ "$CUR_BRANCH" == "nm-${VERSION_ARR[0]}-$((${VERSION_ARR[1]} + 1))" ] || die "devel release can only be on \"nm-${VERSION_ARR[0]}-$((${VERSION_ARR[1]} + 1))\" branch"
-        fi
-=======
         [ "$((${VERSION_ARR[2]} + 1))" -lt 90 ] || die "devel release must have a micro version smaller than 90 but current version is $VERSION_STR"
         [ "$CUR_BRANCH" == master ] || die "devel release can only be on master"
->>>>>>> 55422756
         ;;
     rc)
         number_is_odd "${VERSION_ARR[1]}" || die "cannot do rc release on top of version $VERSION_STR"
@@ -281,11 +259,7 @@
 
 if [ "$ALLOW_LOCAL_BRANCHES" != 1 ]; then
     git_same_ref "$CUR_BRANCH" "refs/heads/$CUR_BRANCH" || die "Current branch $CUR_BRANCH is not a branch??"
-<<<<<<< HEAD
-    git_same_ref "$CUR_BRANCH" "refs/remotes/$ORIGIN/$CUR_BRANCH" || die "Current branch $CUR_BRANCH seems not up to date. Git pull?"
-=======
     git_same_ref "$CUR_BRANCH" "refs/remotes/$ORIGIN/$CUR_BRANCH" || die "Current branch $CUR_BRANCH seems not up to date with refs/remotes/$ORIGIN/$CUR_BRANCH. Git pull?"
->>>>>>> 55422756
 fi
 
 NEWER_BRANCHES=()
@@ -300,28 +274,19 @@
         fi
         if [ "$ALLOW_LOCAL_BRANCHES" != 1 ]; then
             git_same_ref "$b" "refs/heads/$b" || die "branch $b is not a branch??"
-<<<<<<< HEAD
-            git_same_ref "$b" "refs/remotes/$ORIGIN/$b" || die "branch $b seems not up to date. Git pull?"
-=======
             git_same_ref "$b" "refs/remotes/$ORIGIN/$b" || die "branch $b seems not up to date with refs/remotes/$ORIGIN/$b. Git pull?"
->>>>>>> 55422756
         fi
         NEWER_BRANCHES+=("refs/heads/$b")
     done
     b=master
     if [ "$ALLOW_LOCAL_BRANCHES" != 1 ]; then
         git_same_ref "$b" "refs/heads/$b" || die "branch $b is not a branch??"
-<<<<<<< HEAD
-        git_same_ref "$b" "refs/remotes/$ORIGIN/$b" || die "branch $b seems not up to date. Git pull?"
-    fi
-=======
         git_same_ref "$b" "refs/remotes/$ORIGIN/$b" || die "branch $b seems not up to date with refs/remotes/$ORIGIN/$b. Git pull?"
     fi
 fi
 
 if [ "$ALLOW_LOCAL_BRANCHES" != 1 ]; then
     cmp <(git show origin/master:contrib/fedora/rpm/release.sh) "$BASH_SOURCE" || die "$BASH_SOURCE is not identical to \`git show origin/master:contrib/fedora/rpm/release.sh\`"
->>>>>>> 55422756
 fi
 
 if [ $FIND_BACKPORTS = 1 ]; then
@@ -338,12 +303,8 @@
 
 CLEANUP_CHECKOUT_BRANCH="$CUR_BRANCH"
 
-<<<<<<< HEAD
-CLEANUP_REFS+=("$TMP_BRANCH")
-=======
 git checkout -B "$TMP_BRANCH"
 CLEANUP_REFS+=("refs/heads/$TMP_BRANCH")
->>>>>>> 55422756
 
 case "$RELEASE_MODE" in
     minor)
@@ -385,8 +346,6 @@
         CLEANUP_REFS+=("refs/tags/$t")
         BUILD_TAG="$t"
         TAR_VERSION="$b"
-<<<<<<< HEAD
-=======
         ;;
     major)
         b="${VERSION_ARR[0]}.$((${VERSION_ARR[1]} + 1)).0"
@@ -423,7 +382,6 @@
         CLEANUP_REFS+=("refs/tags/$b-dev")
         BUILD_TAG="$b-dev"
         TAR_VERSION="$b"
->>>>>>> 55422756
         ;;
     *)
         die "Release mode $RELEASE_MODE not yet implemented"
